--- conflicted
+++ resolved
@@ -71,13 +71,13 @@
         return reverse('index')
 
 
-<<<<<<< HEAD
 def KeystoreView(request, userid):
     keys = SSHKeys.objects.filter(user__user__username=userid)
     return render_to_response(
         'maasserver/sshkeys.txt', {'keys': keys}, mimetype="text/plain",
         context_instance=RequestContext(request))
-=======
+
+
 def process_form(request, form_class, redirect_url, prefix,
                  success_message=None, form_kwargs=None):
     """Utility method to process subforms (i.e. forms with a prefix).
@@ -115,7 +115,6 @@
     else:
         form = form_class(prefix=prefix, **form_kwargs)
     return form, None
->>>>>>> 82e96b8d
 
 
 def userprefsview(request):
