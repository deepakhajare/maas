# Copyright 2012 Canonical Ltd.  This software is licensed under the
# GNU Affero General Public License version 3 (see the file LICENSE).

from __future__ import (
    print_function,
    unicode_literals,
    )

"""Views."""

__metaclass__ = type
__all__ = [
    "logout",
    "NodeListView",
    "NodesCreateView",
    ]

from django.contrib.auth.views import logout as dj_logout
from django.core.urlresolvers import reverse
from django.views.generic import (
    CreateView,
    ListView,
    )
from maasserver.models import Node


def logout(request):
    return dj_logout(request, next_page='/')


class NodeListView(ListView):

    context_object_name = "node_list"

    def get_queryset(self):
<<<<<<< HEAD
        return Node.objects.visible_nodes(self.request.user)
=======
        node = get_object_or_404(Node, name__iexact=self.args[0])
        return Node.get_visible_nodes.filter(node=node)
>>>>>>> 8cf63fe5


class NodesCreateView(CreateView):

    model = Node

    def get_success_url(self):
        return reverse('index')<|MERGE_RESOLUTION|>--- conflicted
+++ resolved
@@ -33,12 +33,7 @@
     context_object_name = "node_list"
 
     def get_queryset(self):
-<<<<<<< HEAD
-        return Node.objects.visible_nodes(self.request.user)
-=======
-        node = get_object_or_404(Node, name__iexact=self.args[0])
-        return Node.get_visible_nodes.filter(node=node)
->>>>>>> 8cf63fe5
+        return Node.objects.get_visible_nodes(user=self.request.user)
 
 
 class NodesCreateView(CreateView):
