--- conflicted
+++ resolved
@@ -109,7 +109,6 @@
         self.assertEqual(status, get_db_state(node, 'status'))
 
 
-<<<<<<< HEAD
 class TestBuildAbsoluteURI(TestCase):
     """Tests for `build_absolute_uri`."""
 
@@ -169,7 +168,8 @@
         self.assertEqual(
             "http://example.com//foo/fred",
             build_absolute_uri(request, "/fred"))
-=======
+
+
 class TestStripDomain(TestCase):
 
     def test_strip_domain(self):
@@ -181,5 +181,4 @@
             ]
         inputs = [input for input, _ in input_and_results]
         results = [result for _, result in input_and_results]
-        self.assertEqual(results, map(strip_domain, inputs))
->>>>>>> ddeba365
+        self.assertEqual(results, map(strip_domain, inputs))