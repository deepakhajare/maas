--- conflicted
+++ resolved
@@ -86,7 +86,6 @@
     return url
 
 
-<<<<<<< HEAD
 def build_absolute_uri(request, path):
     """Given a full app-relative path, returns an absolute URI.
 
@@ -102,8 +101,8 @@
     return "%s://%s%s%s" % (
         "https" if request.is_secure() else "http",
         request.get_host(), script_name, path)
-=======
+
+
 def strip_domain(hostname):
     """Return `hostname` with the domain part removed."""
-    return hostname.split('.', 1)[0]
->>>>>>> ddeba365
+    return hostname.split('.', 1)[0]