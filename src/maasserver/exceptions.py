# Copyright 2012 Canonical Ltd.  This software is licensed under the
# GNU Affero General Public License version 3 (see the file LICENSE).

"""Exceptions."""

from __future__ import (
    print_function,
    unicode_literals,
    )

__metaclass__ = type
__all__ = [
    "MaasException",
    "MaasAPIBadRequest",
    "MaasAPIException",
    "MaasAPINotFound",
    "PermissionDenied",
    ]


import httplib


class MaasException(Exception):
    """Base class for Maas' exceptions."""


class MaasAPIException(Exception):
    """Base class for Maas' API exceptions.

    :ivar api_error: The HTTP code that should be returned when this error
        is raised in the API (defaults to 500: "Internal Server Error").

    """
    api_error = httplib.INTERNAL_SERVER_ERROR
<<<<<<< HEAD


class MaasAPIBadRequest(MaasAPIException):
    api_error = httplib.BAD_REQUEST


class MaasAPINotFound(MaasAPIException):
    api_error = httplib.NOT_FOUND


class PermissionDenied(MaasAPIException):
    api_error = httplib.UNAUTHORIZED
=======


class PermissionDenied(MaasAPIException):
    api_error = httplib.UNAUTHORIZED
>>>>>>> cbd00b01
<|MERGE_RESOLUTION|>--- conflicted
+++ resolved
@@ -33,7 +33,6 @@
 
     """
     api_error = httplib.INTERNAL_SERVER_ERROR
-<<<<<<< HEAD
 
 
 class MaasAPIBadRequest(MaasAPIException):
@@ -45,10 +44,4 @@
 
 
 class PermissionDenied(MaasAPIException):
-    api_error = httplib.UNAUTHORIZED
-=======
-
-
-class PermissionDenied(MaasAPIException):
-    api_error = httplib.UNAUTHORIZED
->>>>>>> cbd00b01
+    api_error = httplib.UNAUTHORIZED