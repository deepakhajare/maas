--- conflicted
+++ resolved
@@ -34,18 +34,9 @@
 
 
 class PermissionDenied(MaasAPIException):
-<<<<<<< HEAD
-    api_error = rc.FORBIDDEN
+    api_error = httplib.UNAUTHORIZED
 
 
 class NodesNotAvailable(MaasAPIException):
     """Requested node(s) are not available to be acquired."""
-    # Error code 409: Conflict.  Piston calls it "conflict/duplicate
-    # entry" after its most likely cause, but really it can be any
-    # resource state where the request can't be satisfied for the
-    # moment (typically because of some third-party request).
-    # http://www.w3.org/Protocols/rfc2616/rfc2616-sec10.html#sec10.4.10
-    api_error = rc.DUPLICATE_ENTRY
-=======
-    api_error = httplib.UNAUTHORIZED
->>>>>>> cbd00b01
+    api_error = httplib.CONFLICT