# Copyright 2012 Canonical Ltd.  This software is licensed under the
# GNU Affero General Public License version 3 (see the file LICENSE).

"""Test object factories."""

from __future__ import (
    absolute_import,
    print_function,
    unicode_literals,
    )

__metaclass__ = type
__all__ = [
    "factory",
    ]

from io import BytesIO
import random
import time

from django.contrib.auth.models import User
from maasserver import map_enum
from maasserver.enum import (
    ARCHITECTURE,
    NODE_STATUS,
    )
from maasserver.models import (
    FileStorage,
    MACAddress,
    Node,
    SSHKey,
    )
from maasserver.testing import (
    get_data,
    reload_object,
    )
<<<<<<< HEAD
from maasserver import map_enum
=======
>>>>>>> c1b4600b
import maastesting.factory
from metadataserver.models import NodeCommissionResult

# We have a limited number of public keys:
# src/maasserver/tests/data/test_rsa{0, 1, 2, 3, 4}.pub
MAX_PUBLIC_KEYS = 5


class Factory(maastesting.factory.Factory):

    def getRandomEnum(self, enum):
        """Pick a random item from an enumeration class.

        :param enum: An enumeration class such as `NODE_STATUS`.
        :return: The value of one of its items.
        """
        return random.choice(list(map_enum(enum).values()))

    def getRandomChoice(self, choices, but_not=None):
        """Pick a random item from `choices`.

        :param choices: A sequence of choices in Django form choices format:
            [
                ('choice_id_1', "Choice name 1"),
                ('choice_id_2', "Choice name 2"),
            ]
        :param but_not: A list of choices' IDs to exclude.
        :type but_not: Sequence.
        :return: The "id" portion of a random choice out of `choices`.
        """
        if but_not is None:
            but_not = ()
        return random.choice(
            [choice for choice in choices if choice[0] not in but_not])[0]

    def make_node(self, hostname='', set_hostname=False, status=None,
                  architecture=ARCHITECTURE.i386, updated=None,
                  created=None, **kwargs):
        # hostname=None is a valid value, hence the set_hostname trick.
        if hostname is '' and set_hostname:
            hostname = self.getRandomString(255)
        if status is None:
            status = NODE_STATUS.DEFAULT_STATUS
        node = Node(
            hostname=hostname, status=status, architecture=architecture,
            **kwargs)
        node.save(skip_check=True)
        # Update the 'updated'/'created' fields with a call to 'update'
        # preventing a call to save() from overriding the values.
        if updated is not None:
            Node.objects.filter(id=node.id).update(updated=updated)
        if created is not None:
            Node.objects.filter(id=node.id).update(created=created)
        return reload_object(node)

    def make_node_commission_result(self, node=None, name=None, data=None):
        if node is None:
            node = self.make_node()
        if name is None:
            name = "ncrname-" + self.getRandomString(92)
        if data is None:
            data = "ncrdata-" + self.getRandomString(1000)
        ncr = NodeCommissionResult(node=node, name=name, data=data)
        ncr.save()
        return ncr

    def make_mac_address(self, address=None, node=None):
        """Create a MAC address."""
        if node is None:
            node = self.make_node()
        if address is None:
            address = self.getRandomMACAddress()
        mac = MACAddress(mac_address=address, node=node)
        mac.save()
        return mac

    def make_user(self, username=None, password=None, email=None):
        if username is None:
            username = self.getRandomString(10)
        if email is None:
            email = '%s@example.com' % self.getRandomString(10)
        if password is None:
            password = 'test'
        return User.objects.create_user(
            username=username, password=password, email=email)

    def make_sshkey(self, user, key_string=None):
        if key_string is None:
            key_string = get_data('data/test_rsa0.pub')
        key = SSHKey(key=key_string, user=user)
        key.save()
        return key

    def make_user_with_keys(self, n_keys=2, user=None, **kwargs):
        """Create a user with n `SSHKey`.  If user is not None, use this user
        instead of creating one.

        Additional keyword arguments are passed to `make_user()`.
        """
        if n_keys > MAX_PUBLIC_KEYS:
            raise RuntimeError(
                "Cannot create more than %d public keys.  If you need more: "
                "add more keys in src/maasserver/tests/data/."
                % MAX_PUBLIC_KEYS)
        if user is None:
            user = self.make_user(**kwargs)
        keys = []
        for i in range(n_keys):
            key_string = get_data('data/test_rsa%d.pub' % i)
            key = SSHKey(user=user, key=key_string)
            key.save()
            keys.append(key)
        return user, keys

    def make_admin(self, username=None, password=None, email=None):
        admin = self.make_user(
            username=username, password=password, email=email)
        admin.is_superuser = True
        admin.save()
        return admin

    def make_file_storage(self, filename=None, data=None):
        if filename is None:
            filename = self.getRandomString(100)
        if data is None:
            data = self.getRandomString(1024).encode('ascii')

        return FileStorage.objects.save_file(filename, BytesIO(data))

    def make_oauth_header(self, **kwargs):
        """Fake an OAuth authorization header.

        This will use arbitrary values.  Pass as keyword arguments any
        header items that you wish to override.
        """
        items = {
            'realm': self.getRandomString(),
            'oauth_nonce': random.randint(0, 99999),
            'oauth_timestamp': time.time(),
            'oauth_consumer_key': self.getRandomString(18),
            'oauth_signature_method': 'PLAINTEXT',
            'oauth_version': '1.0',
            'oauth_token': self.getRandomString(18),
            'oauth_signature': "%%26%s" % self.getRandomString(32),
        }
        items.update(kwargs)
        return "OAuth " + ", ".join([
            '%s="%s"' % (key, value) for key, value in items.items()])


# Create factory singleton.
factory = Factory()<|MERGE_RESOLUTION|>--- conflicted
+++ resolved
@@ -34,10 +34,6 @@
     get_data,
     reload_object,
     )
-<<<<<<< HEAD
-from maasserver import map_enum
-=======
->>>>>>> c1b4600b
 import maastesting.factory
 from metadataserver.models import NodeCommissionResult
 
