--- conflicted
+++ resolved
@@ -17,12 +17,7 @@
     'TestModelTestCase',
     ]
 
-<<<<<<< HEAD
 from django.core.cache import cache as django_cache
-from maasserver.testing import reset_fake_provisioning_api_proxy
-=======
-from django.core.cache import cache
->>>>>>> 388df4d6
 from maasserver.testing.factory import factory
 from maastesting.celery import CeleryFixture
 import maastesting.djangotestcase
@@ -33,13 +28,8 @@
 
     def setUp(self):
         super(TestCase, self).setUp()
-<<<<<<< HEAD
         self.addCleanup(django_cache.clear)
         self.addCleanup(pserv_cache.clear)
-        self.addCleanup(reset_fake_provisioning_api_proxy)
-=======
-        self.addCleanup(cache.clear)
->>>>>>> 388df4d6
         self.celery = self.useFixture(CeleryFixture())
 
 
