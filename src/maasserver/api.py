--- conflicted
+++ resolved
@@ -54,18 +54,11 @@
 
 __metaclass__ = type
 __all__ = [
-<<<<<<< HEAD
-    "api_doc",
-    "api_doc_title",
-    "BootImagesHandler",
-    "generate_api_doc",
-    "get_oauth_token",
-=======
->>>>>>> 68d69de1
     "AccountHandler",
     "AnonNodesHandler",
     "api_doc",
     "api_doc_title",
+    "BootImagesHandler",
     "FilesHandler",
     "get_oauth_token",
     "NodeGroupsHandler",
@@ -1146,7 +1139,6 @@
         content_type="application/json")
 
 
-<<<<<<< HEAD
 @api_operations
 class BootImagesHandler(BaseHandler):
 
@@ -1172,7 +1164,8 @@
                 release=image['release'],
                 purpose=image['purpose'])
         return HttpResponse("Images noted.")
-=======
+
+
 def describe(request):
     """Return a description of the whole MAAS API.
 
@@ -1188,5 +1181,4 @@
         }
     return HttpResponse(
         json.dumps(description),
-        content_type="application/json")
->>>>>>> 68d69de1
+        content_type="application/json")