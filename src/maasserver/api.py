# Copyright 2012 Canonical Ltd.  This software is licensed under the
# GNU Affero General Public License version 3 (see the file LICENSE).

from __future__ import (
    print_function,
    unicode_literals,
    )

"""API."""

__metaclass__ = type
__all__ = [
    "NodeHandler",
    "NodeMacsHandler",
    ]

from django.core.exceptions import ValidationError
<<<<<<< HEAD
from django.shortcuts import (
    get_object_or_404,
    render_to_response
    )

=======
from django.shortcuts import get_object_or_404
from maasserver.macaddress import validate_mac
from maasserver.models import (
    MACAddress,
    Node,
    )
>>>>>>> 1a0eb3e3
from piston.handler import BaseHandler
from piston.utils import rc
from piston.doc import generate_doc


def bad_request(message):
    resp = rc.BAD_REQUEST
    resp.write(': %s' % message)
    return resp


def format_error_message(error):
    messages = []
    for k, v in error.message_dict.iteritems():
        if isinstance(v, list):
            messages.append("%s: %s" % (k, "".join(v)))
        else:
            messages.append("%s: %s" % (k, v))
    return "Invalid input: " + " / ".join(messages)


def validate_and_save(obj):
    try:
        obj.full_clean()
        obj.save()
        return obj
    except ValidationError, e:
        return bad_request(format_error_message(e))


def validate_mac_address(mac_address):
    try:
        validate_mac(mac_address)
        return True, None
    except ValidationError:
        return False, bad_request('Invalid MAC Address.')


class NodeHandler(BaseHandler):
    """
    Manage individual Nodes.
    """
    allowed_methods = ('GET', 'DELETE', 'PUT')
    model = Node
    fields = ('system_id', 'hostname', ('macaddress_set', ('mac_address',)))

    def read(self, request, system_id):
        """
        Read a specific Node.
        """
        return get_object_or_404(Node, system_id=system_id)

    def update(self, request, system_id):
        """
        Update a specific Node.
        """
        node = get_object_or_404(Node, system_id=system_id)
        for key, value in request.data.items():
            setattr(node, key, value)
        return validate_and_save(node)

    def delete(self, request, system_id):
        """
        Delete a specific Node.
        """
        node = get_object_or_404(Node, system_id=system_id)
        node.delete()
        return rc.DELETED

    @classmethod
    def resource_uri(cls, *args, **kwargs):
        return ('node_handler', ['system_id'])


class NodesHandler(BaseHandler):
    """
    Manage collection of Nodes / Create Nodes.
    """
    allowed_methods = ('GET', 'POST',)
    model = Node
    fields = ('system_id', 'hostname', ('macaddress_set', ('mac_address',)))

    def read(self, request):
        """
        Read all Nodes.
        """
        return Node.objects.all().order_by('id')

    def create(self, request):
        """
        Create a new Node.
        """
        if 'status' in request.data:
            return bad_request('Cannot set the status for a node.')

        node = Node(status='NEW', **dict(request.data.items()))
        return validate_and_save(node)

    @classmethod
    def resource_uri(cls, *args, **kwargs):
        return ('nodes_handler', [])


class NodeMacsHandler(BaseHandler):
    """
    Manage all the MAC Addresses linked to a Node / Create a new MAC Address
    for a Node.
    """
    allowed_methods = ('GET', 'POST',)
    fields = ('mac_address',)
    model = MACAddress

    def read(self, request, system_id):
        """
        Read all MAC Addresses related to a Node.
        """
        node = get_object_or_404(Node, system_id=system_id)
        return MACAddress.objects.filter(node=node).order_by('id')

    def create(self, request, system_id):
        """
        Create a MAC Address for a specified Node.
        """
        node = get_object_or_404(Node, system_id=system_id)
        try:
            mac = node.add_mac_address(request.data.get('mac_address', None))
            return mac
        except ValidationError, e:
            return bad_request(format_error_message(e))

    @classmethod
    def resource_uri(cls, *args, **kwargs):
        return ('node_macs_handler', ['system_id'])


class NodeMacHandler(BaseHandler):
    """
    Manage a MAC Address linked to a Node.
    """
    allowed_methods = ('GET', 'DELETE')
    fields = ('mac_address',)
    model = MACAddress

    def read(self, request, system_id, mac_address):
        """
        Read a MAC Address related to a Node.
        """
        node = get_object_or_404(Node, system_id=system_id)
        valid, response = validate_mac_address(mac_address)
        if not valid:
            return response
        return get_object_or_404(
            MACAddress, node=node, mac_address=mac_address)

    def delete(self, request, system_id, mac_address):
        """
        Delete a specific MAC Address for the specified Node.
        """
        valid, response = validate_mac_address(mac_address)
        if not valid:
            return response

        node = get_object_or_404(Node, system_id=system_id)
        mac = get_object_or_404(MACAddress, node=node, mac_address=mac_address)
        mac.delete()
        return rc.DELETED

    @classmethod
    def resource_uri(cls, *args, **kwargs):
        return ('node_mac_handler', ['system_id', 'mac_address'])


docs = (
    generate_doc(NodesHandler),
    generate_doc(NodeHandler),
    generate_doc(NodeMacsHandler),
    generate_doc(NodeMacHandler),
    )

def api_doc(request):
    return render_to_response('maasserver/api_doc.html', {'docs': docs})<|MERGE_RESOLUTION|>--- conflicted
+++ resolved
@@ -15,20 +15,15 @@
     ]
 
 from django.core.exceptions import ValidationError
-<<<<<<< HEAD
 from django.shortcuts import (
     get_object_or_404,
     render_to_response
     )
-
-=======
-from django.shortcuts import get_object_or_404
 from maasserver.macaddress import validate_mac
 from maasserver.models import (
     MACAddress,
     Node,
     )
->>>>>>> 1a0eb3e3
 from piston.handler import BaseHandler
 from piston.utils import rc
 from piston.doc import generate_doc
