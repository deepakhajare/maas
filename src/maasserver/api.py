--- conflicted
+++ resolved
@@ -26,11 +26,10 @@
     )
 from django.template import RequestContext
 from docutils import core
-<<<<<<< HEAD
-from maasserver.exceptions import PermissionDenied
-=======
-from maasserver.exceptions import NodesNotAvailable
->>>>>>> b97ee222
+from maasserver.exceptions import (
+    NodesNotAvailable,
+    PermissionDenied,
+    )
 from maasserver.forms import NodeWithMACAddressesForm
 from maasserver.macaddress import validate_mac
 from maasserver.models import (
