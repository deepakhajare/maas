# Copyright 2012 Canonical Ltd.  This software is licensed under the
# GNU Affero General Public License version 3 (see the file LICENSE).

"""Restful MAAS API.

This is the documentation for the API that lets you control and query MAAS.
The API is "Restful", which means that you access it through normal HTTP
requests.


API versions
------------

At any given time, MAAS may support multiple versions of its API.  The version
number is included in the API's URL, e.g. /api/1.0/

For now, 1.0 is the only supported version.


HTTP methods and parameter-passing
----------------------------------

The following HTTP methods are available for accessing the API:
 * GET (for information retrieval and queries),
 * POST (for asking the system to do things),
 * PUT (for updating objects), and
 * DELETE (for deleting objects).

All methods except DELETE may take parameters, but they are not all passed in
the same way.  GET parameters are passed in the URL, as is normal with a GET:
"/item/?foo=bar" passes parameter "foo" with value "bar".

POST and PUT are different.  Your request should have MIME type
"multipart/form-data"; each part represents one parameter (for POST) or
attribute (for PUT).  Each part is named after the parameter or attribute it
contains, and its contents are the conveyed value.

All parameters are in text form.  If you need to submit binary data to the
API, don't send it as any MIME binary format; instead, send it as a plain text
part containing base64-encoded data.

Most resources offer a choice of GET or POST operations.  In those cases these
methods will take one special parameter, called `op`, to indicate what it is
you want to do.

For example, to list all nodes, you might GET "/api/1.0/nodes/?op=list".
"""

from __future__ import (
    absolute_import,
    print_function,
    unicode_literals,
    )

__metaclass__ = type
__all__ = [
    "api_doc",
    "api_doc_title",
    "generate_api_doc",
    "get_oauth_token",
    "AccountHandler",
    "AnonNodesHandler",
    "FilesHandler",
    "NodeGroupsHandler",
    "NodeHandler",
    "NodesHandler",
    "NodeMacHandler",
    "NodeMacsHandler",
    "pxeconfig",
    ]

from base64 import b64decode
from datetime import (
    datetime,
    timedelta,
    )
import httplib
import json
import sys
from textwrap import dedent
import types

from django.conf import settings
from django.core.exceptions import (
    PermissionDenied,
    ValidationError,
    )
from django.core.urlresolvers import reverse
from django.forms.models import model_to_dict
from django.http import (
    HttpResponse,
    HttpResponseBadRequest,
    QueryDict,
    )
from django.shortcuts import (
    get_object_or_404,
    render_to_response,
    )
from django.template import RequestContext
from docutils import core
from formencode import validators
from formencode.validators import Invalid
from maasserver.enum import (
    NODE_PERMISSION,
    NODE_STATUS,
    )
from maasserver.exceptions import (
    MAASAPIBadRequest,
    MAASAPINotFound,
    NodesNotAvailable,
    NodeStateViolation,
    Unauthorized,
    )
from maasserver.fields import validate_mac
from maasserver.forms import (
    get_node_create_form,
    get_node_edit_form,
    )
from maasserver.models import (
    Config,
    DHCPLease,
    FileStorage,
    MACAddress,
    Node,
    NodeGroup,
    )
from piston.doc import generate_doc
from piston.handler import (
    AnonymousBaseHandler,
    BaseHandler,
    HandlerMetaClass,
    )
from piston.models import Token
from piston.resource import Resource
from piston.utils import rc
import provisioningserver.config
from provisioningserver.pxe.pxeconfig import (
    PXEConfig,
    PXEConfigFail,
    )


dispatch_methods = {
    'GET': 'read',
    'POST': 'create',
    'PUT': 'update',
    'DELETE': 'delete',
    }


class RestrictedResource(Resource):

    def authenticate(self, request, rm):
        actor, anonymous = super(
            RestrictedResource, self).authenticate(request, rm)
        if not anonymous and not request.user.is_active:
            raise PermissionDenied("User is not allowed access to this API.")
        else:
            return actor, anonymous


class AdminRestrictedResource(RestrictedResource):

    def authenticate(self, request, rm):
        actor, anonymous = super(
            AdminRestrictedResource, self).authenticate(request, rm)
        if anonymous or not request.user.is_superuser:
            raise PermissionDenied("User is not allowed access to this API.")
        else:
            return actor, anonymous


def api_exported(method='POST', exported_as=None):
    """Decorator to make a method available on the API.

    :param method: The HTTP method over which to export the operation.
    :param exported_as: Optional operation name; defaults to the name of the
        exported method.

    See also _`api_operations`.
    """
    def _decorator(func):
        if method not in dispatch_methods:
            raise ValueError("Invalid method: '%s'" % method)
        if exported_as is None:
            func._api_exported = {method: func.__name__}
        else:
            func._api_exported = {method: exported_as}
        if func._api_exported.get(method) == dispatch_methods.get(method):
            raise ValueError(
                "Cannot define a '%s' operation." % dispatch_methods.get(
                    method))
        return func
    return _decorator


# The parameter used to specify the requested operation for POST API calls.
OP_PARAM = 'op'


def is_api_exported(thing, method='POST'):
    # Check for functions and methods; the latter may be from base classes.
    op_types = types.FunctionType, types.MethodType
    return (
        isinstance(thing, op_types) and
        getattr(thing, "_api_exported", None) is not None and
        getattr(thing, "_api_exported", None).get(method, None) is not None)


# Define a method that will route requests to the methods registered in
# handler._available_api_methods.
def perform_api_operation(handler, request, method='POST', *args, **kwargs):
    if method == 'POST':
        data = request.POST
    else:
        data = request.GET
    op = data.get(OP_PARAM, None)
    if not isinstance(op, unicode):
        return HttpResponseBadRequest("Unknown operation.")
    elif method not in handler._available_api_methods:
        return HttpResponseBadRequest("Unknown operation: '%s'." % op)
    elif op not in handler._available_api_methods[method]:
        return HttpResponseBadRequest("Unknown operation: '%s'." % op)
    else:
        method = handler._available_api_methods[method][op]
        return method(handler, request, *args, **kwargs)


def api_operations(cls):
    """Class decorator (PEP 3129) to be used on piston-based handler classes
    (i.e. classes inheriting from piston.handler.BaseHandler).  It will add
    the required methods {'create','read','update','delete} to the class.
    These methods (called by piston to handle POST/GET/PUT/DELETE requests),
    will route requests to methods decorated with
    @api_exported(method={'POST','GET','PUT','DELETE'} depending on the
    operation requested using the 'op' parameter.

    E.g.:

    >>> @api_operations
    >>> class MyHandler(BaseHandler):
    >>>
    >>>    @api_exported(method='POST', exported_as='exported_post_name')
    >>>    def do_x(self, request):
    >>>        # process request...
    >>>
    >>>    @api_exported(method='GET')
    >>>    def do_y(self, request):
    >>>        # process request...

    MyHandler's method 'do_x' will service POST requests with
    'op=exported_post_name' in its request parameters.

    POST /api/path/to/MyHandler/
    op=exported_post_name&param1=1

    MyHandler's method 'do_y' will service GET requests with
    'op=do_y' in its request parameters.

    GET /api/path/to/MyHandler/?op=do_y&param1=1

    """
    # Compute the list of methods ('GET', 'POST', etc.) that need to be
    # overriden.
    overriden_methods = set()
    for name, value in vars(cls).items():
        overriden_methods.update(getattr(value, '_api_exported', {}))
    # Override the appropriate methods with a 'dispatcher' method.
    for method in overriden_methods:
        operations = {
            name: value
            for name, value in vars(cls).items()
            if is_api_exported(value, method)}
        cls._available_api_methods = getattr(
            cls, "_available_api_methods", {}).copy()
        cls._available_api_methods[method] = {
            op._api_exported[method]: op
                for name, op in operations.items()
                if method in op._api_exported}

        def dispatcher(self, request, *args, **kwargs):
            return perform_api_operation(
                self, request, request.method, *args, **kwargs)

        method_name = str(dispatch_methods[method])
        dispatcher.__name__ = method_name
        dispatcher.__doc__ = (
            "The actual operation to execute depends on the value of the '%s' "
            "parameter:\n\n" % OP_PARAM)
        dispatcher.__doc__ += "\n".join(
            "- Operation '%s' (op=%s):\n\t%s" % (name, name, op.__doc__)
            for name, op in cls._available_api_methods[method].items())

        # Add {'create','read','update','delete'} method.
        setattr(cls, method_name, dispatcher)
    return cls


def get_mandatory_param(data, key, validator=None):
    """Get the parameter from the provided data dict or raise a ValidationError
    if this parameter is not present.

    :param data: The data dict (usually request.data or request.GET where
        request is a django.http.HttpRequest).
    :param data: dict
    :param key: The parameter's key.
    :type key: basestring
    :param validator: An optional validator that will be used to validate the
         retrieved value.
    :type validator: formencode.validators.Validator
    :return: The value of the parameter.
    :raises: ValidationError
    """
    value = data.get(key, None)
    if value is None:
        raise ValidationError("No provided %s!" % key)
    if validator is not None:
        try:
            return validator.to_python(value)
        except Invalid, e:
            raise ValidationError("Invalid %s: %s" % (key, e.msg))
    else:
        return value


def get_optional_list(data, key, default=None):
    """Get the list from the provided data dict or return a default value.
    """
    value = data.getlist(key)
    if value == []:
        return default
    else:
        return value


def extract_oauth_key_from_auth_header(auth_data):
    """Extract the oauth key from auth data in HTTP header.

    :param auth_data: {string} The HTTP Authorization header.

    :return: The oauth key from the header, or None.
    """
    for entry in auth_data.split():
        key_value = entry.split('=', 1)
        if len(key_value) == 2:
            key, value = key_value
            if key == 'oauth_token':
                return value.rstrip(',').strip('"')
    return None


def extract_oauth_key(request):
    """Extract the oauth key from a request's headers.

    Raises :class:`Unauthorized` if no key is found.
    """
    auth_header = request.META.get('HTTP_AUTHORIZATION')
    if auth_header is None:
        raise Unauthorized("No authorization header received.")
    key = extract_oauth_key_from_auth_header(auth_header)
    if key is None:
        raise Unauthorized("Did not find request's oauth token.")
    return key


def get_oauth_token(request):
    """Get the OAuth :class:`piston.models.Token` used for `request`.

    Raises :class:`Unauthorized` if no key is found, or if the token is
    unknown.
    """
    try:
        return Token.objects.get(key=extract_oauth_key(request))
    except Token.DoesNotExist:
        raise Unauthorized("Unknown OAuth token.")


def get_overrided_query_dict(defaults, data):
    """Returns a QueryDict with the values of 'defaults' overridden by the
    values in 'data'.

    :param defaults: The dictionary containing the default values.
    :type defaults: dict
    :param data: The data used to override the defaults.
    :type data: :class:`django.http.QueryDict`
    :return: The updated QueryDict.
    :raises: :class:`django.http.QueryDict`
    """
    # Create a writable query dict.
    new_data = QueryDict('').copy()
    # Missing fields will be taken from the node's current values.  This
    # is to circumvent Django's ModelForm (form created from a model)
    # default behaviour that requires all the fields to be defined.
    new_data.update(defaults)
    # We can't use update here because data is a QueryDict and 'update'
    # does not replaces the old values with the new as one would expect.
    for k, v in data.items():
        new_data[k] = v
    return new_data


# Node's fields exposed on the API.
DISPLAYED_NODE_FIELDS = (
    'system_id',
    'hostname',
    ('macaddress_set', ('mac_address',)),
    'architecture',
    'status',
    'netboot',
    'power_type',
    'power_parameters',
    )


@api_operations
class NodeHandler(BaseHandler):
    """Manage individual Nodes."""
    allowed_methods = ('GET', 'DELETE', 'POST', 'PUT')
    model = Node
    fields = DISPLAYED_NODE_FIELDS

    def read(self, request, system_id):
        """Read a specific Node."""
        return Node.objects.get_node_or_404(
            system_id=system_id, user=request.user, perm=NODE_PERMISSION.VIEW)

    def update(self, request, system_id):
        """Update a specific Node.

        :param hostname: The new hostname for this node.
        :type hostname: basestring
        :param architecture: The new architecture for this node (see
            vocabulary `ARCHITECTURE`).
        :type architecture: basestring
        :param power_type: The new power type for this node (see
            vocabulary `POWER_TYPE`).  Note that if you set power_type to
            use the default value, power_parameters will be set to the empty
            string.  Available to admin users.
        :type power_type: basestring
        :param power_parameters_{param1}: The new value for the 'param1'
            power parameter.  Note that this is dynamic as the available
            parameters depend on the selected value of the Node's power_type.
            For instance, if the power_type is 'ether_wake', the only valid
            parameter is 'power_address' so one would want to pass 'myaddress'
            as the value of the 'power_parameters_power_address' parameter.
            Available to admin users.
        :type power_parameters_{param1}: basestring
        :param power_parameters_skip_check: Whether or not the new power
            parameters for this node should be checked against the expected
            power parameters for the node's power type ('true' or 'false').
            The default is 'false'.
        :type power_parameters_skip_validation: basestring
        """

        node = Node.objects.get_node_or_404(
            system_id=system_id, user=request.user, perm=NODE_PERMISSION.EDIT)
        data = get_overrided_query_dict(model_to_dict(node), request.data)
        Form = get_node_edit_form(request.user)
        form = Form(data, instance=node)
        if form.is_valid():
            return form.save()
        else:
            raise ValidationError(form.errors)

    def delete(self, request, system_id):
        """Delete a specific Node."""
        node = Node.objects.get_node_or_404(
            system_id=system_id, user=request.user,
            perm=NODE_PERMISSION.ADMIN)
        node.delete()
        return rc.DELETED

    @classmethod
    def resource_uri(cls, node=None):
        # This method is called by piston in two different contexts:
        # - when generating an uri template to be used in the documentation
        # (in this case, it is called with node=None).
        # - when populating the 'resource_uri' field of an object
        # returned by the API (in this case, node is a Node object).
        node_system_id = "system_id"
        if node is not None:
            node_system_id = node.system_id
        return ('node_handler', (node_system_id, ))

    @api_exported('POST')
    def stop(self, request, system_id):
        """Shut down a node."""
        nodes = Node.objects.stop_nodes([system_id], request.user)
        if len(nodes) == 0:
            raise PermissionDenied(
                "You are not allowed to shut down this node.")
        return nodes[0]

    @api_exported('POST')
    def start(self, request, system_id):
        """Power up a node.

        The user_data parameter, if set in the POST data, is taken as
        base64-encoded binary data.

        Ideally we'd have MIME multipart and content-transfer-encoding etc.
        deal with the encapsulation of binary data, but couldn't make it work
        with the framework in reasonable time so went for a dumb, manual
        encoding instead.
        """
        user_data = request.POST.get('user_data', None)
        if user_data is not None:
            user_data = b64decode(user_data)
        nodes = Node.objects.start_nodes(
            [system_id], request.user, user_data=user_data)
        if len(nodes) == 0:
            raise PermissionDenied(
                "You are not allowed to start up this node.")
        return nodes[0]

    @api_exported('POST')
    def release(self, request, system_id):
        """Release a node.  Opposite of `NodesHandler.acquire`."""
        node = Node.objects.get_node_or_404(
            system_id=system_id, user=request.user, perm=NODE_PERMISSION.EDIT)
        if node.status == NODE_STATUS.READY:
            # Nothing to do.  This may be a redundant retry, and the
            # postcondition is achieved, so call this success.
            pass
        elif node.status in [NODE_STATUS.ALLOCATED, NODE_STATUS.RESERVED]:
            node.release()
        else:
            raise NodeStateViolation(
                "Node cannot be released in its current state ('%s')."
                % node.display_status())
        return node


def create_node(request):
    """Service an http request to create a node.

    The node will be in the Declared state.

    :param request: The http request for this node to be created.
    :return: A `Node`.
    :rtype: :class:`maasserver.models.Node`.
    :raises: ValidationError
    """
    Form = get_node_create_form(request.user)
    form = Form(request.data)
    if form.is_valid():
        return form.save()
    else:
        raise ValidationError(form.errors)


@api_operations
class AnonNodesHandler(AnonymousBaseHandler):
    """Create Nodes."""
    allowed_methods = ('GET', 'POST',)
    fields = DISPLAYED_NODE_FIELDS

    @api_exported('POST')
    def new(self, request):
        """Create a new Node.

        Adding a server to a MAAS puts it on a path that will wipe its disks
        and re-install its operating system.  In anonymous enlistment and when
        the enlistment is done by a non-admin, the node is held in the
        "Declared" state for approval by a MAAS admin.
        """
        return create_node(request)

    @api_exported('GET')
    def is_registered(self, request):
        """Returns whether or not the given MAC address is registered within
        this MAAS (and attached to a non-retired node).

        :param mac_address: The mac address to be checked.
        :type mac_address: basestring
        :return: 'true' or 'false'.
        :rtype: basestring
        """
        mac_address = get_mandatory_param(request.GET, 'mac_address')
        return MACAddress.objects.filter(
            mac_address=mac_address).exclude(
                node__status=NODE_STATUS.RETIRED).exists()

    @api_exported('POST')
    def accept(self, request):
        """Accept a node's enlistment: not allowed to anonymous users."""
        raise Unauthorized("You must be logged in to accept nodes.")

    @api_exported("POST")
    def check_commissioning(self, request):
        """Check all commissioning nodes to see if they are taking too long.

        Anything that has been commissioning for longer than
        settings.COMMISSIONING_TIMEOUT is moved into the FAILED_TESTS status.
        """
        interval = timedelta(minutes=settings.COMMISSIONING_TIMEOUT)
        cutoff = datetime.now() - interval
        query = Node.objects.filter(
            status=NODE_STATUS.COMMISSIONING, updated__lte=cutoff)
        query.update(status=NODE_STATUS.FAILED_TESTS)
        # Note that Django doesn't call save() on updated nodes here,
        # but I don't think anything requires its effects anyway.

    @classmethod
    def resource_uri(cls, *args, **kwargs):
        return ('nodes_handler', [])


def extract_constraints(request_params):
    """Extract a dict of node allocation constraints from http parameters.

    :param request_params: Parameters submitted with the allocation request.
    :type request_params: :class:`django.http.QueryDict`
    :return: A mapping of applicable constraint names to their values.
    :rtype: :class:`dict`
    """
    name = request_params.get('name', None)
    if name is None:
        return {}
    else:
        return {'name': name}


@api_operations
class NodesHandler(BaseHandler):
    """Manage collection of Nodes."""
    allowed_methods = ('GET', 'POST',)
    anonymous = AnonNodesHandler

    @api_exported('POST')
    def new(self, request):
        """Create a new Node.

        When a node has been added to MAAS by an admin MAAS user, it is
        ready for allocation to services running on the MAAS.
        """
        node = create_node(request)
        if request.user.is_superuser:
            node.accept_enlistment(request.user)
        return node

    @api_exported('POST')
    def accept(self, request):
        """Accept declared nodes into the MAAS.

        Nodes can be enlisted in the MAAS anonymously or by non-admin users,
        as opposed to by an admin.  These nodes are held in the Declared
        state; a MAAS admin must first verify the authenticity of these
        enlistments, and accept them.

        Enlistments can be accepted en masse, by passing multiple nodes to
        this call.  Accepting an already accepted node is not an error, but
        accepting one that is already allocated, broken, etc. is.

        :param nodes: system_ids of the nodes whose enlistment is to be
            accepted.  (An empty list is acceptable).
        :return: The system_ids of any nodes that have their status changed
            by this call.  Thus, nodes that were already accepted are
            excluded from the result.
        """
        system_ids = set(request.POST.getlist('nodes'))
        # Check the existence of these nodes first.
        existing_ids = set(Node.objects.filter().values_list(
            'system_id', flat=True))
        if len(existing_ids) < len(system_ids):
            raise MAASAPIBadRequest(
                "Unknown node(s): %s." % ', '.join(system_ids - existing_ids))
        # Make sure that the user has the required permission.
        nodes = Node.objects.get_nodes(
            request.user, perm=NODE_PERMISSION.ADMIN, ids=system_ids)
        ids = set(node.system_id for node in nodes)
        if len(nodes) < len(system_ids):
            raise PermissionDenied(
                "You don't have the required permission to accept the "
                "following node(s): %s." % (
                    ', '.join(system_ids - ids)))
        return filter(
            None, [node.accept_enlistment(request.user) for node in nodes])

    @api_exported('GET')
    def list(self, request):
        """List Nodes visible to the user, optionally filtered by criteria.

        :param mac_address: An optional list of MAC addresses.  Only
            nodes with matching MAC addresses will be returned.
        :type mac_address: iterable
        :param id: An optional list of system ids.  Only nodes with
            matching system ids will be returned.
        :type id: iterable
        """
        # Get filters from request.
        match_ids = get_optional_list(request.GET, 'id')
        match_macs = get_optional_list(request.GET, 'mac_address')
        # Fetch nodes and apply filters.
        nodes = Node.objects.get_nodes(
            request.user, NODE_PERMISSION.VIEW, ids=match_ids)
        if match_macs is not None:
            nodes = nodes.filter(macaddress__mac_address__in=match_macs)
        return nodes.order_by('id')

    @api_exported('GET')
    def list_allocated(self, request):
        """Fetch Nodes that were allocated to the User/oauth token."""
        token = get_oauth_token(request)
        match_ids = get_optional_list(request.GET, 'id')
        nodes = Node.objects.get_allocated_visible_nodes(token, match_ids)
        return nodes.order_by('id')

    @api_exported('POST')
    def acquire(self, request):
        """Acquire an available node for deployment."""
        node = Node.objects.get_available_node_for_acquisition(
            request.user, constraints=extract_constraints(request.data))
        if node is None:
            raise NodesNotAvailable("No matching node is available.")
        node.acquire(request.user, get_oauth_token(request))
        return node

    @classmethod
    def resource_uri(cls, *args, **kwargs):
        return ('nodes_handler', [])


class NodeMacsHandler(BaseHandler):
    """
    Manage all the MAC addresses linked to a Node / Create a new MAC address
    for a Node.

    """
    allowed_methods = ('GET', 'POST',)

    def read(self, request, system_id):
        """Read all MAC addresses related to a Node."""
        node = Node.objects.get_node_or_404(
            user=request.user, system_id=system_id, perm=NODE_PERMISSION.VIEW)

        return MACAddress.objects.filter(node=node).order_by('id')

    def create(self, request, system_id):
        """Create a MAC address for a specified Node."""
        node = Node.objects.get_node_or_404(
            user=request.user, system_id=system_id, perm=NODE_PERMISSION.EDIT)
        mac = node.add_mac_address(request.data.get('mac_address', None))
        return mac

    @classmethod
    def resource_uri(cls, *args, **kwargs):
        return ('node_macs_handler', ['system_id'])


class NodeMacHandler(BaseHandler):
    """Manage a MAC address linked to a Node."""
    allowed_methods = ('GET', 'DELETE')
    fields = ('mac_address',)
    model = MACAddress

    def read(self, request, system_id, mac_address):
        """Read a MAC address related to a Node."""
        node = Node.objects.get_node_or_404(
            user=request.user, system_id=system_id, perm=NODE_PERMISSION.VIEW)

        validate_mac(mac_address)
        return get_object_or_404(
            MACAddress, node=node, mac_address=mac_address)

    def delete(self, request, system_id, mac_address):
        """Delete a specific MAC address for the specified Node."""
        validate_mac(mac_address)
        node = Node.objects.get_node_or_404(
            user=request.user, system_id=system_id, perm=NODE_PERMISSION.EDIT)

        mac = get_object_or_404(MACAddress, node=node, mac_address=mac_address)
        mac.delete()
        return rc.DELETED

    @classmethod
    def resource_uri(cls, mac=None):
        node_system_id = "system_id"
        mac_address = "mac_address"
        if mac is not None:
            node_system_id = mac.node.system_id
            mac_address = mac.mac_address
        return ('node_mac_handler', [node_system_id, mac_address])


def get_file(handler, request):
    """Get a named file from the file storage.

    :param filename: The exact name of the file you want to get.
    :type filename: string
    :return: The file is returned in the response content.
    """
    filename = request.GET.get("filename", None)
    if not filename:
        raise MAASAPIBadRequest("Filename not supplied")
    try:
        db_file = FileStorage.objects.get(filename=filename)
    except FileStorage.DoesNotExist:
        raise MAASAPINotFound("File not found")
    return HttpResponse(db_file.data.read(), status=httplib.OK)


@api_operations
class AnonFilesHandler(AnonymousBaseHandler):
    """Anonymous file operations.

    This is needed for Juju. The story goes something like this:

    - The Juju provider will upload a file using an "unguessable" name.

    - The name of this file (or its URL) will be shared with all the agents in
      the environment. They cannot modify the file, but they can access it
      without credentials.

    """
    allowed_methods = ('GET',)

    get = api_exported('GET', exported_as='get')(get_file)


@api_operations
class FilesHandler(BaseHandler):
    """File management operations."""
    allowed_methods = ('GET', 'POST',)
    anonymous = AnonFilesHandler

    get = api_exported('GET', exported_as='get')(get_file)

    @api_exported('POST')
    def add(self, request):
        """Add a new file to the file storage.

        :param filename: The file name to use in the storage.
        :type filename: string
        :param file: Actual file data with content type
            application/octet-stream
        """
        filename = request.data.get("filename", None)
        if not filename:
            raise MAASAPIBadRequest("Filename not supplied")
        files = request.FILES
        if not files:
            raise MAASAPIBadRequest("File not supplied")
        if len(files) != 1:
            raise MAASAPIBadRequest("Exactly one file must be supplied")
        uploaded_file = files['file']

        # As per the comment in FileStorage, this ought to deal in
        # chunks instead of reading the file into memory, but large
        # files are not expected.
        FileStorage.objects.save_file(filename, uploaded_file)
        return HttpResponse('', status=httplib.CREATED)

    @classmethod
    def resource_uri(cls, *args, **kwargs):
        return ('files_handler', [])


@api_operations
class NodeGroupsHandler(BaseHandler):
    """Node-groups API.  Lists the registered node groups."""

    allowed_methods = ('GET', )

    def read(self, request):
        """Index of node groups."""
        return HttpResponse(sorted(
            [nodegroup.name for nodegroup in NodeGroup.objects.all()]))

    @classmethod
    def resource_uri(cls):
        return ('nodegroups_handler', [])


@api_operations
class NodeGroupHandler(BaseHandler):
    """Node-group API."""

    allowed_methods = ('GET', 'POST')
    fields = ('name', )

    def read(self, request, name):
        """GET a node group."""
        return get_object_or_404(NodeGroup, name=name)

    @classmethod
    def resource_uri(cls, nodegroup):
        if nodegroup is None:
            name = 'name'
        else:
            name = nodegroup.name
        return ('nodegroup_handler', [name])

    @api_exported('POST')
    def update_leases(self, request, name):
        leases = get_mandatory_param(request.data, 'leases')
        nodegroup = get_object_or_404(NodeGroup, name=name)
        DHCPLease.objects.update_leases(nodegroup, json.loads(leases))
        return HttpResponse("Leases updated.", status=httplib.OK)


@api_operations
class AccountHandler(BaseHandler):
    """Manage the current logged-in user."""
    allowed_methods = ('POST',)

    @api_exported('POST')
    def create_authorisation_token(self, request):
        """Create an authorisation OAuth token and OAuth consumer.

        :return: a json dict with three keys: 'token_key',
            'token_secret' and 'consumer_key' (e.g.
            {token_key: 's65244576fgqs', token_secret: 'qsdfdhv34',
            consumer_key: '68543fhj854fg'}).
        :rtype: string (json)

        """
        profile = request.user.get_profile()
        consumer, token = profile.create_authorisation_token()
        return {
            'token_key': token.key, 'token_secret': token.secret,
            'consumer_key': consumer.key,
            }

    @api_exported('POST')
    def delete_authorisation_token(self, request):
        """Delete an authorisation OAuth token and the related OAuth consumer.

        :param token_key: The key of the token to be deleted.
        :type token_key: basestring
        """
        profile = request.user.get_profile()
        token_key = get_mandatory_param(request.data, 'token_key')
        profile.delete_authorisation_token(token_key)
        return rc.DELETED

    @classmethod
    def resource_uri(cls, *args, **kwargs):
        return ('account_handler', [])


@api_operations
class MAASHandler(BaseHandler):
    """Manage the MAAS' itself."""
    allowed_methods = ('POST', 'GET')

    @api_exported('POST')
    def set_config(self, request):
        """Set a config value.

        :param name: The name of the config item to be set.
        :type name: basestring
        :param name: The value of the config item to be set.
        :type value: json object
        """
        name = get_mandatory_param(
            request.data, 'name', validators.String(min=1))
        value = get_mandatory_param(request.data, 'value')
        Config.objects.set_config(name, value)
        return rc.ALL_OK

    @api_exported('GET')
    def get_config(self, request):
        """Get a config value.

        :param name: The name of the config item to be retrieved.
        :type name: basestring
        """
        name = get_mandatory_param(request.GET, 'name')
        value = Config.objects.get_config(name)
        return HttpResponse(json.dumps(value), content_type='application/json')


# Title section for the API documentation.  Matches in style, format,
# etc. whatever generate_api_doc() produces, so that you can concatenate
# the two.
api_doc_title = dedent("""
    ========
    MAAS API
    ========
    """.lstrip('\n'))


def generate_api_doc():
    """Generate ReST documentation for the REST API.

    This module's docstring forms the head of the documentation; details of
    the API methods follow.

    :return: Documentation, in ReST, for the API.
    :rtype: :class:`unicode`
    """

    # Fetch all the API Handlers (objects with the class
    # HandlerMetaClass).
    module = sys.modules[__name__]

    all = [getattr(module, name) for name in module.__all__]
    handlers = [obj for obj in all if isinstance(obj, HandlerMetaClass)]

    # Make sure each handler defines a 'resource_uri' method (this is
    # easily forgotten and essential to have a proper documentation).
    for handler in handlers:
        sentinel = object()
        resource_uri = getattr(handler, "resource_uri", sentinel)
        assert resource_uri is not sentinel, "Missing resource_uri in %s" % (
            handler.__name__)

    docs = [generate_doc(handler) for handler in handlers]

    messages = [
        __doc__.strip(),
        '',
        '',
        'Operations',
        '----------',
        '',
        ]
    for doc in docs:
        for method in doc.get_methods():
            messages.append(
                "%s %s\n  %s\n" % (
                    method.http_name, doc.resource_uri_template,
                    method.doc))
    return '\n'.join(messages)


def reST_to_html_fragment(a_str):
    parts = core.publish_parts(source=a_str, writer_name='html')
    return parts['body_pre_docinfo'] + parts['fragment']


_API_DOC = None


def api_doc(request):
    """Get ReST documentation for the REST API."""
    # Generate the documentation and keep it cached.  Note that we can't do
    # that at the module level because the API doc generation needs Django
    # fully initialized.
    global _API_DOC
    if _API_DOC is None:
        _API_DOC = generate_api_doc()
    return render_to_response(
        'maasserver/api_doc.html',
        {'doc': reST_to_html_fragment(generate_api_doc())},
        context_instance=RequestContext(request))


def compose_enlistment_preseed_url():
    """Compose enlistment preseed URL."""
    # Always uses the latest version of the metadata API.
    version = 'latest'
    return "%s?op=get_enlist_preseed" % reverse(
        'metadata-enlist-preseed', args=[version])


def compose_preseed_url(node):
    """Compose a metadata URL for `node`'s preseed data."""
    # Always uses the latest version of the metadata API.
    version = 'latest'
    return "%s?op=get_preseed" % reverse(
        'metadata-node-by-id', args=[version, node.system_id])


def compose_preseed_kernel_opt(mac):
    """Compose a kernel option for preseed URL for node that owns `mac`."""
    macaddress_match = MACAddress.objects.filter(mac_address=mac)
    if len(macaddress_match) == 0:
        preseed_url = compose_enlistment_preseed_url()
    else:
        [macaddress] = macaddress_match
        preseed_url = compose_preseed_url(macaddress.node)
    return "auto url=%s" % preseed_url


def pxeconfig(request):
    """Get the PXE configuration given a node's details.

    :param arch: Main machine architecture.
    :param subarch: Sub-architecture, or "generic" if there is none.
    :param mac: If specified will return a mac-specific PXE file.
        If not specified will return a "default" file.
    :param menutitle: The PXE menu title shown.
    :param kernelimage: The path to the kernel in the TFTP server
    :param append: Kernel parameters to append.
    """
<<<<<<< HEAD
    provisioning_config = (
        provisioningserver.config.Config.load_from_cache(
            settings.PROVISIONING_SETTINGS))
    arch = get_mandatory_param(request.GET, 'arch')
    subarch = request.GET.get('subarch', None)
    mac = request.GET.get('mac', None)
    tftproot = provisioning_config["tftp"]["root"]
    config = PXEConfig(arch, subarch, mac, tftproot)
    # Rendering parameters.
    menutitle = get_mandatory_param(request.GET, 'menutitle')
    kernelimage = get_mandatory_param(request.GET, 'kernelimage')
    append = get_mandatory_param(request.GET, 'append')
=======
    menutitle = get_mandatory_param(request.GET, 'menutitle')
    kernelimage = get_mandatory_param(request.GET, 'kernelimage')
    append = get_mandatory_param(request.GET, 'append')
    arch = get_mandatory_param(request.GET, 'arch')
    subarch = request.GET.get('subarch', None)
    mac = request.GET.get('mac', None)
    config = PXEConfig(arch, subarch, mac)

    # In addition to the "append" parameter, also add a URL for the
    # node's preseed to the kernel command line.
    append = "%s %s" % (append, compose_preseed_kernel_opt(mac))

>>>>>>> 1a405cf8
    try:
        return HttpResponse(
            config.get_config(
                menutitle=menutitle, kernelimage=kernelimage, append=append),
            content_type="text/plain; charset=utf-8")
    except PXEConfigFail as e:
        raise ValidationError(e.message)<|MERGE_RESOLUTION|>--- conflicted
+++ resolved
@@ -1085,33 +1085,22 @@
     :param kernelimage: The path to the kernel in the TFTP server
     :param append: Kernel parameters to append.
     """
-<<<<<<< HEAD
     provisioning_config = (
         provisioningserver.config.Config.load_from_cache(
             settings.PROVISIONING_SETTINGS))
-    arch = get_mandatory_param(request.GET, 'arch')
-    subarch = request.GET.get('subarch', None)
-    mac = request.GET.get('mac', None)
-    tftproot = provisioning_config["tftp"]["root"]
-    config = PXEConfig(arch, subarch, mac, tftproot)
-    # Rendering parameters.
-    menutitle = get_mandatory_param(request.GET, 'menutitle')
-    kernelimage = get_mandatory_param(request.GET, 'kernelimage')
-    append = get_mandatory_param(request.GET, 'append')
-=======
     menutitle = get_mandatory_param(request.GET, 'menutitle')
     kernelimage = get_mandatory_param(request.GET, 'kernelimage')
     append = get_mandatory_param(request.GET, 'append')
     arch = get_mandatory_param(request.GET, 'arch')
     subarch = request.GET.get('subarch', None)
     mac = request.GET.get('mac', None)
-    config = PXEConfig(arch, subarch, mac)
+    tftproot = provisioning_config["tftp"]["root"]
+    config = PXEConfig(arch, subarch, mac, tftproot)
 
     # In addition to the "append" parameter, also add a URL for the
     # node's preseed to the kernel command line.
     append = "%s %s" % (append, compose_preseed_kernel_opt(mac))
 
->>>>>>> 1a405cf8
     try:
         return HttpResponse(
             config.get_config(
