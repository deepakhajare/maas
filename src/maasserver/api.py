# Copyright 2012 Canonical Ltd.  This software is licensed under the
# GNU Affero General Public License version 3 (see the file LICENSE).

"""Restful MAAS API.

This is the documentation for the API that lets you control and query MAAS.
The API is "Restful", which means that you access it through normal HTTP
requests.


API versions
------------

At any given time, MAAS may support multiple versions of its API.  The version
number is included in the API's URL, e.g. /api/1.0/

For now, 1.0 is the only supported version.


HTTP methods and parameter-passing
----------------------------------

The following HTTP methods are available for accessing the API:
 * GET (for information retrieval and queries),
 * POST (for asking the system to do things),
 * PUT (for updating objects), and
 * DELETE (for deleting objects).

All methods except DELETE may take parameters, but they are not all passed in
the same way.  GET parameters are passed in the URL, as is normal with a GET:
"/item/?foo=bar" passes parameter "foo" with value "bar".

POST and PUT are different.  Your request should have MIME type
"multipart/form-data"; each part represents one parameter (for POST) or
attribute (for PUT).  Each part is named after the parameter or attribute it
contains, and its contents are the conveyed value.

All parameters are in text form.  If you need to submit binary data to the
API, don't send it as any MIME binary format; instead, send it as a plain text
part containing base64-encoded data.

Most resources offer a choice of GET or POST operations.  In those cases these
methods will take one special parameter, called `op`, to indicate what it is
you want to do.

For example, to list all nodes, you might GET "/api/1.0/nodes/?op=list".
"""

from __future__ import (
    absolute_import,
    print_function,
    unicode_literals,
    )

__metaclass__ = type
__all__ = [
    "AccountHandler",
    "AnonNodeGroupsHandler",
    "AnonNodesHandler",
    "AnonymousOperationsHandler",
    "api_doc",
    "api_doc_title",
    "BootImagesHandler",
    "FilesHandler",
    "get_oauth_token",
    "NodeGroupsHandler",
    "NodeGroupInterfaceHandler",
    "NodeGroupInterfacesHandler",
    "NodeHandler",
    "NodeMacHandler",
    "NodeMacsHandler",
    "NodesHandler",
    "OperationsHandler",
    "TagHandler",
    "TagsHandler",
    "pxeconfig",
    "render_api_docs",
    "store_node_power_parameters",
    ]

from base64 import b64decode
from cStringIO import StringIO
from datetime import (
    datetime,
    timedelta,
    )
from functools import partial
import httplib
from inspect import getdoc
import sys
from textwrap import dedent

from celery.app import app_or_default
from django.conf import settings
from django.core.exceptions import (
    PermissionDenied,
    ValidationError,
    )
from django.db.utils import DatabaseError
from django.forms.models import model_to_dict
from django.http import (
    HttpResponse,
    HttpResponseBadRequest,
    QueryDict,
    )
from django.shortcuts import (
    get_object_or_404,
    render_to_response,
    )
from django.template import RequestContext
from docutils import core
from formencode import validators
from formencode.validators import Invalid
from maasserver.apidoc import (
    describe_resource,
    find_api_resources,
    generate_api_docs,
    )
from maasserver.components import (
    discard_persistent_error,
    register_persistent_error,
    )
from maasserver.enum import (
    ARCHITECTURE,
    COMPONENT,
    NODE_PERMISSION,
    NODE_STATUS,
    NODEGROUP_STATUS,
    )
from maasserver.exceptions import (
    MAASAPIBadRequest,
    MAASAPINotFound,
    NodesNotAvailable,
    NodeStateViolation,
    Unauthorized,
    )
from maasserver.fields import (
    mac_re,
    validate_mac,
    )
from maasserver.forms import (
    get_node_create_form,
    get_node_edit_form,
    NodeGroupInterfaceForm,
    NodeGroupWithInterfacesForm,
    TagForm,
    )
from maasserver.models import (
    BootImage,
    Config,
    DHCPLease,
    FileStorage,
    MACAddress,
    Node,
    NodeGroup,
    NodeGroupInterface,
    Tag,
    )
from maasserver.models.node import CONSTRAINTS_MAAS_MAP
from maasserver.preseed import (
    compose_enlistment_preseed_url,
    compose_preseed_url,
    )
from maasserver.server_address import get_maas_facing_server_address
from maasserver.utils import (
<<<<<<< HEAD
    map_enum,
    strip_domain,
=======
    absolute_reverse,
    map_enum,
>>>>>>> 57f170a8
    )
from maasserver.utils.orm import get_one
from piston.handler import (
    AnonymousBaseHandler,
    BaseHandler,
    HandlerMetaClass,
    )
from piston.models import Token
from piston.resource import Resource
from piston.utils import rc
from provisioningserver.enum import POWER_TYPE
from provisioningserver.kernel_opts import KernelParameters
import simplejson as json


class OperationsResource(Resource):
    """A resource supporting operation dispatch.

    All requests are passed onto the handler's `dispatch` method. See
    :class:`OperationsHandler`.
    """

    crudmap = Resource.callmap
    callmap = dict.fromkeys(crudmap, "dispatch")


class RestrictedResource(OperationsResource):

    def authenticate(self, request, rm):
        actor, anonymous = super(
            RestrictedResource, self).authenticate(request, rm)
        if not anonymous and not request.user.is_active:
            raise PermissionDenied("User is not allowed access to this API.")
        else:
            return actor, anonymous


class AdminRestrictedResource(RestrictedResource):

    def authenticate(self, request, rm):
        actor, anonymous = super(
            AdminRestrictedResource, self).authenticate(request, rm)
        if anonymous or not request.user.is_superuser:
            raise PermissionDenied("User is not allowed access to this API.")
        else:
            return actor, anonymous


def operation(idempotent, exported_as=None):
    """Decorator to make a method available on the API.

    :param idempotent: If this operation is idempotent. Idempotent operations
        are made available via HTTP GET, non-idempotent operations via HTTP
        POST.
    :param exported_as: Optional operation name; defaults to the name of the
        exported method.
    """
    method = "GET" if idempotent else "POST"

    def _decorator(func):
        if exported_as is None:
            func.export = method, func.__name__
        else:
            func.export = method, exported_as
        return func

    return _decorator


class OperationsHandlerType(HandlerMetaClass):
    """Type for handlers that dispatch operations.

    Collects all the exported operations, CRUD and custom, into the class's
    `exports` attribute. This is a signature:function mapping, where signature
    is an (http-method, operation-name) tuple. If operation-name is None, it's
    a CRUD method.

    The `allowed_methods` attribute is calculated as the union of all HTTP
    methods required for the exported CRUD and custom operations.
    """

    def __new__(metaclass, name, bases, namespace):
        cls = super(OperationsHandlerType, metaclass).__new__(
            metaclass, name, bases, namespace)

        # Create a signature:function mapping for CRUD operations.
        crud = {
            (http_method, None): getattr(cls, method)
            for http_method, method in OperationsResource.crudmap.items()
            if getattr(cls, method, None) is not None
            }

        # Create a signature:function mapping for non-CRUD operations.
        operations = {
            attribute.export: attribute
            for attribute in vars(cls).values()
            if getattr(attribute, "export", None) is not None
            }

        # Create the exports mapping.
        exports = {}
        exports.update(crud)
        exports.update(operations)

        # Update the class.
        cls.exports = exports
        cls.allowed_methods = frozenset(
            http_method for http_method, name in exports)

        return cls


class OperationsHandlerMixin:
    """Handler mixin for operations dispatch.

    This enabled dispatch to custom functions that piggyback on HTTP methods
    that ordinarily, in Piston, are used for CRUD operations.

    This must be used in cooperation with :class:`OperationsResource` and
    :class:`OperationsHandlerType`.
    """

    def dispatch(self, request, *args, **kwargs):
        signature = request.method.upper(), request.REQUEST.get("op")
        function = self.exports.get(signature)
        if function is None:
            return HttpResponseBadRequest(
                "Unrecognised signature: %s %s" % signature)
        else:
            return function(self, request, *args, **kwargs)


class OperationsHandler(
    OperationsHandlerMixin, BaseHandler):
    """Base handler that supports operation dispatch."""

    __metaclass__ = OperationsHandlerType


class AnonymousOperationsHandler(
    OperationsHandlerMixin, AnonymousBaseHandler):
    """Anonymous base handler that supports operation dispatch."""

    __metaclass__ = OperationsHandlerType


def get_mandatory_param(data, key, validator=None):
    """Get the parameter from the provided data dict or raise a ValidationError
    if this parameter is not present.

    :param data: The data dict (usually request.data or request.GET where
        request is a django.http.HttpRequest).
    :param data: dict
    :param key: The parameter's key.
    :type key: basestring
    :param validator: An optional validator that will be used to validate the
         retrieved value.
    :type validator: formencode.validators.Validator
    :return: The value of the parameter.
    :raises: ValidationError
    """
    value = data.get(key, None)
    if value is None:
        raise ValidationError("No provided %s!" % key)
    if validator is not None:
        try:
            return validator.to_python(value)
        except Invalid, e:
            raise ValidationError("Invalid %s: %s" % (key, e.msg))
    else:
        return value


def get_optional_list(data, key, default=None):
    """Get the list from the provided data dict or return a default value.
    """
    value = data.getlist(key)
    if value == []:
        return default
    else:
        return value


def get_list_from_dict_or_multidict(data, key, default=None):
    """Get a list from 'data'.

    If data is a MultiDict, then we use 'getlist' if the data is a plain dict,
    then we just use __getitem__.

    The rationale is that data POSTed as multipart/form-data gets parsed into a
    MultiDict, but data POSTed as application/json gets parsed into a plain
    dict(key:list).
    """
    getlist = getattr(data, 'getlist', None)
    if getlist is not None:
        return getlist(key, default)
    return data.get(key, default)


def extract_oauth_key_from_auth_header(auth_data):
    """Extract the oauth key from auth data in HTTP header.

    :param auth_data: {string} The HTTP Authorization header.

    :return: The oauth key from the header, or None.
    """
    for entry in auth_data.split():
        key_value = entry.split('=', 1)
        if len(key_value) == 2:
            key, value = key_value
            if key == 'oauth_token':
                return value.rstrip(',').strip('"')
    return None


def extract_oauth_key(request):
    """Extract the oauth key from a request's headers.

    Raises :class:`Unauthorized` if no key is found.
    """
    auth_header = request.META.get('HTTP_AUTHORIZATION')
    if auth_header is None:
        raise Unauthorized("No authorization header received.")
    key = extract_oauth_key_from_auth_header(auth_header)
    if key is None:
        raise Unauthorized("Did not find request's oauth token.")
    return key


def get_oauth_token(request):
    """Get the OAuth :class:`piston.models.Token` used for `request`.

    Raises :class:`Unauthorized` if no key is found, or if the token is
    unknown.
    """
    try:
        return Token.objects.get(key=extract_oauth_key(request))
    except Token.DoesNotExist:
        raise Unauthorized("Unknown OAuth token.")


def get_overrided_query_dict(defaults, data):
    """Returns a QueryDict with the values of 'defaults' overridden by the
    values in 'data'.

    :param defaults: The dictionary containing the default values.
    :type defaults: dict
    :param data: The data used to override the defaults.
    :type data: :class:`django.http.QueryDict`
    :return: The updated QueryDict.
    :raises: :class:`django.http.QueryDict`
    """
    # Create a writable query dict.
    new_data = QueryDict('').copy()
    # Missing fields will be taken from the node's current values.  This
    # is to circumvent Django's ModelForm (form created from a model)
    # default behaviour that requires all the fields to be defined.
    new_data.update(defaults)
    # We can't use update here because data is a QueryDict and 'update'
    # does not replaces the old values with the new as one would expect.
    for k, v in data.items():
        new_data[k] = v
    return new_data


# Node's fields exposed on the API.
DISPLAYED_NODE_FIELDS = (
    'system_id',
    'hostname',
    ('macaddress_set', ('mac_address',)),
    'architecture',
    'status',
    'netboot',
    'power_type',
    'power_parameters',
    'tag_names',
    )


def store_node_power_parameters(node, request):
    """Store power parameters in request.

    The parameters should be JSON, passed with key `power_parameters`.
    """
    power_type = request.POST.get("power_type", None)
    if power_type is None:
        return

    power_types = map_enum(POWER_TYPE).values()
    if power_type in power_types:
        node.power_type = power_type
    else:
        raise MAASAPIBadRequest("Bad power_type '%s'" % power_type)

    power_parameters = request.POST.get("power_parameters", None)
    if power_parameters and not power_parameters.isspace():
        try:
            node.power_parameters = json.loads(power_parameters)
        except ValueError:
            raise MAASAPIBadRequest("Failed to parse JSON power_parameters")

    node.save()


class NodeHandler(OperationsHandler):
    """Manage an individual Node.

    The Node is identified by its system_id.
    """
    create = None  # Disable create.
    model = Node
    fields = DISPLAYED_NODE_FIELDS

    def read(self, request, system_id):
        """Read a specific Node."""
        return Node.objects.get_node_or_404(
            system_id=system_id, user=request.user, perm=NODE_PERMISSION.VIEW)

    def update(self, request, system_id):
        """Update a specific Node.

        :param hostname: The new hostname for this node.
        :type hostname: basestring
        :param architecture: The new architecture for this node (see
            vocabulary `ARCHITECTURE`).
        :type architecture: basestring
        :param power_type: The new power type for this node (see
            vocabulary `POWER_TYPE`).  Note that if you set power_type to
            use the default value, power_parameters will be set to the empty
            string.  Available to admin users.
        :type power_type: basestring
        :param power_parameters_{param1}: The new value for the 'param1'
            power parameter.  Note that this is dynamic as the available
            parameters depend on the selected value of the Node's power_type.
            For instance, if the power_type is 'ether_wake', the only valid
            parameter is 'power_address' so one would want to pass 'myaddress'
            as the value of the 'power_parameters_power_address' parameter.
            Available to admin users.
        :type power_parameters_{param1}: basestring
        :param power_parameters_skip_check: Whether or not the new power
            parameters for this node should be checked against the expected
            power parameters for the node's power type ('true' or 'false').
            The default is 'false'.
        :type power_parameters_skip_validation: basestring
        """

        node = Node.objects.get_node_or_404(
            system_id=system_id, user=request.user, perm=NODE_PERMISSION.EDIT)
        data = get_overrided_query_dict(model_to_dict(node), request.data)
        Form = get_node_edit_form(request.user)
        form = Form(data, instance=node)
        if form.is_valid():
            return form.save()
        else:
            raise ValidationError(form.errors)

    def delete(self, request, system_id):
        """Delete a specific Node."""
        node = Node.objects.get_node_or_404(
            system_id=system_id, user=request.user,
            perm=NODE_PERMISSION.ADMIN)
        node.delete()
        return rc.DELETED

    @classmethod
    def resource_uri(cls, node=None):
        # This method is called by piston in two different contexts:
        # - when generating an uri template to be used in the documentation
        # (in this case, it is called with node=None).
        # - when populating the 'resource_uri' field of an object
        # returned by the API (in this case, node is a Node object).
        node_system_id = "system_id"
        if node is not None:
            node_system_id = node.system_id
        return ('node_handler', (node_system_id, ))

    @operation(idempotent=False)
    def stop(self, request, system_id):
        """Shut down a node."""
        nodes = Node.objects.stop_nodes([system_id], request.user)
        if len(nodes) == 0:
            raise PermissionDenied(
                "You are not allowed to shut down this node.")
        return nodes[0]

    @operation(idempotent=False)
    def start(self, request, system_id):
        """Power up a node.

        :param user_data: If present, this blob of user-data to be made
            available to the nodes through the metadata service.
        :type user_data: base64-encoded basestring
        :param distro_series: If present, this parameter specifies the
            Ubuntu Release the node will use.
        :type distro_series: basestring

        Ideally we'd have MIME multipart and content-transfer-encoding etc.
        deal with the encapsulation of binary data, but couldn't make it work
        with the framework in reasonable time so went for a dumb, manual
        encoding instead.
        """
        user_data = request.POST.get('user_data', None)
        series = request.POST.get('distro_series', None)
        if user_data is not None:
            user_data = b64decode(user_data)
        if series is not None:
            node = Node.objects.get_node_or_404(
                system_id=system_id, user=request.user,
                perm=NODE_PERMISSION.EDIT)
            node.set_distro_series(series=series)
        nodes = Node.objects.start_nodes(
            [system_id], request.user, user_data=user_data)
        if len(nodes) == 0:
            raise PermissionDenied(
                "You are not allowed to start up this node.")
        return nodes[0]

    @operation(idempotent=False)
    def release(self, request, system_id):
        """Release a node.  Opposite of `NodesHandler.acquire`."""
        node = Node.objects.get_node_or_404(
            system_id=system_id, user=request.user, perm=NODE_PERMISSION.EDIT)
        node.set_distro_series(series='')
        if node.status == NODE_STATUS.READY:
            # Nothing to do.  This may be a redundant retry, and the
            # postcondition is achieved, so call this success.
            pass
        elif node.status in [NODE_STATUS.ALLOCATED, NODE_STATUS.RESERVED]:
            node.release()
        else:
            raise NodeStateViolation(
                "Node cannot be released in its current state ('%s')."
                % node.display_status())
        return node


def create_node(request):
    """Service an http request to create a node.

    The node will be in the Declared state.

    :param request: The http request for this node to be created.
    :return: A `Node`.
    :rtype: :class:`maasserver.models.Node`.
    :raises: ValidationError
    """

    # For backwards compatibilty reasons, requests may be sent with:
    #     architecture with a '/' in it: use normally
    #     architecture without a '/' and no subarchitecture: assume 'generic'
    #     architecture without a '/' and a subarchitecture: use as specified
    #     architecture with a '/' and a subarchitecture: error
    given_arch = request.data.get('architecture', None)
    given_subarch = request.data.get('subarchitecture', None)
    altered_query_data = request.data.copy()
    if given_arch and '/' in given_arch:
        if given_subarch:
            # Architecture with a '/' and a subarchitecture: error.
            raise ValidationError('Subarchitecture cannot be specified twice.')
        # Architecture with a '/' in it: use normally.
    elif given_arch:
        if given_subarch:
            # Architecture without a '/' and a subarchitecture:
            # use as specified.
            altered_query_data['architecture'] = '/'.join(
                [given_arch, given_subarch])
            del altered_query_data['subarchitecture']
        else:
            # Architecture without a '/' and no subarchitecture:
            # assume 'generic'.
            altered_query_data['architecture'] += '/generic'

    Form = get_node_create_form(request.user)
    form = Form(altered_query_data)
    if form.is_valid():
        node = form.save()
        # Hack in the power parameters here.
        store_node_power_parameters(node, request)
        return node
    else:
        raise ValidationError(form.errors)


class AnonNodesHandler(AnonymousOperationsHandler):
    """Anonymous access to Nodes."""
    create = read = update = delete = None
    fields = DISPLAYED_NODE_FIELDS

    @operation(idempotent=False)
    def new(self, request):
        """Create a new Node.

        Adding a server to a MAAS puts it on a path that will wipe its disks
        and re-install its operating system.  In anonymous enlistment and when
        the enlistment is done by a non-admin, the node is held in the
        "Declared" state for approval by a MAAS admin.
        """
        return create_node(request)

    @operation(idempotent=True)
    def is_registered(self, request):
        """Returns whether or not the given MAC address is registered within
        this MAAS (and attached to a non-retired node).

        :param mac_address: The mac address to be checked.
        :type mac_address: basestring
        :return: 'true' or 'false'.
        :rtype: basestring
        """
        mac_address = get_mandatory_param(request.GET, 'mac_address')
        return MACAddress.objects.filter(
            mac_address=mac_address).exclude(
                node__status=NODE_STATUS.RETIRED).exists()

    @operation(idempotent=False)
    def accept(self, request):
        """Accept a node's enlistment: not allowed to anonymous users."""
        raise Unauthorized("You must be logged in to accept nodes.")

    @operation(idempotent=False)
    def check_commissioning(self, request):
        """Check all commissioning nodes to see if they are taking too long.

        Anything that has been commissioning for longer than
        settings.COMMISSIONING_TIMEOUT is moved into the FAILED_TESTS status.
        """
        interval = timedelta(minutes=settings.COMMISSIONING_TIMEOUT)
        cutoff = datetime.now() - interval
        query = Node.objects.filter(
            status=NODE_STATUS.COMMISSIONING, updated__lte=cutoff)
        query.update(status=NODE_STATUS.FAILED_TESTS)
        # Note that Django doesn't call save() on updated nodes here,
        # but I don't think anything requires its effects anyway.

    @classmethod
    def resource_uri(cls, *args, **kwargs):
        return ('nodes_handler', [])


def extract_constraints(request_params):
    """Extract a dict of node allocation constraints from http parameters.

    :param request_params: Parameters submitted with the allocation request.
    :type request_params: :class:`django.http.QueryDict`
    :return: A mapping of applicable constraint names to their values.
    :rtype: :class:`dict`
    """
    constraints = {}
    for request_name in CONSTRAINTS_MAAS_MAP:
        if request_name in request_params:
            db_name = CONSTRAINTS_MAAS_MAP[request_name]
            constraints[db_name] = request_params[request_name]
    return constraints


class NodesHandler(OperationsHandler):
    """Manage the collection of all Nodes in the MAAS."""
    create = read = update = delete = None
    anonymous = AnonNodesHandler

    @operation(idempotent=False)
    def new(self, request):
        """Create a new Node.

        When a node has been added to MAAS by an admin MAAS user, it is
        ready for allocation to services running on the MAAS.
        """
        node = create_node(request)
        if request.user.is_superuser:
            node.accept_enlistment(request.user)
        return node

    def _check_system_ids_exist(self, system_ids):
        """Check that the requested system_ids actually exist in the DB.

        We don't check if the current user has rights to do anything with them
        yet, just that the strings are valid. If not valid raise a BadRequest
        error.
        """
        if not system_ids:
            return
        existing_nodes = Node.objects.filter(system_id__in=system_ids)
        existing_ids = set(existing_nodes.values_list('system_id', flat=True))
        unknown_ids = system_ids - existing_ids
        if len(unknown_ids) > 0:
            raise MAASAPIBadRequest(
                "Unknown node(s): %s." % ', '.join(unknown_ids))

    @operation(idempotent=False)
    def accept(self, request):
        """Accept declared nodes into the MAAS.

        Nodes can be enlisted in the MAAS anonymously or by non-admin users,
        as opposed to by an admin.  These nodes are held in the Declared
        state; a MAAS admin must first verify the authenticity of these
        enlistments, and accept them.

        Enlistments can be accepted en masse, by passing multiple nodes to
        this call.  Accepting an already accepted node is not an error, but
        accepting one that is already allocated, broken, etc. is.

        :param nodes: system_ids of the nodes whose enlistment is to be
            accepted.  (An empty list is acceptable).
        :return: The system_ids of any nodes that have their status changed
            by this call.  Thus, nodes that were already accepted are
            excluded from the result.
        """
        system_ids = set(request.POST.getlist('nodes'))
        # Check the existence of these nodes first.
        self._check_system_ids_exist(system_ids)
        # Make sure that the user has the required permission.
        nodes = Node.objects.get_nodes(
            request.user, perm=NODE_PERMISSION.ADMIN, ids=system_ids)
        if len(nodes) < len(system_ids):
            permitted_ids = set(node.system_id for node in nodes)
            raise PermissionDenied(
                "You don't have the required permission to accept the "
                "following node(s): %s." % (
                    ', '.join(system_ids - permitted_ids)))
        return filter(
            None, [node.accept_enlistment(request.user) for node in nodes])

    @operation(idempotent=False)
    def accept_all(self, request):
        """Accept all declared nodes into the MAAS.

        Nodes can be enlisted in the MAAS anonymously or by non-admin users,
        as opposed to by an admin.  These nodes are held in the Declared
        state; a MAAS admin must first verify the authenticity of these
        enlistments, and accept them.

        :return: Representations of any nodes that have their status changed
            by this call.  Thus, nodes that were already accepted are excluded
            from the result.
        """
        nodes = Node.objects.get_nodes(
            request.user, perm=NODE_PERMISSION.ADMIN)
        nodes = nodes.filter(status=NODE_STATUS.DECLARED)
        nodes = [node.accept_enlistment(request.user) for node in nodes]
        return filter(None, nodes)

    @operation(idempotent=False)
    def release(self, request):
        """Release multiple nodes.

        This places the nodes back into the pool, ready to be reallocated.

        :param nodes: system_ids of the nodes which are to be released.
           (An empty list is acceptable).
        :return: The system_ids of any nodes that have their status
            changed by this call. Thus, nodes that were already released
            are excluded from the result.
        """
        system_ids = set(request.POST.getlist('nodes'))
         # Check the existence of these nodes first.
        self._check_system_ids_exist(system_ids)
        # Make sure that the user has the required permission.
        nodes = Node.objects.get_nodes(
            request.user, perm=NODE_PERMISSION.EDIT, ids=system_ids)
        if len(nodes) < len(system_ids):
            permitted_ids = set(node.system_id for node in nodes)
            raise PermissionDenied(
                "You don't have the required permission to release the "
                "following node(s): %s." % (
                    ', '.join(system_ids - permitted_ids)))

        released_ids = []
        failed = []
        for node in nodes:
            if node.status == NODE_STATUS.READY:
                # Nothing to do.
                pass
            elif node.status in [NODE_STATUS.ALLOCATED, NODE_STATUS.RESERVED]:
                node.release()
                released_ids.append(node.system_id)
            else:
                failed.append(
                    "%s ('%s')"
                    % (node.system_id, node.display_status()))

        if any(failed):
            raise NodeStateViolation(
                "Node(s) cannot be released in their current state: %s."
                % ', '.join(failed))
        return released_ids

    @operation(idempotent=True)
    def list(self, request):
        """List Nodes visible to the user, optionally filtered by criteria.

        :param mac_address: An optional list of MAC addresses.  Only
            nodes with matching MAC addresses will be returned.
        :type mac_address: iterable
        :param id: An optional list of system ids.  Only nodes with
            matching system ids will be returned.
        :type id: iterable
        """
        # Get filters from request.
        match_ids = get_optional_list(request.GET, 'id')
        match_macs = get_optional_list(request.GET, 'mac_address')
        if match_macs is not None:
            invalid_macs = [
                mac for mac in match_macs if mac_re.match(mac) is None]
            if len(invalid_macs) != 0:
                raise ValidationError(
                    "Invalid MAC address(es): %s" % ", ".join(invalid_macs))
        # Fetch nodes and apply filters.
        nodes = Node.objects.get_nodes(
            request.user, NODE_PERMISSION.VIEW, ids=match_ids)
        if match_macs is not None:
            nodes = nodes.filter(macaddress__mac_address__in=match_macs)
        # Prefetch related macaddresses and tags.
        nodes = nodes.prefetch_related('macaddress_set__node')
        nodes = nodes.prefetch_related('tags')
        return nodes.order_by('id')

    @operation(idempotent=True)
    def list_allocated(self, request):
        """Fetch Nodes that were allocated to the User/oauth token."""
        token = get_oauth_token(request)
        match_ids = get_optional_list(request.GET, 'id')
        nodes = Node.objects.get_allocated_visible_nodes(token, match_ids)
        return nodes.order_by('id')

    @operation(idempotent=False)
    def acquire(self, request):
        """Acquire an available node for deployment."""
        node = Node.objects.get_available_node_for_acquisition(
            request.user, constraints=extract_constraints(request.data))
        if node is None:
            raise NodesNotAvailable("No matching node is available.")
        node.acquire(request.user, get_oauth_token(request))
        return node

    @classmethod
    def resource_uri(cls, *args, **kwargs):
        return ('nodes_handler', [])


class NodeMacsHandler(OperationsHandler):
    """Manage MAC addresses for a given Node.

    This is where you manage the MAC addresses linked to a Node, including
    associating a new MAC address with the Node.

    The Node is identified by its system_id.
    """
    update = delete = None

    def read(self, request, system_id):
        """Read all MAC addresses related to a Node."""
        node = Node.objects.get_node_or_404(
            user=request.user, system_id=system_id, perm=NODE_PERMISSION.VIEW)

        return MACAddress.objects.filter(node=node).order_by('id')

    def create(self, request, system_id):
        """Create a MAC address for a specified Node."""
        node = Node.objects.get_node_or_404(
            user=request.user, system_id=system_id, perm=NODE_PERMISSION.EDIT)
        mac = node.add_mac_address(request.data.get('mac_address', None))
        return mac

    @classmethod
    def resource_uri(cls, *args, **kwargs):
        return ('node_macs_handler', ['system_id'])


class NodeMacHandler(OperationsHandler):
    """Manage a MAC address.

    The MAC address object is identified by the system_id for the Node it
    is attached to, plus the MAC address itself.
    """
    create = update = None
    fields = ('mac_address',)
    model = MACAddress

    def read(self, request, system_id, mac_address):
        """Read a MAC address related to a Node."""
        node = Node.objects.get_node_or_404(
            user=request.user, system_id=system_id, perm=NODE_PERMISSION.VIEW)

        validate_mac(mac_address)
        return get_object_or_404(
            MACAddress, node=node, mac_address=mac_address)

    def delete(self, request, system_id, mac_address):
        """Delete a specific MAC address for the specified Node."""
        validate_mac(mac_address)
        node = Node.objects.get_node_or_404(
            user=request.user, system_id=system_id, perm=NODE_PERMISSION.EDIT)

        mac = get_object_or_404(MACAddress, node=node, mac_address=mac_address)
        mac.delete()
        return rc.DELETED

    @classmethod
    def resource_uri(cls, mac=None):
        node_system_id = "system_id"
        mac_address = "mac_address"
        if mac is not None:
            node_system_id = mac.node.system_id
            mac_address = mac.mac_address
        return ('node_mac_handler', [node_system_id, mac_address])


def get_file(handler, request):
    """Get a named file from the file storage.

    :param filename: The exact name of the file you want to get.
    :type filename: string
    :return: The file is returned in the response content.
    """
    filename = request.GET.get("filename", None)
    if not filename:
        raise MAASAPIBadRequest("Filename not supplied")
    try:
        db_file = FileStorage.objects.get(filename=filename)
    except FileStorage.DoesNotExist:
        raise MAASAPINotFound("File not found")
    return HttpResponse(db_file.data.read(), status=httplib.OK)


class AnonFilesHandler(AnonymousOperationsHandler):
    """Anonymous file operations.

    This is needed for Juju. The story goes something like this:

    - The Juju provider will upload a file using an "unguessable" name.

    - The name of this file (or its URL) will be shared with all the agents in
      the environment. They cannot modify the file, but they can access it
      without credentials.

    """
    create = read = update = delete = None

    get = operation(idempotent=True, exported_as='get')(get_file)


class FilesHandler(OperationsHandler):
    """File management operations."""
    create = read = update = delete = None
    anonymous = AnonFilesHandler

    get = operation(idempotent=True, exported_as='get')(get_file)

    @operation(idempotent=False)
    def add(self, request):
        """Add a new file to the file storage.

        :param filename: The file name to use in the storage.
        :type filename: string
        :param file: Actual file data with content type
            application/octet-stream
        """
        filename = request.data.get("filename", None)
        if not filename:
            raise MAASAPIBadRequest("Filename not supplied")
        files = request.FILES
        if not files:
            raise MAASAPIBadRequest("File not supplied")
        if len(files) != 1:
            raise MAASAPIBadRequest("Exactly one file must be supplied")
        uploaded_file = files['file']

        # As per the comment in FileStorage, this ought to deal in
        # chunks instead of reading the file into memory, but large
        # files are not expected.
        FileStorage.objects.save_file(filename, uploaded_file)
        return HttpResponse('', status=httplib.CREATED)

    @classmethod
    def resource_uri(cls, *args, **kwargs):
        return ('files_handler', [])


def get_celery_credentials():
    """Return the credentials needed to connect to the broker."""
    celery_conf = app_or_default().conf
    return {
        'BROKER_URL': celery_conf.BROKER_URL,
    }


DISPLAYED_NODEGROUP_FIELDS = ('uuid', 'status', 'name')


class AnonNodeGroupsHandler(AnonymousOperationsHandler):
    """Anonymous access to NodeGroups."""
    create = read = update = delete = None
    fields = DISPLAYED_NODEGROUP_FIELDS

    @operation(idempotent=True)
    def list(self, request):
        """List of node groups."""
        return NodeGroup.objects.all()

    @classmethod
    def resource_uri(cls):
        return ('nodegroups_handler', [])

    @operation(idempotent=False)
    def refresh_workers(self, request):
        """Request an update of all node groups' configurations.

        This sends each node-group worker an update of its API credentials,
        OMAPI key, node-group name, and so on.

        Anyone can request this (for example, a bootstrapping worker that
        does not know its node-group name or API credentials yet) but the
        information will be sent only to the known workers.
        """
        NodeGroup.objects.refresh_workers()
        return HttpResponse("Sending worker refresh.", status=httplib.OK)

    @operation(idempotent=False)
    def register(self, request):
        """Register a new `NodeGroup`.

        This method will use HTTP return codes to indicate the success of the
        call:

        - 200 (OK): the nodegroup has been accepted, the response will
          contain the RabbitMQ credentials in JSON format: e.g.:
          '{"BROKER_URL" = "amqp://guest:guest@localhost:5672//"}'
        - 202 (Accepted): the registration of the nodegroup has been accepted,
          it now needs to be validated by an administrator.  Please issue
          the same request later.
        - 403 (Forbidden): this nodegroup has been rejected.

        :param uuid: The UUID of the nodegroup.
        :type name: basestring
        :param name: The name of the nodegroup.
        :type name: basestring
        :param interfaces: The list of the interfaces' data.
        :type interface: json string containing a list of dictionaries with
            the data to initialize the interfaces.
            e.g.: '[{"ip_range_high": "192.168.168.254",
            "ip_range_low": "192.168.168.1", "broadcast_ip":
            "192.168.168.255", "ip": "192.168.168.18", "subnet_mask":
            "255.255.255.0", "router_ip": "192.168.168.1", "interface":
            "eth0"}]'
        """
        uuid = get_mandatory_param(request.data, 'uuid')
        existing_nodegroup = get_one(NodeGroup.objects.filter(uuid=uuid))
        if existing_nodegroup is None:
            master = NodeGroup.objects.ensure_master()
            # Does master.uuid look like it's a proper uuid?
            if master.uuid in ('master', ''):
                # Master nodegroup not yet configured, configure it.
                form = NodeGroupWithInterfacesForm(
                    data=request.data, instance=master)
                if form.is_valid():
                    form.save()
                    return get_celery_credentials()
                else:
                    raise ValidationError(form.errors)
            else:
                # This nodegroup (identified by its uuid), does not exist yet,
                # create it if the data validates.
                form = NodeGroupWithInterfacesForm(
                    data=request.data, status=NODEGROUP_STATUS.PENDING)
                if form.is_valid():
                    form.save()
                    return HttpResponse(
                        "Cluster registered.  Awaiting admin approval.",
                        status=httplib.ACCEPTED)
                else:
                    raise ValidationError(form.errors)
        else:
            if existing_nodegroup.status == NODEGROUP_STATUS.ACCEPTED:
                # The nodegroup exists and is validated, return the RabbitMQ
                return get_celery_credentials()
            elif existing_nodegroup.status == NODEGROUP_STATUS.REJECTED:
                raise PermissionDenied('Rejected cluster.')
            elif existing_nodegroup.status == NODEGROUP_STATUS.PENDING:
                return HttpResponse(
                    "Awaiting admin approval.", status=httplib.ACCEPTED)


class NodeGroupsHandler(OperationsHandler):
    """Manage NodeGroups."""
    anonymous = AnonNodeGroupsHandler
    create = read = update = delete = None
    fields = DISPLAYED_NODEGROUP_FIELDS

    @operation(idempotent=True)
    def list(self, request):
        """List of node groups."""
        return NodeGroup.objects.all()

    @operation(idempotent=False)
    def accept(self, request):
        """Accept nodegroup enlistment(s).

        :param uuid: The UUID (or list of UUIDs) of the nodegroup(s) to accept.
        :type name: basestring (or list of basestrings)

        This method is reserved to admin users.
        """
        if request.user.is_superuser:
            uuids = request.data.getlist('uuid')
            for uuid in uuids:
                nodegroup = get_object_or_404(NodeGroup, uuid=uuid)
                nodegroup.accept()
            return HttpResponse("Nodegroup(s) accepted.", status=httplib.OK)
        else:
            raise PermissionDenied("That method is reserved to admin users.")

    @operation(idempotent=False)
    def reject(self, request):
        """Reject nodegroup enlistment(s).

        :param uuid: The UUID (or list of UUIDs) of the nodegroup(s) to reject.
        :type name: basestring (or list of basestrings)

        This method is reserved to admin users.
        """
        if request.user.is_superuser:
            uuids = request.data.getlist('uuid')
            for uuid in uuids:
                nodegroup = get_object_or_404(NodeGroup, uuid=uuid)
                nodegroup.reject()
            return HttpResponse("Nodegroup(s) rejected.", status=httplib.OK)
        else:
            raise PermissionDenied("That method is reserved to admin users.")

    @classmethod
    def resource_uri(cls):
        return ('nodegroups_handler', [])


def check_nodegroup_access(request, nodegroup):
    """Validate API access by worker for `nodegroup`.

    This supports a nodegroup worker accessing its nodegroup object on
    the API.  If the request is done by anyone but the worker for this
    particular nodegroup, the function raises :class:`PermissionDenied`.
    """
    try:
        key = extract_oauth_key(request)
    except Unauthorized as e:
        raise PermissionDenied(unicode(e))

    if key != nodegroup.api_key:
        raise PermissionDenied(
            "Only allowed for the %r worker." % nodegroup.name)


class NodeGroupHandler(OperationsHandler):
    """Manage a NodeGroup.

    NodeGroup is the internal name for a cluster.

    The NodeGroup is identified by its UUID, a random identifier that looks
    something like:

        5977f6ab-9160-4352-b4db-d71a99066c4f

    Each NodeGroup has its own uuid.
    """

    create = update = delete = None
    fields = DISPLAYED_NODEGROUP_FIELDS

    def read(self, request, uuid):
        """GET a node group."""
        return get_object_or_404(NodeGroup, uuid=uuid)

    @classmethod
    def resource_uri(cls, nodegroup=None):
        if nodegroup is None:
            uuid = 'uuid'
        else:
            uuid = nodegroup.uuid
        return ('nodegroup_handler', [uuid])

    @operation(idempotent=False)
    def update_leases(self, request, uuid):
        """Submit latest state of DHCP leases within the cluster.

        The cluster controller calls this periodically to tell the region
        controller about the IP addresses it manages.
        """
        leases = get_mandatory_param(request.data, 'leases')
        nodegroup = get_object_or_404(NodeGroup, uuid=uuid)
        check_nodegroup_access(request, nodegroup)
        leases = json.loads(leases)
        new_leases = DHCPLease.objects.update_leases(nodegroup, leases)
        if len(new_leases) > 0:
            nodegroup.add_dhcp_host_maps(
                {ip: leases[ip] for ip in new_leases if ip in leases})
        return HttpResponse("Leases updated.", status=httplib.OK)

    @operation(idempotent=True)
    def list_nodes(self, request, uuid):
        """Get the list of node ids that are part of this group."""
        nodegroup = get_object_or_404(NodeGroup, uuid=uuid)
        if not request.user.is_superuser:
            check_nodegroup_access(request, nodegroup)
        nodes = Node.objects.filter(nodegroup=nodegroup).only('system_id')
        return [node.system_id for node in nodes]

    # node_hardware_details is actually idempotent, however:
    # a) We expect to get a list of system_ids which is quite long (~100 ids,
    #    each 40 bytes, is 4000 bytes), which is a bit too long for a URL.
    # b) MAASClient.get() just uses urlencode(params) but urlencode ends up
    #    just calling str(lst) and encoding that, which transforms te list of
    #    ids into something unusable. .post() does the right thing.
    @operation(idempotent=False)
    def node_hardware_details(self, request, uuid):
        """Return specific hardware_details for each node specified.

        For security purposes we do:

        a) Requests are only fulfilled for the worker assigned to the
           nodegroup.
        b) Requests for nodes that are not part of the nodegroup are just
           ignored.

        This API may be removed in the future when hardware details are moved
        to be stored in the cluster controllers (nodegroup) instead of the
        master controller.
        """
        system_ids = get_list_from_dict_or_multidict(
            request.data, 'system_ids', [])
        nodegroup = get_object_or_404(NodeGroup, uuid=uuid)
        if not request.user.is_superuser:
            check_nodegroup_access(request, nodegroup)
        value_list = Node.objects.filter(
            system_id__in=system_ids, nodegroup=nodegroup
            ).values_list('system_id', 'hardware_details')
        return HttpResponse(
            json.dumps(list(value_list)), content_type='application/json')


DISPLAYED_NODEGROUP_FIELDS = (
    'ip', 'management', 'interface', 'subnet_mask',
    'broadcast_ip', 'ip_range_low', 'ip_range_high')


class NodeGroupInterfacesHandler(OperationsHandler):
    """Manage NodeGroupInterfaces.

    A NodeGroupInterface is a network interface attached to a cluster
    controller, with its network properties.
    """
    create = read = update = delete = None
    fields = DISPLAYED_NODEGROUP_FIELDS

    @operation(idempotent=True)
    def list(self, request, uuid):
        """List of NodeGroupInterfaces of a NodeGroup."""
        nodegroup = get_object_or_404(NodeGroup, uuid=uuid)
        return NodeGroupInterface.objects.filter(nodegroup=nodegroup)

    @operation(idempotent=False)
    def new(self, request, uuid):
        """Create a new NodeGroupInterface for this NodeGroup.

        :param ip: Static IP of the interface.
        :type ip: basestring (IP Address)
        :param interface: Name of the interface.
        :type interface: basestring
        :param management: The service(s) MAAS should manage on this interface.
        :type management: Vocabulary `NODEGROUPINTERFACE_MANAGEMENT`
        :param subnet_mask: Subnet mask, e.g. 255.0.0.0.
        :type subnet_mask: basestring (IP Address)
        :param broadcast_ip: Broadcast address for this subnet.
        :type broadcast_ip: basestring (IP Address)
        :param router_ip: Address of default gateway.
        :type router_ip: basestring (IP Address)
        :param ip_range_low: Lowest IP address to assign to clients.
        :type ip_range_low: basestring (IP Address)
        :param ip_range_high: Highest IP address to assign to clients.
        :type ip_range_high: basestring (IP Address)
        """
        nodegroup = get_object_or_404(NodeGroup, uuid=uuid)
        form = NodeGroupInterfaceForm(request.data)
        if form.is_valid():
            return form.save(
                nodegroup=nodegroup)
        else:
            raise ValidationError(form.errors)

    @classmethod
    def resource_uri(cls, nodegroup=None):
        if nodegroup is None:
            uuid = 'uuid'
        else:
            uuid = nodegroup.uuid
        return ('nodegroupinterfaces_handler', [uuid])


class NodeGroupInterfaceHandler(OperationsHandler):
    """Manage a NodeGroupInterface.

    A NodeGroupInterface is identified by the uuid for its NodeGroup, and
    the name of the network interface it represents: "eth0" for example.
    """
    create = delete = None
    fields = DISPLAYED_NODEGROUP_FIELDS

    def read(self, request, uuid, interface):
        """List of NodeGroupInterfaces of a NodeGroup."""
        nodegroup = get_object_or_404(NodeGroup, uuid=uuid)
        nodegroupinterface = get_object_or_404(
            NodeGroupInterface, nodegroup=nodegroup, interface=interface)
        return nodegroupinterface

    def update(self, request, uuid, interface):
        """Update a specific NodeGroupInterface.

        :param ip: Static IP of the interface.
        :type ip: basestring (IP Address)
        :param interface: Name of the interface.
        :type interface: basestring
        :param management: The service(s) MAAS should manage on this interface.
        :type management: Vocabulary `NODEGROUPINTERFACE_MANAGEMENT`
        :param subnet_mask: Subnet mask, e.g. 255.0.0.0.
        :type subnet_mask: basestring (IP Address)
        :param broadcast_ip: Broadcast address for this subnet.
        :type broadcast_ip: basestring (IP Address)
        :param router_ip: Address of default gateway.
        :type router_ip: basestring (IP Address)
        :param ip_range_low: Lowest IP address to assign to clients.
        :type ip_range_low: basestring (IP Address)
        :param ip_range_high: Highest IP address to assign to clients.
        :type ip_range_high: basestring (IP Address)
        """
        nodegroup = get_object_or_404(NodeGroup, uuid=uuid)
        nodegroupinterface = get_object_or_404(
            NodeGroupInterface, nodegroup=nodegroup, interface=interface)
        data = get_overrided_query_dict(
            model_to_dict(nodegroupinterface), request.data)
        form = NodeGroupInterfaceForm(data, instance=nodegroupinterface)
        if form.is_valid():
            return form.save()
        else:
            raise ValidationError(form.errors)

    def delete(self, request, uuid, interface):
        """Delete a specific NodeGroupInterface."""
        nodegroup = get_object_or_404(NodeGroup, uuid=uuid)
        nodegroupinterface = get_object_or_404(
            NodeGroupInterface, nodegroup=nodegroup, interface=interface)
        nodegroupinterface.delete()
        return rc.DELETED

    @classmethod
    def resource_uri(cls, nodegroup=None, interface=None):
        if nodegroup is None:
            uuid = 'uuid'
        else:
            uuid = nodegroup.uuid
        if interface is None:
            interface_name = 'interface'
        else:
            interface_name = interface.interface
        return ('nodegroupinterface_handler', [uuid, interface_name])


class AccountHandler(OperationsHandler):
    """Manage the current logged-in user."""
    create = read = update = delete = None

    @operation(idempotent=False)
    def create_authorisation_token(self, request):
        """Create an authorisation OAuth token and OAuth consumer.

        :return: a json dict with three keys: 'token_key',
            'token_secret' and 'consumer_key' (e.g.
            {token_key: 's65244576fgqs', token_secret: 'qsdfdhv34',
            consumer_key: '68543fhj854fg'}).
        :rtype: string (json)

        """
        profile = request.user.get_profile()
        consumer, token = profile.create_authorisation_token()
        return {
            'token_key': token.key, 'token_secret': token.secret,
            'consumer_key': consumer.key,
            }

    @operation(idempotent=False)
    def delete_authorisation_token(self, request):
        """Delete an authorisation OAuth token and the related OAuth consumer.

        :param token_key: The key of the token to be deleted.
        :type token_key: basestring
        """
        profile = request.user.get_profile()
        token_key = get_mandatory_param(request.data, 'token_key')
        profile.delete_authorisation_token(token_key)
        return rc.DELETED

    @classmethod
    def resource_uri(cls, *args, **kwargs):
        return ('account_handler', [])


class TagHandler(OperationsHandler):
    """Manage individual Tags.

    Tags are properties that can be associated with a Node and serve as
    criteria for selecting and allocating nodes.

    A Tag is identified by its name.
    """
    create = None
    model = Tag
    fields = (
        'name',
        'definition',
        'comment',
        )

    def read(self, request, name):
        """Read a specific Tag"""
        return Tag.objects.get_tag_or_404(name=name, user=request.user)

    def update(self, request, name):
        """Update a specific Tag.

        :param name: The name of the Tag to be created. This should be a short
            name, and will be used in the URL of the tag.
        :param comment: A long form description of what the tag is meant for.
            It is meant as a human readable description of the tag.
        :param definition: An XPATH query that will be evaluated against the
            hardware_details stored for all nodes (output of `lshw -xml`).
        """
        tag = Tag.objects.get_tag_or_404(name=name, user=request.user,
            to_edit=True)
        model_dict = model_to_dict(tag)
        data = get_overrided_query_dict(model_dict, request.data)
        form = TagForm(data, instance=tag)
        if form.is_valid():
            try:
                new_tag = form.save(commit=False)
                new_tag.save()
                form.save_m2m()
            except DatabaseError as e:
                raise ValidationError(e)
            return new_tag
        else:
            raise ValidationError(form.errors)

    def delete(self, request, name):
        """Delete a specific Tag."""
        tag = Tag.objects.get_tag_or_404(name=name,
            user=request.user, to_edit=True)
        tag.delete()
        return rc.DELETED

    @operation(idempotent=True)
    def nodes(self, request, name):
        """Get the list of nodes that have this tag."""
        return Tag.objects.get_nodes(name, user=request.user)

    def _get_nodes_for(self, request, param, nodegroup):
        system_ids = get_list_from_dict_or_multidict(request.data, param)
        if system_ids:
            nodes = Node.objects.filter(system_id__in=system_ids)
            if nodegroup is not None:
                nodes = nodes.filter(nodegroup=nodegroup)
        else:
            nodes = Node.objects.none()
        return nodes

    @operation(idempotent=False)
    def rebuild(self, request, name):
        """Manually trigger a rebuild the tag <=> node mapping.

        This is considered a maintenance operation, which should normally not
        be necessary. Adding nodes or updating a tag's definition should
        automatically trigger the appropriate changes.
        """
        tag = Tag.objects.get_tag_or_404(name=name, user=request.user,
                                         to_edit=True)
        tag.populate_nodes()
        return {'rebuilding': tag.name}

    @operation(idempotent=False)
    def update_nodes(self, request, name):
        """Add or remove nodes being associated with this tag.

        :param add: system_ids of nodes to add to this tag.
        :param remove: system_ids of nodes to remove from this tag.
        :param definition: (optional) If supplied, the definition will be
            validated against the current definition of the tag. If the value
            does not match, then the update will be dropped (assuming this was
            just a case of a worker being out-of-date)
        :param nodegroup: A uuid of a nodegroup being processed. This value is
            optional. If not supplied, the requester must be a superuser. If
            supplied, then the requester must be the worker associated with
            that nodegroup, and only nodes that are part of that nodegroup can
            be updated.
        """
        tag = Tag.objects.get_tag_or_404(name=name, user=request.user)
        nodegroup = None
        if not request.user.is_superuser:
            uuid = request.data.get('nodegroup', None)
            if uuid is None:
                raise PermissionDenied(
                    'Must be a superuser or supply a nodegroup')
            nodegroup = get_one(NodeGroup.objects.filter(uuid=uuid))
            check_nodegroup_access(request, nodegroup)
        definition = request.data.get('definition', None)
        if definition is not None and tag.definition != definition:
            return HttpResponse(
                "Definition supplied '%s' doesn't match current definition '%s'"
                % (definition, tag.definition),
                status=httplib.CONFLICT)
        nodes_to_add = self._get_nodes_for(request, 'add', nodegroup)
        tag.node_set.add(*nodes_to_add)
        nodes_to_remove = self._get_nodes_for(request, 'remove', nodegroup)
        tag.node_set.remove(*nodes_to_remove)
        return {
            'added': nodes_to_add.count(),
            'removed': nodes_to_remove.count()
            }

    @classmethod
    def resource_uri(cls, tag=None):
        # See the comment in NodeHandler.resource_uri
        tag_name = 'name'
        if tag is not None:
            tag_name = tag.name
        return ('tag_handler', (tag_name, ))


class TagsHandler(OperationsHandler):
    """Manage collection of Tags."""
    create = read = update = delete = None

    @operation(idempotent=False)
    def new(self, request):
        """Create a new Tag.

        :param name: The name of the Tag to be created. This should be a short
            name, and will be used in the URL of the tag.
        :param comment: A long form description of what the tag is meant for.
            It is meant as a human readable description of the tag.
        :param definition: An XPATH query that will be evaluated against the
            hardware_details stored for all nodes (output of `lshw -xml`).
        """
        if not request.user.is_superuser:
            raise PermissionDenied()
        form = TagForm(request.data)
        if form.is_valid():
            return form.save()
        else:
            raise ValidationError(form.errors)

    @operation(idempotent=True)
    def list(self, request):
        """List Tags.

        Get a listing of all tags that are currently defined.
        """
        return Tag.objects.all()

    @classmethod
    def resource_uri(cls, *args, **kwargs):
        return ('tags_handler', [])


class MAASHandler(OperationsHandler):
    """Manage the MAAS' itself."""
    create = read = update = delete = None

    @operation(idempotent=False)
    def set_config(self, request):
        """Set a config value.

        :param name: The name of the config item to be set.
        :type name: basestring
        :param name: The value of the config item to be set.
        :type value: json object
        """
        name = get_mandatory_param(
            request.data, 'name', validators.String(min=1))
        value = get_mandatory_param(request.data, 'value')
        Config.objects.set_config(name, value)
        return rc.ALL_OK

    @operation(idempotent=True)
    def get_config(self, request):
        """Get a config value.

        :param name: The name of the config item to be retrieved.
        :type name: basestring
        """
        name = get_mandatory_param(request.GET, 'name')
        value = Config.objects.get_config(name)
        return HttpResponse(json.dumps(value), content_type='application/json')


# Title section for the API documentation.  Matches in style, format,
# etc. whatever render_api_docs() produces, so that you can concatenate
# the two.
api_doc_title = dedent("""
    ========
    MAAS API
    ========
    """.lstrip('\n'))


def render_api_docs():
    """Render ReST documentation for the REST API.

    This module's docstring forms the head of the documentation; details of
    the API methods follow.

    :return: Documentation, in ReST, for the API.
    :rtype: :class:`unicode`
    """
    from maasserver import urls_api as urlconf

    module = sys.modules[__name__]
    output = StringIO()
    line = partial(print, file=output)

    line(getdoc(module))
    line()
    line()
    line('Operations')
    line('----------')
    line()

    resources = find_api_resources(urlconf)
    for doc in generate_api_docs(resources):
        uri_template = doc.resource_uri_template
        exports = doc.handler.exports.items()
        for (http_method, operation), function in sorted(exports):
            line("``%s %s``" % (http_method, uri_template), end="")
            if operation is not None:
                line(" ``op=%s``" % operation)
            line()
            docstring = getdoc(function)
            if docstring is not None:
                for docline in docstring.splitlines():
                    line("  ", docline, sep="")
                line()

    return output.getvalue()


def reST_to_html_fragment(a_str):
    parts = core.publish_parts(source=a_str, writer_name='html')
    return parts['body_pre_docinfo'] + parts['fragment']


def api_doc(request):
    """Get ReST documentation for the REST API."""
    # Generate the documentation and keep it cached.  Note that we can't do
    # that at the module level because the API doc generation needs Django
    # fully initialized.
    return render_to_response(
        'maasserver/api_doc.html',
        {'doc': reST_to_html_fragment(render_api_docs())},
        context_instance=RequestContext(request))


def get_boot_purpose(node):
    """Return a suitable "purpose" for this boot, e.g. "install"."""
    # XXX: allenap bug=1031406 2012-07-31: The boot purpose is still in
    # flux. It may be that there will just be an "ephemeral" environment and
    # an "install" environment, and the differing behaviour between, say,
    # enlistment and commissioning - both of which will use the "ephemeral"
    # environment - will be governed by varying the preseed or PXE
    # configuration.
    if node is None:
        # This node is enlisting, for which we use a commissioning image.
        return "commissioning"
    elif node.status == NODE_STATUS.COMMISSIONING:
        # It is commissioning.
        return "commissioning"
    elif node.status == NODE_STATUS.ALLOCATED:
        # Install the node if netboot is enabled, otherwise boot locally.
        if node.netboot:
            return "install"
        else:
            return "local"  # TODO: Investigate.
    else:
        # Just poweroff? TODO: Investigate. Perhaps even send an IPMI signal
        # to turn off power.
        return "poweroff"


def get_node_from_mac_string(mac_string):
    """Get a Node object from a MAC address string.

    Returns a Node object or None if no node with the given MAC address exists.

    :param mac_string: MAC address string in the form "12-34-56-78-9a-bc"
    :return: Node object or None
    """
    if mac_string is None:
        return None
    macaddress = get_one(MACAddress.objects.filter(mac_address=mac_string))
    return macaddress.node if macaddress else None


def pxeconfig(request):
    """Get the PXE configuration given a node's details.

    Returns a JSON object corresponding to a
    :class:`provisioningserver.kernel_opts.KernelParameters` instance.

    This is now fairly decoupled from pxelinux's TFTP filename encoding
    mechanism, with one notable exception. Call this function with (mac, arch,
    subarch) and it will do the right thing. If details it needs are missing
    (ie. arch/subarch missing when the MAC is supplied but unknown), then it
    will as an exception return an HTTP NO_CONTENT (204) in the expectation
    that this will be translated to a TFTP file not found and pxelinux (or an
    emulator) will fall back to default-<arch>-<subarch> (in the case of an
    alternate architecture emulator) or just straight to default (in the case
    of native pxelinux on i386 or amd64). See bug 1041092 for details and
    discussion.

    :param mac: MAC address to produce a boot configuration for.
    :param arch: Architecture name (in the pxelinux namespace, eg. 'arm' not
        'armhf').
    :param subarch: Subarchitecture name (in the pxelinux namespace).
    """
    node = get_node_from_mac_string(request.GET.get('mac', None))

    if node:
        arch, subarch = node.architecture.split('/')
        preseed_url = compose_preseed_url(node)
        # The node's hostname may include a domain, but we ignore that
        # and use the one from the nodegroup instead.
        hostname = strip_domain(node.hostname)
        domain = node.nodegroup.name
    else:
        try:
            pxelinux_arch = request.GET['arch']
        except KeyError:
            if 'mac' in request.GET:
                # Request was pxelinux.cfg/01-<mac>, so attempt fall back
                # to pxelinux.cfg/default-<arch>-<subarch> for arch detection.
                return HttpResponse(status=httplib.NO_CONTENT)
            else:
                # Request has already fallen back, so if arch is still not
                # provided then use i386.
                arch = ARCHITECTURE.i386.split('/')[0]
        else:
            # Map from pxelinux namespace architecture names to MAAS namespace
            # architecture names. If this gets bigger, an external lookup table
            # would make sense. But here is fine for something as trivial as it
            # is right now.
            if pxelinux_arch == 'arm':
                arch = 'armhf'
            else:
                arch = pxelinux_arch

        # Use subarch if supplied; otherwise assume 'generic'.
        try:
            pxelinux_subarch = request.GET['subarch']
        except KeyError:
            subarch = 'generic'
        else:
            # Map from pxelinux namespace subarchitecture names to MAAS
            # namespace subarchitecture names. Right now this happens to be a
            # 1-1 mapping.
            subarch = pxelinux_subarch

        preseed_url = compose_enlistment_preseed_url()
        hostname = 'maas-enlist'
        domain = Config.objects.get_config('enlistment_domain')

    if node is None or node.status == NODE_STATUS.COMMISSIONING:
        series = Config.objects.get_config('commissioning_distro_series')
    else:
        series = node.get_distro_series()

    purpose = get_boot_purpose(node)
    server_address = get_maas_facing_server_address()

    params = KernelParameters(
        arch=arch, subarch=subarch, release=series, purpose=purpose,
        hostname=hostname, domain=domain, preseed_url=preseed_url,
        log_host=server_address, fs_host=server_address)

    return HttpResponse(
        json.dumps(params._asdict()),
        content_type="application/json")


class BootImagesHandler(OperationsHandler):

    create = replace = update = delete = None

    @classmethod
    def resource_uri(cls):
        return ('boot_images_handler', [])

    @operation(idempotent=False)
    def report_boot_images(self, request):
        """Report images available to net-boot nodes from.

        :param images: A list of dicts, each describing a boot image with
            these properties: `architecture`, `subarchitecture`, `release`,
            `purpose`, all as in the code that determines TFTP paths for
            these images.
        """
        nodegroup_uuid = get_mandatory_param(request.data, "nodegroup")
        nodegroup = get_object_or_404(NodeGroup, uuid=nodegroup_uuid)
        check_nodegroup_access(request, nodegroup)
        images = json.loads(get_mandatory_param(request.data, 'images'))

        for image in images:
            BootImage.objects.register_image(
                nodegroup=nodegroup,
                architecture=image['architecture'],
                subarchitecture=image.get('subarchitecture', 'generic'),
                release=image['release'],
                purpose=image['purpose'])

        # Work out if any nodegroups are missing images.
        nodegroup_ids_with_images = BootImage.objects.values_list(
            "nodegroup_id", flat=True)
        nodegroups_missing_images = NodeGroup.objects.exclude(
            id__in=nodegroup_ids_with_images).filter(
                status=NODEGROUP_STATUS.ACCEPTED)
        if nodegroups_missing_images.exists():
            warning = dedent("""\
                Some cluster controllers are missing boot images.  Either the
                maas-import-pxe-files script has not run yet, or it failed.

                Try running it manually on the affected
                <a href="%s#accepted-clusters">cluster controllers.</a>
                If it succeeds, this message will go away within 5 minutes.
                """ % absolute_reverse("settings"))
            register_persistent_error(COMPONENT.IMPORT_PXE_FILES, warning)
        else:
            discard_persistent_error(COMPONENT.IMPORT_PXE_FILES)

        return HttpResponse("OK")


def describe(request):
    """Return a description of the whole MAAS API.

    Returns a JSON object describing the whole MAAS API.
    """
    from maasserver import urls_api as urlconf
    description = {
        "doc": "MAAS API",
        "resources": [
            describe_resource(resource)
            for resource in find_api_resources(urlconf)
            ],
        }
    # For backward compatibility, add "handlers" as an alias for all not-None
    # anon and auth handlers in "resources".
    description["handlers"] = []
    description["handlers"].extend(
        resource["anon"] for resource in description["resources"]
        if resource["anon"] is not None)
    description["handlers"].extend(
        resource["auth"] for resource in description["resources"]
        if resource["auth"] is not None)
    return HttpResponse(
        json.dumps(description),
        content_type="application/json")<|MERGE_RESOLUTION|>--- conflicted
+++ resolved
@@ -163,13 +163,9 @@
     )
 from maasserver.server_address import get_maas_facing_server_address
 from maasserver.utils import (
-<<<<<<< HEAD
+    absolute_reverse,
     map_enum,
     strip_domain,
-=======
-    absolute_reverse,
-    map_enum,
->>>>>>> 57f170a8
     )
 from maasserver.utils.orm import get_one
 from piston.handler import (
