# Copyright 2012 Canonical Ltd.  This software is licensed under the
# GNU Affero General Public License version 3 (see the file LICENSE).

"""Restful MAAS API.

This is the documentation for the API that lets you control and query MAAS.
The API is "Restful", which means that you access it through normal HTTP
requests.


API versions
------------

At any given time, MAAS may support multiple versions of its API.  The version
number is included in the API's URL, e.g. /api/1.0/

For now, 1.0 is the only supported version.


HTTP methods and parameter-passing
----------------------------------

The following HTTP methods are available for accessing the API:
 * GET (for information retrieval and queries),
 * POST (for asking the system to do things),
 * PUT (for updating objects), and
 * DELETE (for deleting objects).

All methods except DELETE may take parameters, but they are not all passed in
the same way.  GET parameters are passed in the URL, as is normal with a GET:
"/item/?foo=bar" passes parameter "foo" with value "bar".

POST and PUT are different.  Your request should have MIME type
"multipart/form-data"; each part represents one parameter (for POST) or
attribute (for PUT).  Each part is named after the parameter or attribute it
contains, and its contents are the conveyed value.

All parameters are in text form.  If you need to submit binary data to the
API, don't send it as any MIME binary format; instead, send it as a plain text
part containing base64-encoded data.

Most resources offer a choice of GET or POST operations.  In those cases these
methods will take one special parameter, called `op`, to indicate what it is
you want to do.

For example, to list all nodes, you might GET "/api/1.0/nodes/?op=list".
"""

from __future__ import (
    absolute_import,
    print_function,
    unicode_literals,
    )

__metaclass__ = type
__all__ = [
    "AccountHandler",
    "AnonNodeGroupsHandler",
    "AnonNodesHandler",
    "api_doc",
    "api_doc_title",
    "BootImagesHandler",
    "FilesHandler",
    "get_oauth_token",
    "NodeGroupsHandler",
    "NodeGroupInterfaceHandler",
    "NodeGroupInterfacesHandler",
    "NodeHandler",
    "NodeMacHandler",
    "NodeMacsHandler",
    "NodesHandler",
    "TagHandler",
    "TagsHandler",
    "pxeconfig",
    "render_api_docs",
    "store_node_power_parameters",
    ]

from base64 import b64decode
from cStringIO import StringIO
from datetime import (
    datetime,
    timedelta,
    )
from functools import partial
import httplib
from inspect import getdoc
import sys
from textwrap import dedent
from xml.sax.saxutils import quoteattr

from celery.app import app_or_default
from django.conf import settings
from django.core.exceptions import (
    PermissionDenied,
    ValidationError,
    )
from django.db.utils import DatabaseError
from django.forms.models import model_to_dict
from django.http import HttpResponse
from django.shortcuts import (
    get_object_or_404,
    render_to_response,
    )
from django.template import RequestContext
from docutils import core
from formencode import validators
from maasserver.api_support import (
    AnonymousOperationsHandler,
    operation,
    OperationsHandler,
    )
from maasserver.api_utils import (
    extract_oauth_key,
    get_list_from_dict_or_multidict,
    get_mandatory_param,
    get_oauth_token,
    get_optional_list,
    get_overrided_query_dict,
    )
from maasserver.apidoc import (
    describe_resource,
    find_api_resources,
    generate_api_docs,
    )
from maasserver.components import (
    discard_persistent_error,
    register_persistent_error,
    )
from maasserver.enum import (
    ARCHITECTURE,
    COMPONENT,
    NODE_PERMISSION,
    NODE_STATUS,
    NODEGROUP_STATUS,
    )
from maasserver.exceptions import (
    MAASAPIBadRequest,
    MAASAPINotFound,
    NodesNotAvailable,
    NodeStateViolation,
    Unauthorized,
    )
from maasserver.fields import (
    mac_re,
    validate_mac,
    )
from maasserver.forms import (
    get_node_create_form,
    get_node_edit_form,
    NodeGroupInterfaceForm,
    NodeGroupWithInterfacesForm,
    TagForm,
    )
from maasserver.models import (
    BootImage,
    Config,
    DHCPLease,
    FileStorage,
    MACAddress,
    Node,
    NodeGroup,
    NodeGroupInterface,
    Tag,
    )
from maasserver.models.node import CONSTRAINTS_MAAS_MAP
from maasserver.preseed import (
    compose_enlistment_preseed_url,
    compose_preseed_url,
    )
from maasserver.server_address import get_maas_facing_server_address
from maasserver.utils import (
    absolute_reverse,
    build_absolute_uri,
    get_origin_ip,
    map_enum,
    strip_domain,
    )
from maasserver.utils.orm import get_one
<<<<<<< HEAD
from metadataserver.fields import Bin
from metadataserver.models import CommissioningScript
from piston.handler import (
    AnonymousBaseHandler,
    BaseHandler,
    HandlerMetaClass,
    )
from piston.models import Token
from piston.resource import Resource
=======
>>>>>>> 22849d33
from piston.utils import rc
from provisioningserver.enum import POWER_TYPE
from provisioningserver.kernel_opts import KernelParameters
import simplejson as json

# Node's fields exposed on the API.
DISPLAYED_NODE_FIELDS = (
    'system_id',
    'hostname',
    ('macaddress_set', ('mac_address',)),
    'architecture',
    'status',
    'netboot',
    'power_type',
    'tag_names',
    )


def store_node_power_parameters(node, request):
    """Store power parameters in request.

    The parameters should be JSON, passed with key `power_parameters`.
    """
    power_type = request.POST.get("power_type", None)
    if power_type is None:
        return

    power_types = map_enum(POWER_TYPE).values()
    if power_type in power_types:
        node.power_type = power_type
    else:
        raise MAASAPIBadRequest("Bad power_type '%s'" % power_type)

    power_parameters = request.POST.get("power_parameters", None)
    if power_parameters and not power_parameters.isspace():
        try:
            node.power_parameters = json.loads(power_parameters)
        except ValueError:
            raise MAASAPIBadRequest("Failed to parse JSON power_parameters")

    node.save()


class NodeHandler(OperationsHandler):
    """Manage an individual Node.

    The Node is identified by its system_id.
    """
    create = None  # Disable create.
    model = Node
    fields = DISPLAYED_NODE_FIELDS

    # Override the 'hostname' field so that it returns the FQDN instead as
    # this is used by Juju to reach that node.
    @classmethod
    def hostname(handler, node):
        return node.fqdn

    def read(self, request, system_id):
        """Read a specific Node."""
        return Node.objects.get_node_or_404(
            system_id=system_id, user=request.user, perm=NODE_PERMISSION.VIEW)

    def update(self, request, system_id):
        """Update a specific Node.

        :param hostname: The new hostname for this node.
        :type hostname: basestring
        :param architecture: The new architecture for this node (see
            vocabulary `ARCHITECTURE`).
        :type architecture: basestring
        :param power_type: The new power type for this node (see
            vocabulary `POWER_TYPE`).  Note that if you set power_type to
            use the default value, power_parameters will be set to the empty
            string.  Available to admin users.
        :type power_type: basestring
        :param power_parameters_{param1}: The new value for the 'param1'
            power parameter.  Note that this is dynamic as the available
            parameters depend on the selected value of the Node's power_type.
            For instance, if the power_type is 'ether_wake', the only valid
            parameter is 'power_address' so one would want to pass 'myaddress'
            as the value of the 'power_parameters_power_address' parameter.
            Available to admin users.
        :type power_parameters_{param1}: basestring
        :param power_parameters_skip_check: Whether or not the new power
            parameters for this node should be checked against the expected
            power parameters for the node's power type ('true' or 'false').
            The default is 'false'.
        :type power_parameters_skip_validation: basestring
        """
        node = Node.objects.get_node_or_404(
            system_id=system_id, user=request.user, perm=NODE_PERMISSION.EDIT)
        data = get_overrided_query_dict(model_to_dict(node), request.data)

        Form = get_node_edit_form(request.user)
        form = Form(data, instance=node)
        if form.is_valid():
            return form.save()
        else:
            raise ValidationError(form.errors)

    def delete(self, request, system_id):
        """Delete a specific Node."""
        node = Node.objects.get_node_or_404(
            system_id=system_id, user=request.user,
            perm=NODE_PERMISSION.ADMIN)
        node.delete()
        return rc.DELETED

    @classmethod
    def resource_uri(cls, node=None):
        # This method is called by piston in two different contexts:
        # - when generating an uri template to be used in the documentation
        # (in this case, it is called with node=None).
        # - when populating the 'resource_uri' field of an object
        # returned by the API (in this case, node is a Node object).
        node_system_id = "system_id"
        if node is not None:
            node_system_id = node.system_id
        return ('node_handler', (node_system_id, ))

    @operation(idempotent=False)
    def stop(self, request, system_id):
        """Shut down a node."""
        nodes = Node.objects.stop_nodes([system_id], request.user)
        if len(nodes) == 0:
            raise PermissionDenied(
                "You are not allowed to shut down this node.")
        return nodes[0]

    @operation(idempotent=False)
    def start(self, request, system_id):
        """Power up a node.

        :param user_data: If present, this blob of user-data to be made
            available to the nodes through the metadata service.
        :type user_data: base64-encoded basestring
        :param distro_series: If present, this parameter specifies the
            Ubuntu Release the node will use.
        :type distro_series: basestring

        Ideally we'd have MIME multipart and content-transfer-encoding etc.
        deal with the encapsulation of binary data, but couldn't make it work
        with the framework in reasonable time so went for a dumb, manual
        encoding instead.
        """
        user_data = request.POST.get('user_data', None)
        series = request.POST.get('distro_series', None)
        if user_data is not None:
            user_data = b64decode(user_data)
        if series is not None:
            node = Node.objects.get_node_or_404(
                system_id=system_id, user=request.user,
                perm=NODE_PERMISSION.EDIT)
            node.set_distro_series(series=series)
        nodes = Node.objects.start_nodes(
            [system_id], request.user, user_data=user_data)
        if len(nodes) == 0:
            raise PermissionDenied(
                "You are not allowed to start up this node.")
        return nodes[0]

    @operation(idempotent=False)
    def release(self, request, system_id):
        """Release a node.  Opposite of `NodesHandler.acquire`."""
        node = Node.objects.get_node_or_404(
            system_id=system_id, user=request.user, perm=NODE_PERMISSION.EDIT)
        node.set_distro_series(series='')
        if node.status == NODE_STATUS.READY:
            # Nothing to do.  This may be a redundant retry, and the
            # postcondition is achieved, so call this success.
            pass
        elif node.status in [NODE_STATUS.ALLOCATED, NODE_STATUS.RESERVED]:
            node.release()
        else:
            raise NodeStateViolation(
                "Node cannot be released in its current state ('%s')."
                % node.display_status())
        return node


def create_node(request):
    """Service an http request to create a node.

    The node will be in the Declared state.

    :param request: The http request for this node to be created.
    :return: A `Node`.
    :rtype: :class:`maasserver.models.Node`.
    :raises: ValidationError
    """

    # For backwards compatibilty reasons, requests may be sent with:
    #     architecture with a '/' in it: use normally
    #     architecture without a '/' and no subarchitecture: assume 'generic'
    #     architecture without a '/' and a subarchitecture: use as specified
    #     architecture with a '/' and a subarchitecture: error
    given_arch = request.data.get('architecture', None)
    given_subarch = request.data.get('subarchitecture', None)
    altered_query_data = request.data.copy()
    if given_arch and '/' in given_arch:
        if given_subarch:
            # Architecture with a '/' and a subarchitecture: error.
            raise ValidationError('Subarchitecture cannot be specified twice.')
        # Architecture with a '/' in it: use normally.
    elif given_arch:
        if given_subarch:
            # Architecture without a '/' and a subarchitecture:
            # use as specified.
            altered_query_data['architecture'] = '/'.join(
                [given_arch, given_subarch])
            del altered_query_data['subarchitecture']
        else:
            # Architecture without a '/' and no subarchitecture:
            # assume 'generic'.
            altered_query_data['architecture'] += '/generic'

    if 'nodegroup' not in altered_query_data:
        # If 'nodegroup' is not explicitely specified, get the origin of the
        # request to figure out which nodegroup the new node should be
        # attached to.
        origin_ip = get_origin_ip(request)
        if origin_ip is not None:
            altered_query_data['nodegroup'] = origin_ip

    Form = get_node_create_form(request.user)
    form = Form(altered_query_data)
    if form.is_valid():
        node = form.save()
        # Hack in the power parameters here.
        store_node_power_parameters(node, request)
        return node
    else:
        raise ValidationError(form.errors)


class AnonNodesHandler(AnonymousOperationsHandler):
    """Anonymous access to Nodes."""
    create = read = update = delete = None
    model = Node
    fields = DISPLAYED_NODE_FIELDS

    # Override the 'hostname' field so that it returns the FQDN instead as
    # this is used by Juju to reach that node.
    @classmethod
    def hostname(handler, node):
        return node.fqdn

    @operation(idempotent=False)
    def new(self, request):
        """Create a new Node.

        Adding a server to a MAAS puts it on a path that will wipe its disks
        and re-install its operating system.  In anonymous enlistment and when
        the enlistment is done by a non-admin, the node is held in the
        "Declared" state for approval by a MAAS admin.
        """
        return create_node(request)

    @operation(idempotent=True)
    def is_registered(self, request):
        """Returns whether or not the given MAC address is registered within
        this MAAS (and attached to a non-retired node).

        :param mac_address: The mac address to be checked.
        :type mac_address: basestring
        :return: 'true' or 'false'.
        :rtype: basestring
        """
        mac_address = get_mandatory_param(request.GET, 'mac_address')
        return MACAddress.objects.filter(
            mac_address=mac_address).exclude(
                node__status=NODE_STATUS.RETIRED).exists()

    @operation(idempotent=False)
    def accept(self, request):
        """Accept a node's enlistment: not allowed to anonymous users."""
        raise Unauthorized("You must be logged in to accept nodes.")

    @operation(idempotent=False)
    def check_commissioning(self, request):
        """Check all commissioning nodes to see if they are taking too long.

        Anything that has been commissioning for longer than
        settings.COMMISSIONING_TIMEOUT is moved into the FAILED_TESTS status.
        """
        interval = timedelta(minutes=settings.COMMISSIONING_TIMEOUT)
        cutoff = datetime.now() - interval
        query = Node.objects.filter(
            status=NODE_STATUS.COMMISSIONING, updated__lte=cutoff)
        query.update(status=NODE_STATUS.FAILED_TESTS)
        # Note that Django doesn't call save() on updated nodes here,
        # but I don't think anything requires its effects anyway.

    @classmethod
    def resource_uri(cls, *args, **kwargs):
        return ('nodes_handler', [])


def extract_constraints(request_params):
    """Extract a dict of node allocation constraints from http parameters.

    :param request_params: Parameters submitted with the allocation request.
    :type request_params: :class:`django.http.QueryDict`
    :return: A mapping of applicable constraint names to their values.
    :rtype: :class:`dict`
    """
    constraints = {}
    for request_name in CONSTRAINTS_MAAS_MAP:
        if request_name in request_params:
            db_name = CONSTRAINTS_MAAS_MAP[request_name]
            constraints[db_name] = request_params[request_name]
    return constraints


class NodesHandler(OperationsHandler):
    """Manage the collection of all Nodes in the MAAS."""
    create = read = update = delete = None
    anonymous = AnonNodesHandler

    @operation(idempotent=False)
    def new(self, request):
        """Create a new Node.

        When a node has been added to MAAS by an admin MAAS user, it is
        ready for allocation to services running on the MAAS.
        The minimum data required is:
        architecture=<arch string> (e.g "i386/generic")
        mac_address=<value>

        :param architecture: A string containing the architecture type of
            the node.
        :param mac_address: The MAC address of the node.
        :param hostname: A hostname. If not given, one will be generated.
        :param powertype: A power management type, if applicable (e.g.
            "virsh", "ipmi").
        """
        node = create_node(request)
        if request.user.is_superuser:
            node.accept_enlistment(request.user)
        return node

    def _check_system_ids_exist(self, system_ids):
        """Check that the requested system_ids actually exist in the DB.

        We don't check if the current user has rights to do anything with them
        yet, just that the strings are valid. If not valid raise a BadRequest
        error.
        """
        if not system_ids:
            return
        existing_nodes = Node.objects.filter(system_id__in=system_ids)
        existing_ids = set(existing_nodes.values_list('system_id', flat=True))
        unknown_ids = system_ids - existing_ids
        if len(unknown_ids) > 0:
            raise MAASAPIBadRequest(
                "Unknown node(s): %s." % ', '.join(unknown_ids))

    @operation(idempotent=False)
    def accept(self, request):
        """Accept declared nodes into the MAAS.

        Nodes can be enlisted in the MAAS anonymously or by non-admin users,
        as opposed to by an admin.  These nodes are held in the Declared
        state; a MAAS admin must first verify the authenticity of these
        enlistments, and accept them.

        Enlistments can be accepted en masse, by passing multiple nodes to
        this call.  Accepting an already accepted node is not an error, but
        accepting one that is already allocated, broken, etc. is.

        :param nodes: system_ids of the nodes whose enlistment is to be
            accepted.  (An empty list is acceptable).
        :return: The system_ids of any nodes that have their status changed
            by this call.  Thus, nodes that were already accepted are
            excluded from the result.
        """
        system_ids = set(request.POST.getlist('nodes'))
        # Check the existence of these nodes first.
        self._check_system_ids_exist(system_ids)
        # Make sure that the user has the required permission.
        nodes = Node.objects.get_nodes(
            request.user, perm=NODE_PERMISSION.ADMIN, ids=system_ids)
        if len(nodes) < len(system_ids):
            permitted_ids = set(node.system_id for node in nodes)
            raise PermissionDenied(
                "You don't have the required permission to accept the "
                "following node(s): %s." % (
                    ', '.join(system_ids - permitted_ids)))
        return filter(
            None, [node.accept_enlistment(request.user) for node in nodes])

    @operation(idempotent=False)
    def accept_all(self, request):
        """Accept all declared nodes into the MAAS.

        Nodes can be enlisted in the MAAS anonymously or by non-admin users,
        as opposed to by an admin.  These nodes are held in the Declared
        state; a MAAS admin must first verify the authenticity of these
        enlistments, and accept them.

        :return: Representations of any nodes that have their status changed
            by this call.  Thus, nodes that were already accepted are excluded
            from the result.
        """
        nodes = Node.objects.get_nodes(
            request.user, perm=NODE_PERMISSION.ADMIN)
        nodes = nodes.filter(status=NODE_STATUS.DECLARED)
        nodes = [node.accept_enlistment(request.user) for node in nodes]
        return filter(None, nodes)

    @operation(idempotent=False)
    def release(self, request):
        """Release multiple nodes.

        This places the nodes back into the pool, ready to be reallocated.

        :param nodes: system_ids of the nodes which are to be released.
           (An empty list is acceptable).
        :return: The system_ids of any nodes that have their status
            changed by this call. Thus, nodes that were already released
            are excluded from the result.
        """
        system_ids = set(request.POST.getlist('nodes'))
         # Check the existence of these nodes first.
        self._check_system_ids_exist(system_ids)
        # Make sure that the user has the required permission.
        nodes = Node.objects.get_nodes(
            request.user, perm=NODE_PERMISSION.EDIT, ids=system_ids)
        if len(nodes) < len(system_ids):
            permitted_ids = set(node.system_id for node in nodes)
            raise PermissionDenied(
                "You don't have the required permission to release the "
                "following node(s): %s." % (
                    ', '.join(system_ids - permitted_ids)))

        released_ids = []
        failed = []
        for node in nodes:
            if node.status == NODE_STATUS.READY:
                # Nothing to do.
                pass
            elif node.status in [NODE_STATUS.ALLOCATED, NODE_STATUS.RESERVED]:
                node.release()
                released_ids.append(node.system_id)
            else:
                failed.append(
                    "%s ('%s')"
                    % (node.system_id, node.display_status()))

        if any(failed):
            raise NodeStateViolation(
                "Node(s) cannot be released in their current state: %s."
                % ', '.join(failed))
        return released_ids

    @operation(idempotent=True)
    def list(self, request):
        """List Nodes visible to the user, optionally filtered by criteria.

        :param mac_address: An optional list of MAC addresses.  Only
            nodes with matching MAC addresses will be returned.
        :type mac_address: iterable
        :param id: An optional list of system ids.  Only nodes with
            matching system ids will be returned.
        :type id: iterable
        """
        # Get filters from request.
        match_ids = get_optional_list(request.GET, 'id')
        match_macs = get_optional_list(request.GET, 'mac_address')
        if match_macs is not None:
            invalid_macs = [
                mac for mac in match_macs if mac_re.match(mac) is None]
            if len(invalid_macs) != 0:
                raise ValidationError(
                    "Invalid MAC address(es): %s" % ", ".join(invalid_macs))
        # Fetch nodes and apply filters.
        nodes = Node.objects.get_nodes(
            request.user, NODE_PERMISSION.VIEW, ids=match_ids)
        if match_macs is not None:
            nodes = nodes.filter(macaddress__mac_address__in=match_macs)
        # Prefetch related macaddresses, tags and nodegroups (plus
        # related interfaces).
        nodes = nodes.prefetch_related('macaddress_set__node')
        nodes = nodes.prefetch_related('tags')
        nodes = nodes.prefetch_related('nodegroup')
        nodes = nodes.prefetch_related('nodegroup__nodegroupinterface_set')
        return nodes.order_by('id')

    @operation(idempotent=True)
    def list_allocated(self, request):
        """Fetch Nodes that were allocated to the User/oauth token."""
        token = get_oauth_token(request)
        match_ids = get_optional_list(request.GET, 'id')
        nodes = Node.objects.get_allocated_visible_nodes(token, match_ids)
        return nodes.order_by('id')

    @operation(idempotent=False)
    def acquire(self, request):
        """Acquire an available node for deployment."""
        node = Node.objects.get_available_node_for_acquisition(
            request.user, constraints=extract_constraints(request.data))
        if node is None:
            raise NodesNotAvailable("No matching node is available.")
        node.acquire(request.user, get_oauth_token(request))
        return node

    @classmethod
    def resource_uri(cls, *args, **kwargs):
        return ('nodes_handler', [])


class NodeMacsHandler(OperationsHandler):
    """Manage MAC addresses for a given Node.

    This is where you manage the MAC addresses linked to a Node, including
    associating a new MAC address with the Node.

    The Node is identified by its system_id.
    """
    update = delete = None

    def read(self, request, system_id):
        """Read all MAC addresses related to a Node."""
        node = Node.objects.get_node_or_404(
            user=request.user, system_id=system_id, perm=NODE_PERMISSION.VIEW)

        return MACAddress.objects.filter(node=node).order_by('id')

    def create(self, request, system_id):
        """Create a MAC address for a specified Node."""
        node = Node.objects.get_node_or_404(
            user=request.user, system_id=system_id, perm=NODE_PERMISSION.EDIT)
        mac = node.add_mac_address(request.data.get('mac_address', None))
        return mac

    @classmethod
    def resource_uri(cls, *args, **kwargs):
        return ('node_macs_handler', ['system_id'])


class NodeMacHandler(OperationsHandler):
    """Manage a MAC address.

    The MAC address object is identified by the system_id for the Node it
    is attached to, plus the MAC address itself.
    """
    create = update = None
    fields = ('mac_address',)
    model = MACAddress

    def read(self, request, system_id, mac_address):
        """Read a MAC address related to a Node."""
        node = Node.objects.get_node_or_404(
            user=request.user, system_id=system_id, perm=NODE_PERMISSION.VIEW)

        validate_mac(mac_address)
        return get_object_or_404(
            MACAddress, node=node, mac_address=mac_address)

    def delete(self, request, system_id, mac_address):
        """Delete a specific MAC address for the specified Node."""
        validate_mac(mac_address)
        node = Node.objects.get_node_or_404(
            user=request.user, system_id=system_id, perm=NODE_PERMISSION.EDIT)

        mac = get_object_or_404(MACAddress, node=node, mac_address=mac_address)
        mac.delete()
        return rc.DELETED

    @classmethod
    def resource_uri(cls, mac=None):
        node_system_id = "system_id"
        mac_address = "mac_address"
        if mac is not None:
            node_system_id = mac.node.system_id
            mac_address = mac.mac_address
        return ('node_mac_handler', [node_system_id, mac_address])


def get_file(handler, request):
    """Get a named file from the file storage.

    :param filename: The exact name of the file you want to get.
    :type filename: string
    :return: The file is returned in the response content.
    """
    filename = request.GET.get("filename", None)
    if not filename:
        raise MAASAPIBadRequest("Filename not supplied")
    try:
        db_file = FileStorage.objects.get(filename=filename)
    except FileStorage.DoesNotExist:
        raise MAASAPINotFound("File not found")
    return HttpResponse(db_file.content, status=httplib.OK)


class AnonFilesHandler(AnonymousOperationsHandler):
    """Anonymous file operations.

    This is needed for Juju. The story goes something like this:

    - The Juju provider will upload a file using an "unguessable" name.

    - The name of this file (or its URL) will be shared with all the agents in
      the environment. They cannot modify the file, but they can access it
      without credentials.

    """
    create = read = update = delete = None

    get = operation(idempotent=True, exported_as='get')(get_file)

    @classmethod
    def resource_uri(cls, *args, **kwargs):
        return ('files_handler', [])


class FilesHandler(OperationsHandler):
    """File management operations."""
    create = read = update = delete = None
    anonymous = AnonFilesHandler

    get = operation(idempotent=True, exported_as='get')(get_file)

    @operation(idempotent=False)
    def add(self, request):
        """Add a new file to the file storage.

        :param filename: The file name to use in the storage.
        :type filename: string
        :param file: Actual file data with content type
            application/octet-stream
        """
        filename = request.data.get("filename", None)
        if not filename:
            raise MAASAPIBadRequest("Filename not supplied")
        files = request.FILES
        if not files:
            raise MAASAPIBadRequest("File not supplied")
        if len(files) != 1:
            raise MAASAPIBadRequest("Exactly one file must be supplied")
        uploaded_file = files['file']

        # As per the comment in FileStorage, this ought to deal in
        # chunks instead of reading the file into memory, but large
        # files are not expected.
        FileStorage.objects.save_file(filename, uploaded_file)
        return HttpResponse('', status=httplib.CREATED)

    @classmethod
    def resource_uri(cls, *args, **kwargs):
        return ('files_handler', [])


def get_celery_credentials():
    """Return the credentials needed to connect to the broker."""
    celery_conf = app_or_default().conf
    return {
        'BROKER_URL': celery_conf.BROKER_URL,
    }


DISPLAYED_NODEGROUP_FIELDS = ('uuid', 'status', 'name')


class AnonNodeGroupsHandler(AnonymousOperationsHandler):
    """Anonymous access to NodeGroups."""
    create = read = update = delete = None
    fields = DISPLAYED_NODEGROUP_FIELDS

    @operation(idempotent=True)
    def list(self, request):
        """List of node groups."""
        return NodeGroup.objects.all()

    @classmethod
    def resource_uri(cls):
        return ('nodegroups_handler', [])

    @operation(idempotent=False)
    def refresh_workers(self, request):
        """Request an update of all node groups' configurations.

        This sends each node-group worker an update of its API credentials,
        OMAPI key, node-group name, and so on.

        Anyone can request this (for example, a bootstrapping worker that
        does not know its node-group name or API credentials yet) but the
        information will be sent only to the known workers.
        """
        NodeGroup.objects.refresh_workers()
        return HttpResponse("Sending worker refresh.", status=httplib.OK)

    @operation(idempotent=False)
    def register(self, request):
        """Register a new `NodeGroup`.

        This method will use HTTP return codes to indicate the success of the
        call:

        - 200 (OK): the nodegroup has been accepted, the response will
          contain the RabbitMQ credentials in JSON format: e.g.:
          '{"BROKER_URL" = "amqp://guest:guest@localhost:5672//"}'
        - 202 (Accepted): the registration of the nodegroup has been accepted,
          it now needs to be validated by an administrator.  Please issue
          the same request later.
        - 403 (Forbidden): this nodegroup has been rejected.

        :param uuid: The UUID of the nodegroup.
        :type name: basestring
        :param name: The name of the nodegroup.
        :type name: basestring
        :param interfaces: The list of the interfaces' data.
        :type interface: json string containing a list of dictionaries with
            the data to initialize the interfaces.
            e.g.: '[{"ip_range_high": "192.168.168.254",
            "ip_range_low": "192.168.168.1", "broadcast_ip":
            "192.168.168.255", "ip": "192.168.168.18", "subnet_mask":
            "255.255.255.0", "router_ip": "192.168.168.1", "interface":
            "eth0"}]'
        """
        uuid = get_mandatory_param(request.data, 'uuid')
        existing_nodegroup = get_one(NodeGroup.objects.filter(uuid=uuid))
        if existing_nodegroup is None:
            master = NodeGroup.objects.ensure_master()
            # Does master.uuid look like it's a proper uuid?
            if master.uuid in ('master', ''):
                # Master nodegroup not yet configured, configure it.
                form = NodeGroupWithInterfacesForm(
                    data=request.data, instance=master)
                if form.is_valid():
                    form.save()
                    return get_celery_credentials()
                else:
                    raise ValidationError(form.errors)
            else:
                # This nodegroup (identified by its uuid), does not exist yet,
                # create it if the data validates.
                form = NodeGroupWithInterfacesForm(
                    data=request.data, status=NODEGROUP_STATUS.PENDING)
                if form.is_valid():
                    form.save()
                    return HttpResponse(
                        "Cluster registered.  Awaiting admin approval.",
                        status=httplib.ACCEPTED)
                else:
                    raise ValidationError(form.errors)
        else:
            if existing_nodegroup.status == NODEGROUP_STATUS.ACCEPTED:
                # The nodegroup exists and is validated, return the RabbitMQ
                return get_celery_credentials()
            elif existing_nodegroup.status == NODEGROUP_STATUS.REJECTED:
                raise PermissionDenied('Rejected cluster.')
            elif existing_nodegroup.status == NODEGROUP_STATUS.PENDING:
                return HttpResponse(
                    "Awaiting admin approval.", status=httplib.ACCEPTED)


class NodeGroupsHandler(OperationsHandler):
    """Manage NodeGroups."""
    anonymous = AnonNodeGroupsHandler
    create = read = update = delete = None
    fields = DISPLAYED_NODEGROUP_FIELDS

    @operation(idempotent=True)
    def list(self, request):
        """List of node groups."""
        return NodeGroup.objects.all()

    @operation(idempotent=False)
    def accept(self, request):
        """Accept nodegroup enlistment(s).

        :param uuid: The UUID (or list of UUIDs) of the nodegroup(s) to accept.
        :type name: basestring (or list of basestrings)

        This method is reserved to admin users.
        """
        if request.user.is_superuser:
            uuids = request.data.getlist('uuid')
            for uuid in uuids:
                nodegroup = get_object_or_404(NodeGroup, uuid=uuid)
                nodegroup.accept()
            return HttpResponse("Nodegroup(s) accepted.", status=httplib.OK)
        else:
            raise PermissionDenied("That method is reserved to admin users.")

    @operation(idempotent=False)
    def import_boot_images(self, request):
        """Import the boot images on all the accepted cluster controllers."""
        if not request.user.is_superuser:
            raise PermissionDenied("That method is reserved to admin users.")
        NodeGroup.objects.import_boot_images_accepted_clusters()
        return HttpResponse(
            "Import of boot images started on all cluster controllers",
            status=httplib.OK)

    @operation(idempotent=False)
    def reject(self, request):
        """Reject nodegroup enlistment(s).

        :param uuid: The UUID (or list of UUIDs) of the nodegroup(s) to reject.
        :type name: basestring (or list of basestrings)

        This method is reserved to admin users.
        """
        if request.user.is_superuser:
            uuids = request.data.getlist('uuid')
            for uuid in uuids:
                nodegroup = get_object_or_404(NodeGroup, uuid=uuid)
                nodegroup.reject()
            return HttpResponse("Nodegroup(s) rejected.", status=httplib.OK)
        else:
            raise PermissionDenied("That method is reserved to admin users.")

    @classmethod
    def resource_uri(cls):
        return ('nodegroups_handler', [])


def check_nodegroup_access(request, nodegroup):
    """Validate API access by worker for `nodegroup`.

    This supports a nodegroup worker accessing its nodegroup object on
    the API.  If the request is done by anyone but the worker for this
    particular nodegroup, the function raises :class:`PermissionDenied`.
    """
    try:
        key = extract_oauth_key(request)
    except Unauthorized as e:
        raise PermissionDenied(unicode(e))

    if key != nodegroup.api_key:
        raise PermissionDenied(
            "Only allowed for the %r worker." % nodegroup.name)


class NodeGroupHandler(OperationsHandler):
    """Manage a NodeGroup.

    NodeGroup is the internal name for a cluster.

    The NodeGroup is identified by its UUID, a random identifier that looks
    something like:

        5977f6ab-9160-4352-b4db-d71a99066c4f

    Each NodeGroup has its own uuid.
    """

    create = update = delete = None
    fields = DISPLAYED_NODEGROUP_FIELDS

    def read(self, request, uuid):
        """GET a node group."""
        return get_object_or_404(NodeGroup, uuid=uuid)

    @classmethod
    def resource_uri(cls, nodegroup=None):
        if nodegroup is None:
            uuid = 'uuid'
        else:
            uuid = nodegroup.uuid
        return ('nodegroup_handler', [uuid])

    @operation(idempotent=False)
    def update_leases(self, request, uuid):
        """Submit latest state of DHCP leases within the cluster.

        The cluster controller calls this periodically to tell the region
        controller about the IP addresses it manages.
        """
        leases = get_mandatory_param(request.data, 'leases')
        nodegroup = get_object_or_404(NodeGroup, uuid=uuid)
        check_nodegroup_access(request, nodegroup)
        leases = json.loads(leases)
        new_leases = DHCPLease.objects.update_leases(nodegroup, leases)
        if len(new_leases) > 0:
            nodegroup.add_dhcp_host_maps(
                {ip: leases[ip] for ip in new_leases if ip in leases})
        return HttpResponse("Leases updated.", status=httplib.OK)

    @operation(idempotent=False)
    def import_boot_images(self, request, uuid):
        """Import the pxe files on this cluster controller."""
        if not request.user.is_superuser:
            raise PermissionDenied("That method is reserved to admin users.")
        nodegroup = get_object_or_404(NodeGroup, uuid=uuid)
        nodegroup.import_boot_images()
        return HttpResponse(
            "Import of boot images started on cluster %r" % nodegroup.uuid,
            status=httplib.OK)

    @operation(idempotent=True)
    def list_nodes(self, request, uuid):
        """Get the list of node ids that are part of this group."""
        nodegroup = get_object_or_404(NodeGroup, uuid=uuid)
        if not request.user.is_superuser:
            check_nodegroup_access(request, nodegroup)
        nodes = Node.objects.filter(nodegroup=nodegroup).only('system_id')
        return [node.system_id for node in nodes]

    # node_hardware_details is actually idempotent, however:
    # a) We expect to get a list of system_ids which is quite long (~100 ids,
    #    each 40 bytes, is 4000 bytes), which is a bit too long for a URL.
    # b) MAASClient.get() just uses urlencode(params) but urlencode ends up
    #    just calling str(lst) and encoding that, which transforms te list of
    #    ids into something unusable. .post() does the right thing.
    @operation(idempotent=False)
    def node_hardware_details(self, request, uuid):
        """Return specific hardware_details for each node specified.

        For security purposes we do:

        a) Requests are only fulfilled for the worker assigned to the
           nodegroup.
        b) Requests for nodes that are not part of the nodegroup are just
           ignored.

        This API may be removed in the future when hardware details are moved
        to be stored in the cluster controllers (nodegroup) instead of the
        master controller.
        """
        system_ids = get_list_from_dict_or_multidict(
            request.data, 'system_ids', [])
        nodegroup = get_object_or_404(NodeGroup, uuid=uuid)
        if not request.user.is_superuser:
            check_nodegroup_access(request, nodegroup)
        value_list = Node.objects.filter(
            system_id__in=system_ids, nodegroup=nodegroup
            ).values_list('system_id', 'hardware_details')
        return HttpResponse(
            json.dumps(list(value_list)), content_type='application/json')


DISPLAYED_NODEGROUP_FIELDS = (
    'ip', 'management', 'interface', 'subnet_mask',
    'broadcast_ip', 'ip_range_low', 'ip_range_high')


class NodeGroupInterfacesHandler(OperationsHandler):
    """Manage NodeGroupInterfaces.

    A NodeGroupInterface is a network interface attached to a cluster
    controller, with its network properties.
    """
    create = read = update = delete = None
    fields = DISPLAYED_NODEGROUP_FIELDS

    @operation(idempotent=True)
    def list(self, request, uuid):
        """List of NodeGroupInterfaces of a NodeGroup."""
        nodegroup = get_object_or_404(NodeGroup, uuid=uuid)
        return NodeGroupInterface.objects.filter(nodegroup=nodegroup)

    @operation(idempotent=False)
    def new(self, request, uuid):
        """Create a new NodeGroupInterface for this NodeGroup.

        :param ip: Static IP of the interface.
        :type ip: basestring (IP Address)
        :param interface: Name of the interface.
        :type interface: basestring
        :param management: The service(s) MAAS should manage on this interface.
        :type management: Vocabulary `NODEGROUPINTERFACE_MANAGEMENT`
        :param subnet_mask: Subnet mask, e.g. 255.0.0.0.
        :type subnet_mask: basestring (IP Address)
        :param broadcast_ip: Broadcast address for this subnet.
        :type broadcast_ip: basestring (IP Address)
        :param router_ip: Address of default gateway.
        :type router_ip: basestring (IP Address)
        :param ip_range_low: Lowest IP address to assign to clients.
        :type ip_range_low: basestring (IP Address)
        :param ip_range_high: Highest IP address to assign to clients.
        :type ip_range_high: basestring (IP Address)
        """
        nodegroup = get_object_or_404(NodeGroup, uuid=uuid)
        form = NodeGroupInterfaceForm(request.data)
        if form.is_valid():
            return form.save(
                nodegroup=nodegroup)
        else:
            raise ValidationError(form.errors)

    @classmethod
    def resource_uri(cls, nodegroup=None):
        if nodegroup is None:
            uuid = 'uuid'
        else:
            uuid = nodegroup.uuid
        return ('nodegroupinterfaces_handler', [uuid])


class NodeGroupInterfaceHandler(OperationsHandler):
    """Manage a NodeGroupInterface.

    A NodeGroupInterface is identified by the uuid for its NodeGroup, and
    the name of the network interface it represents: "eth0" for example.
    """
    create = delete = None
    fields = DISPLAYED_NODEGROUP_FIELDS

    def read(self, request, uuid, interface):
        """List of NodeGroupInterfaces of a NodeGroup."""
        nodegroup = get_object_or_404(NodeGroup, uuid=uuid)
        nodegroupinterface = get_object_or_404(
            NodeGroupInterface, nodegroup=nodegroup, interface=interface)
        return nodegroupinterface

    def update(self, request, uuid, interface):
        """Update a specific NodeGroupInterface.

        :param ip: Static IP of the interface.
        :type ip: basestring (IP Address)
        :param interface: Name of the interface.
        :type interface: basestring
        :param management: The service(s) MAAS should manage on this interface.
        :type management: Vocabulary `NODEGROUPINTERFACE_MANAGEMENT`
        :param subnet_mask: Subnet mask, e.g. 255.0.0.0.
        :type subnet_mask: basestring (IP Address)
        :param broadcast_ip: Broadcast address for this subnet.
        :type broadcast_ip: basestring (IP Address)
        :param router_ip: Address of default gateway.
        :type router_ip: basestring (IP Address)
        :param ip_range_low: Lowest IP address to assign to clients.
        :type ip_range_low: basestring (IP Address)
        :param ip_range_high: Highest IP address to assign to clients.
        :type ip_range_high: basestring (IP Address)
        """
        nodegroup = get_object_or_404(NodeGroup, uuid=uuid)
        nodegroupinterface = get_object_or_404(
            NodeGroupInterface, nodegroup=nodegroup, interface=interface)
        data = get_overrided_query_dict(
            model_to_dict(nodegroupinterface), request.data)
        form = NodeGroupInterfaceForm(data, instance=nodegroupinterface)
        if form.is_valid():
            return form.save()
        else:
            raise ValidationError(form.errors)

    def delete(self, request, uuid, interface):
        """Delete a specific NodeGroupInterface."""
        nodegroup = get_object_or_404(NodeGroup, uuid=uuid)
        nodegroupinterface = get_object_or_404(
            NodeGroupInterface, nodegroup=nodegroup, interface=interface)
        nodegroupinterface.delete()
        return rc.DELETED

    @classmethod
    def resource_uri(cls, nodegroup=None, interface=None):
        if nodegroup is None:
            uuid = 'uuid'
        else:
            uuid = nodegroup.uuid
        if interface is None:
            interface_name = 'interface'
        else:
            interface_name = interface.interface
        return ('nodegroupinterface_handler', [uuid, interface_name])


class AccountHandler(OperationsHandler):
    """Manage the current logged-in user."""
    create = read = update = delete = None

    @operation(idempotent=False)
    def create_authorisation_token(self, request):
        """Create an authorisation OAuth token and OAuth consumer.

        :return: a json dict with three keys: 'token_key',
            'token_secret' and 'consumer_key' (e.g.
            {token_key: 's65244576fgqs', token_secret: 'qsdfdhv34',
            consumer_key: '68543fhj854fg'}).
        :rtype: string (json)

        """
        profile = request.user.get_profile()
        consumer, token = profile.create_authorisation_token()
        return {
            'token_key': token.key, 'token_secret': token.secret,
            'consumer_key': consumer.key,
            }

    @operation(idempotent=False)
    def delete_authorisation_token(self, request):
        """Delete an authorisation OAuth token and the related OAuth consumer.

        :param token_key: The key of the token to be deleted.
        :type token_key: basestring
        """
        profile = request.user.get_profile()
        token_key = get_mandatory_param(request.data, 'token_key')
        profile.delete_authorisation_token(token_key)
        return rc.DELETED

    @classmethod
    def resource_uri(cls, *args, **kwargs):
        return ('account_handler', [])


class TagHandler(OperationsHandler):
    """Manage individual Tags.

    Tags are properties that can be associated with a Node and serve as
    criteria for selecting and allocating nodes.

    A Tag is identified by its name.
    """
    create = None
    model = Tag
    fields = (
        'name',
        'definition',
        'comment',
        'kernel_opts',
        )

    def read(self, request, name):
        """Read a specific Tag"""
        return Tag.objects.get_tag_or_404(name=name, user=request.user)

    def update(self, request, name):
        """Update a specific Tag.

        :param name: The name of the Tag to be created. This should be a short
            name, and will be used in the URL of the tag.
        :param comment: A long form description of what the tag is meant for.
            It is meant as a human readable description of the tag.
        :param definition: An XPATH query that will be evaluated against the
            hardware_details stored for all nodes (output of `lshw -xml`).
        """
        tag = Tag.objects.get_tag_or_404(name=name, user=request.user,
            to_edit=True)
        model_dict = model_to_dict(tag)
        data = get_overrided_query_dict(model_dict, request.data)
        form = TagForm(data, instance=tag)
        if form.is_valid():
            try:
                new_tag = form.save(commit=False)
                new_tag.save()
                form.save_m2m()
            except DatabaseError as e:
                raise ValidationError(e)
            return new_tag
        else:
            raise ValidationError(form.errors)

    def delete(self, request, name):
        """Delete a specific Tag."""
        tag = Tag.objects.get_tag_or_404(name=name,
            user=request.user, to_edit=True)
        tag.delete()
        return rc.DELETED

    @operation(idempotent=True)
    def nodes(self, request, name):
        """Get the list of nodes that have this tag."""
        return Tag.objects.get_nodes(name, user=request.user)

    def _get_nodes_for(self, request, param, nodegroup):
        system_ids = get_list_from_dict_or_multidict(request.data, param)
        if system_ids:
            nodes = Node.objects.filter(system_id__in=system_ids)
            if nodegroup is not None:
                nodes = nodes.filter(nodegroup=nodegroup)
        else:
            nodes = Node.objects.none()
        return nodes

    @operation(idempotent=False)
    def rebuild(self, request, name):
        """Manually trigger a rebuild the tag <=> node mapping.

        This is considered a maintenance operation, which should normally not
        be necessary. Adding nodes or updating a tag's definition should
        automatically trigger the appropriate changes.
        """
        tag = Tag.objects.get_tag_or_404(name=name, user=request.user,
                                         to_edit=True)
        tag.populate_nodes()
        return {'rebuilding': tag.name}

    @operation(idempotent=False)
    def update_nodes(self, request, name):
        """Add or remove nodes being associated with this tag.

        :param add: system_ids of nodes to add to this tag.
        :param remove: system_ids of nodes to remove from this tag.
        :param definition: (optional) If supplied, the definition will be
            validated against the current definition of the tag. If the value
            does not match, then the update will be dropped (assuming this was
            just a case of a worker being out-of-date)
        :param nodegroup: A uuid of a nodegroup being processed. This value is
            optional. If not supplied, the requester must be a superuser. If
            supplied, then the requester must be the worker associated with
            that nodegroup, and only nodes that are part of that nodegroup can
            be updated.
        """
        tag = Tag.objects.get_tag_or_404(name=name, user=request.user)
        nodegroup = None
        if not request.user.is_superuser:
            uuid = request.data.get('nodegroup', None)
            if uuid is None:
                raise PermissionDenied(
                    'Must be a superuser or supply a nodegroup')
            nodegroup = get_one(NodeGroup.objects.filter(uuid=uuid))
            check_nodegroup_access(request, nodegroup)
        definition = request.data.get('definition', None)
        if definition is not None and tag.definition != definition:
            return HttpResponse(
                "Definition supplied '%s' "
                "doesn't match current definition '%s'"
                % (definition, tag.definition),
                status=httplib.CONFLICT)
        nodes_to_add = self._get_nodes_for(request, 'add', nodegroup)
        tag.node_set.add(*nodes_to_add)
        nodes_to_remove = self._get_nodes_for(request, 'remove', nodegroup)
        tag.node_set.remove(*nodes_to_remove)
        return {
            'added': nodes_to_add.count(),
            'removed': nodes_to_remove.count()
            }

    @classmethod
    def resource_uri(cls, tag=None):
        # See the comment in NodeHandler.resource_uri
        tag_name = 'name'
        if tag is not None:
            tag_name = tag.name
        return ('tag_handler', (tag_name, ))


class TagsHandler(OperationsHandler):
    """Manage collection of Tags."""
    create = read = update = delete = None

    @operation(idempotent=False)
    def new(self, request):
        """Create a new Tag.

        :param name: The name of the Tag to be created. This should be a short
            name, and will be used in the URL of the tag.
        :param comment: A long form description of what the tag is meant for.
            It is meant as a human readable description of the tag.
        :param definition: An XPATH query that will be evaluated against the
            hardware_details stored for all nodes (output of `lshw -xml`).
        :param kernel_opts: Can be None. If set, nodes associated with this tag
            will add this string to their kernel options when booting. The
            value overrides the global 'kernel_opts' setting. If more than one
            tag is associated with a node, the one with the lowest alphabetical
            name will be picked (eg 01-my-tag will be taken over 99-tag-name).
        """
        if not request.user.is_superuser:
            raise PermissionDenied()
        form = TagForm(request.data)
        if form.is_valid():
            return form.save()
        else:
            raise ValidationError(form.errors)

    @operation(idempotent=True)
    def list(self, request):
        """List Tags.

        Get a listing of all tags that are currently defined.
        """
        return Tag.objects.all()

    @classmethod
    def resource_uri(cls, *args, **kwargs):
        return ('tags_handler', [])


class MAASHandler(OperationsHandler):
    """Manage the MAAS' itself."""
    create = read = update = delete = None

    @operation(idempotent=False)
    def set_config(self, request):
        """Set a config value.

        :param name: The name of the config item to be set.
        :type name: basestring
        :param name: The value of the config item to be set.
        :type value: json object
        """
        name = get_mandatory_param(
            request.data, 'name', validators.String(min=1))
        value = get_mandatory_param(request.data, 'value')
        Config.objects.set_config(name, value)
        return rc.ALL_OK

    @operation(idempotent=True)
    def get_config(self, request):
        """Get a config value.

        :param name: The name of the config item to be retrieved.
        :type name: basestring
        """
        name = get_mandatory_param(request.GET, 'name')
        value = Config.objects.get_config(name)
        return HttpResponse(json.dumps(value), content_type='application/json')


# Title section for the API documentation.  Matches in style, format,
# etc. whatever render_api_docs() produces, so that you can concatenate
# the two.
api_doc_title = dedent("""
    ========
    MAAS API
    ========
    """.lstrip('\n'))


def render_api_docs():
    """Render ReST documentation for the REST API.

    This module's docstring forms the head of the documentation; details of
    the API methods follow.

    :return: Documentation, in ReST, for the API.
    :rtype: :class:`unicode`
    """
    from maasserver import urls_api as urlconf

    module = sys.modules[__name__]
    output = StringIO()
    line = partial(print, file=output)

    line(getdoc(module))
    line()
    line()
    line('Operations')
    line('----------')
    line()

    resources = find_api_resources(urlconf)
    for doc in generate_api_docs(resources):
        uri_template = doc.resource_uri_template
        exports = doc.handler.exports.items()
        for (http_method, operation), function in sorted(exports):
            line("``%s %s``" % (http_method, uri_template), end="")
            if operation is not None:
                line(" ``op=%s``" % operation)
            line()
            docstring = getdoc(function)
            if docstring is not None:
                for docline in docstring.splitlines():
                    line("  ", docline, sep="")
                line()

    return output.getvalue()


def reST_to_html_fragment(a_str):
    parts = core.publish_parts(source=a_str, writer_name='html')
    return parts['body_pre_docinfo'] + parts['fragment']


def api_doc(request):
    """Get ReST documentation for the REST API."""
    # Generate the documentation and keep it cached.  Note that we can't do
    # that at the module level because the API doc generation needs Django
    # fully initialized.
    return render_to_response(
        'maasserver/api_doc.html',
        {'doc': reST_to_html_fragment(render_api_docs())},
        context_instance=RequestContext(request))


def get_boot_purpose(node):
    """Return a suitable "purpose" for this boot, e.g. "install"."""
    # XXX: allenap bug=1031406 2012-07-31: The boot purpose is still in
    # flux. It may be that there will just be an "ephemeral" environment and
    # an "install" environment, and the differing behaviour between, say,
    # enlistment and commissioning - both of which will use the "ephemeral"
    # environment - will be governed by varying the preseed or PXE
    # configuration.
    if node is None:
        # This node is enlisting, for which we use a commissioning image.
        return "commissioning"
    elif node.status == NODE_STATUS.COMMISSIONING:
        # It is commissioning.
        return "commissioning"
    elif node.status == NODE_STATUS.ALLOCATED:
        # Install the node if netboot is enabled, otherwise boot locally.
        if node.netboot:
            return "install"
        else:
            return "local"  # TODO: Investigate.
    else:
        # Just poweroff? TODO: Investigate. Perhaps even send an IPMI signal
        # to turn off power.
        return "poweroff"


def get_node_from_mac_string(mac_string):
    """Get a Node object from a MAC address string.

    Returns a Node object or None if no node with the given MAC address exists.

    :param mac_string: MAC address string in the form "12-34-56-78-9a-bc"
    :return: Node object or None
    """
    if mac_string is None:
        return None
    macaddress = get_one(MACAddress.objects.filter(mac_address=mac_string))
    return macaddress.node if macaddress else None


def pxeconfig(request):
    """Get the PXE configuration given a node's details.

    Returns a JSON object corresponding to a
    :class:`provisioningserver.kernel_opts.KernelParameters` instance.

    This is now fairly decoupled from pxelinux's TFTP filename encoding
    mechanism, with one notable exception. Call this function with (mac, arch,
    subarch) and it will do the right thing. If details it needs are missing
    (ie. arch/subarch missing when the MAC is supplied but unknown), then it
    will as an exception return an HTTP NO_CONTENT (204) in the expectation
    that this will be translated to a TFTP file not found and pxelinux (or an
    emulator) will fall back to default-<arch>-<subarch> (in the case of an
    alternate architecture emulator) or just straight to default (in the case
    of native pxelinux on i386 or amd64). See bug 1041092 for details and
    discussion.

    :param mac: MAC address to produce a boot configuration for.
    :param arch: Architecture name (in the pxelinux namespace, eg. 'arm' not
        'armhf').
    :param subarch: Subarchitecture name (in the pxelinux namespace).
    :param local: The IP address of the cluster controller.
    :param remote: The IP address of the booting node.
    """
    node = get_node_from_mac_string(request.GET.get('mac', None))

    if node:
        arch, subarch = node.architecture.split('/')
        preseed_url = compose_preseed_url(node)
        # The node's hostname may include a domain, but we ignore that
        # and use the one from the nodegroup instead.
        hostname = strip_domain(node.hostname)
        domain = node.nodegroup.name
    else:
        try:
            pxelinux_arch = request.GET['arch']
        except KeyError:
            if 'mac' in request.GET:
                # Request was pxelinux.cfg/01-<mac>, so attempt fall back
                # to pxelinux.cfg/default-<arch>-<subarch> for arch detection.
                return HttpResponse(status=httplib.NO_CONTENT)
            else:
                # Request has already fallen back, so if arch is still not
                # provided then use i386.
                arch = ARCHITECTURE.i386.split('/')[0]
        else:
            # Map from pxelinux namespace architecture names to MAAS namespace
            # architecture names. If this gets bigger, an external lookup table
            # would make sense. But here is fine for something as trivial as it
            # is right now.
            if pxelinux_arch == 'arm':
                arch = 'armhf'
            else:
                arch = pxelinux_arch

        # Use subarch if supplied; otherwise assume 'generic'.
        try:
            pxelinux_subarch = request.GET['subarch']
        except KeyError:
            subarch = 'generic'
        else:
            # Map from pxelinux namespace subarchitecture names to MAAS
            # namespace subarchitecture names. Right now this happens to be a
            # 1-1 mapping.
            subarch = pxelinux_subarch

        preseed_url = compose_enlistment_preseed_url()
        hostname = 'maas-enlist'
        domain = Config.objects.get_config('enlistment_domain')

    if node is None or node.status == NODE_STATUS.COMMISSIONING:
        series = Config.objects.get_config('commissioning_distro_series')
    else:
        series = node.get_distro_series()

    if node is not None:
        # We don't care if the kernel opts is from the global setting or a tag,
        # just get the options
        _, extra_kernel_opts = node.get_effective_kernel_options()
    else:
        extra_kernel_opts = None

    purpose = get_boot_purpose(node)
    server_address = get_maas_facing_server_address()
    cluster_address = get_mandatory_param(request.GET, "local")

    params = KernelParameters(
        arch=arch, subarch=subarch, release=series, purpose=purpose,
        hostname=hostname, domain=domain, preseed_url=preseed_url,
        log_host=server_address, fs_host=cluster_address,
        extra_opts=extra_kernel_opts)

    return HttpResponse(
        json.dumps(params._asdict()),
        content_type="application/json")


class BootImagesHandler(OperationsHandler):

    create = replace = update = delete = None

    @classmethod
    def resource_uri(cls):
        return ('boot_images_handler', [])

    @operation(idempotent=False)
    def report_boot_images(self, request):
        """Report images available to net-boot nodes from.

        :param images: A list of dicts, each describing a boot image with
            these properties: `architecture`, `subarchitecture`, `release`,
            `purpose`, all as in the code that determines TFTP paths for
            these images.
        """
        nodegroup_uuid = get_mandatory_param(request.data, "nodegroup")
        nodegroup = get_object_or_404(NodeGroup, uuid=nodegroup_uuid)
        check_nodegroup_access(request, nodegroup)
        images = json.loads(get_mandatory_param(request.data, 'images'))

        for image in images:
            BootImage.objects.register_image(
                nodegroup=nodegroup,
                architecture=image['architecture'],
                subarchitecture=image.get('subarchitecture', 'generic'),
                release=image['release'],
                purpose=image['purpose'])

        # Work out if any nodegroups are missing images.
        nodegroup_ids_with_images = BootImage.objects.values_list(
            "nodegroup_id", flat=True)
        nodegroups_missing_images = NodeGroup.objects.exclude(
            id__in=nodegroup_ids_with_images).filter(
                status=NODEGROUP_STATUS.ACCEPTED)
        if nodegroups_missing_images.exists():
            accepted_clusters_url = (
                "%s#accepted-clusters" % absolute_reverse("settings"))
            warning = dedent("""\
                Some cluster controllers are missing boot images.  Either the
                import task has not been initiated (for each cluster, the task
                must be <a href=%s>initiated by hand</a> the first time), or
                the import task failed.
                """ % quoteattr(accepted_clusters_url))
            register_persistent_error(COMPONENT.IMPORT_PXE_FILES, warning)
        else:
            discard_persistent_error(COMPONENT.IMPORT_PXE_FILES)

        return HttpResponse("OK")


def get_content_parameter(request):
    """Get the "content" parameter from a CommissioningScript POST or PUT."""
    content_file = get_mandatory_param(request.FILES, 'content')
    return content_file.read()


class CommissioningScriptsHandler(OperationsHandler):
    """Handler for the collection of commissioning scripts."""

    update = delete = None

    def read(self, request):
        """List commissioning scripts."""
        return [
            script.name
            for script in CommissioningScript.objects.all().order_by('name')]

    def create(self, request):
        """Create a new commissioning script."""
        name = get_mandatory_param(request.data, 'name')
        content = Bin(get_content_parameter(request))
        return CommissioningScript.objects.create(name=name, content=content)


class CommissioningScriptHandler(OperationsHandler):
    """Handler for a `CommissioningScript`.

    Relies heavily on Piston's built-in CRUD implementations: GET, PUT, and
    DELETE are provided implicitly.
    """

    model = CommissioningScript
    fields = ('name', 'content')

    create = None

    def read(self, request, name):
        """Read a commissioning script."""
        script = get_object_or_404(CommissioningScript, name=name)
        return HttpResponse(script.content, content_type='application/binary')

    def update(self, request, name):
        """Update a commissioning script."""
        content = Bin(get_content_parameter(request))
        script = get_object_or_404(CommissioningScript, name=name)
        script.content = content
        script.save()


def describe(request):
    """Return a description of the whole MAAS API.

    :param request: The http request for this document.  This is used to
        derive the URL where the client expects to see the MAAS API.
    :return: A JSON object describing the whole MAAS API.  Links to the API
        will use the same scheme and hostname that the client used in
        `request`.
    """
    from maasserver import urls_api as urlconf
    resources = [
        describe_resource(resource)
        for resource in find_api_resources(urlconf)
        ]
    # Make all URIs absolute. Clients - maas-cli in particular - expect that
    # all handler URIs are absolute, not just paths. The handler URIs returned
    # by describe_resource() are relative paths.
    absolute = partial(build_absolute_uri, request)
    for resource in resources:
        for handler_type in "anon", "auth":
            handler = resource[handler_type]
            if handler is not None:
                handler["uri"] = absolute(handler["path"])
    # Package it all up.
    description = {
        "doc": "MAAS API",
        "resources": resources,
        }
    # For backward compatibility, add "handlers" as an alias for all not-None
    # anon and auth handlers in "resources".
    description["handlers"] = []
    description["handlers"].extend(
        resource["anon"] for resource in description["resources"]
        if resource["anon"] is not None)
    description["handlers"].extend(
        resource["auth"] for resource in description["resources"]
        if resource["auth"] is not None)
    return HttpResponse(
        json.dumps(description),
        content_type="application/json")<|MERGE_RESOLUTION|>--- conflicted
+++ resolved
@@ -177,18 +177,8 @@
     strip_domain,
     )
 from maasserver.utils.orm import get_one
-<<<<<<< HEAD
 from metadataserver.fields import Bin
 from metadataserver.models import CommissioningScript
-from piston.handler import (
-    AnonymousBaseHandler,
-    BaseHandler,
-    HandlerMetaClass,
-    )
-from piston.models import Token
-from piston.resource import Resource
-=======
->>>>>>> 22849d33
 from piston.utils import rc
 from provisioningserver.enum import POWER_TYPE
 from provisioningserver.kernel_opts import KernelParameters
