{% extends "maasserver/base.html" %}

{% block nav-active-settings %}active{% endblock %}
{% block title %}Node: {{ node.hostname }}{% endblock %}
{% block page-title %}Node: {{ node.hostname }}{% endblock %}
{% block layout-modifiers %}sidebar{% endblock %}

{% block sidebar %}
  <div class="block size3">
<<<<<<< HEAD
    {% if can_edit %}
    <h4>Node details</h4>
    <a href="{% url 'node-edit' node.id %}" class="button secondary">
      Edit node
    </a>
    {% endif%}
=======
>>>>>>> 26e37707
  </div>
{% endblock %}

{% block content %}
  <ul class="data-list">
    <li class="block size2 first">
      <h4>Hostname</h4>
      <span>{{ node.hostname }}</span>
    </li>
    <li class="block size3">
      <h4>MAC addresses</h4>
      <span>
          {% for mac in node.macaddress_set.all %}
          {{ mac }}{% if not forloop.last %}, {% endif %}
          {% endfor %}
      </span>
    </li>
    <li class="block size3">
      <h4>Status</h4>
      <span>
          {{ node.display_status }}
      </span>
    </li>
  </ul>
{% endblock %}
<|MERGE_RESOLUTION|>--- conflicted
+++ resolved
@@ -7,15 +7,12 @@
 
 {% block sidebar %}
   <div class="block size3">
-<<<<<<< HEAD
     {% if can_edit %}
-    <h4>Node details</h4>
-    <a href="{% url 'node-edit' node.id %}" class="button secondary">
-      Edit node
-    </a>
+      <h4>Node details</h4>
+      <a href="{% url 'node-edit' node.id %}" class="button secondary">
+        Edit node
+      </a>
     {% endif%}
-=======
->>>>>>> 26e37707
   </div>
 {% endblock %}
 
