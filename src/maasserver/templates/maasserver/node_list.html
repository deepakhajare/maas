--- conflicted
+++ resolved
@@ -32,18 +32,6 @@
         </tr>
       </thead>
       {% for node in node_list %}
-<<<<<<< HEAD
-        <tr class="node">
-        <td class="node-system_id">{{ node.system_id }}</td>
-        <td>{{ node.hostname }}</td>
-        <td>
-          {{ node.macaddress_set.reverse|first }}
-          {% if node.macaddress_set.count > 1 %}
-          ,… ({{ node.macaddress_set.count|add:"-1" }} more MAC Address(es)).
-          {% endif %}
-        </td>
-        <td>{{ node.display_status }}</td>
-=======
         <tr class="node {% cycle 'even' 'odd' %}">
           <td class="node-system_id">{{ node.system_id }}</td>
           <td>{{ node.hostname }}</td>
@@ -54,7 +42,6 @@
             {% endif %}
           </td>
           <td>{{ node.display_status }}</td>
->>>>>>> 09f2e9ac
         </tr>
       {% endfor %}
     </table>
