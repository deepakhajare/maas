--- conflicted
+++ resolved
@@ -1,12 +1,8 @@
 <ul id="user-nav" class="nav">
-    <li><a href="">{{ user.username }}</a></li>
-    <li><a href="">Keys</a></li>
+    {% if user.is_authenticated %}
+    <li><a href="{% url 'prefs' %}">{{ user.username }}</a></li>
     <li><a href="{% url 'logout' %}">Logout</a></li>
-<<<<<<< HEAD
-    <li><a href="{% url 'prefs' %}">{{ user.username }}</a></li>
   {% else %}
     <li><a href="{% url 'login' %}">Login</a></li>
   {% endif %}
-=======
->>>>>>> c04aa6d2
 </ul>