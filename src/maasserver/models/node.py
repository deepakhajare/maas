--- conflicted
+++ resolved
@@ -346,22 +346,18 @@
                 node.id,
             ])
         cpu_count, memory = cursor.fetchone()
-    node.cpu_count = cpu_count or 0
-    node.memory = memory or 0
-<<<<<<< HEAD
-    for tag in Tag.objects.all():
-        cursor.execute(
-            "SELECT xpath_exists(%s, hardware_details)"
-            " FROM maasserver_node WHERE id = %s",
-            [tag.definition,  node.id])
-        has_tag, = cursor.fetchone()
-        if has_tag:
-            node.tags.add(tag)
-        else:
-            node.tags.remove(tag)
-=======
-    # TODO: update node-tag links
->>>>>>> e65093e2
+        node.cpu_count = cpu_count or 0
+        node.memory = memory or 0
+        for tag in Tag.objects.all():
+            cursor.execute(
+                "SELECT xpath_exists(%s, hardware_details)"
+                " FROM maasserver_node WHERE id = %s",
+                [tag.definition,  node.id])
+            has_tag, = cursor.fetchone()
+            if has_tag:
+                node.tags.add(tag)
+            else:
+                node.tags.remove(tag)
     node.save()
 
 
