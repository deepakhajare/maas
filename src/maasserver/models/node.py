# Copyright 2012 Canonical Ltd.  This software is licensed under the
# GNU Affero General Public License version 3 (see the file LICENSE).

"""Node objects."""

from __future__ import (
    absolute_import,
    print_function,
    unicode_literals,
    )

__metaclass__ = type
__all__ = [
    "NODE_TRANSITIONS",
    "Node",
    ]

import os
from string import whitespace
from uuid import uuid1

from django.conf import settings
from django.contrib.auth.models import User
from django.core.exceptions import (
    PermissionDenied,
    ValidationError,
    )
from django.db.models import (
    BooleanField,
    CharField,
    ForeignKey,
    IntegerField,
    Manager,
    ManyToManyField,
    Q,
    )
from django.shortcuts import get_object_or_404
from maasserver import DefaultMeta
from maasserver.enum import (
    ARCHITECTURE,
    ARCHITECTURE_CHOICES,
    DISTRO_SERIES,
    DISTRO_SERIES_CHOICES,
    NODE_AFTER_COMMISSIONING_ACTION,
    NODE_AFTER_COMMISSIONING_ACTION_CHOICES,
    NODE_PERMISSION,
    NODE_STATUS,
    NODE_STATUS_CHOICES,
    NODE_STATUS_CHOICES_DICT,
    )
from maasserver.exceptions import NodeStateViolation
from maasserver.fields import JSONObjectField
from maasserver.models.cleansave import CleanSave
from maasserver.models.config import Config
from maasserver.models.tag import Tag
from maasserver.models.timestampedmodel import TimestampedModel
from maasserver.utils import get_db_state
from maasserver.utils.orm import get_first
from piston.models import Token
from provisioningserver.enum import (
    POWER_TYPE,
    POWER_TYPE_CHOICES,
    )
from provisioningserver.tasks import (
    power_off,
    power_on,
    )


def generate_node_system_id():
    return 'node-%s' % uuid1()


# Information about valid node status transitions.
# The format is:
# {
#  old_status1: [
#      new_status11,
#      new_status12,
#      new_status13,
#      ],
# ...
# }
#
NODE_TRANSITIONS = {
    None: [
        NODE_STATUS.DECLARED,
        NODE_STATUS.MISSING,
        NODE_STATUS.RETIRED,
        ],
    NODE_STATUS.DECLARED: [
        NODE_STATUS.COMMISSIONING,
        NODE_STATUS.MISSING,
        NODE_STATUS.READY,
        NODE_STATUS.RETIRED,
        ],
    NODE_STATUS.COMMISSIONING: [
        NODE_STATUS.FAILED_TESTS,
        NODE_STATUS.READY,
        NODE_STATUS.RETIRED,
        NODE_STATUS.MISSING,
        ],
    NODE_STATUS.FAILED_TESTS: [
        NODE_STATUS.COMMISSIONING,
        NODE_STATUS.MISSING,
        NODE_STATUS.RETIRED,
        ],
    NODE_STATUS.READY: [
        NODE_STATUS.ALLOCATED,
        NODE_STATUS.RESERVED,
        NODE_STATUS.RETIRED,
        NODE_STATUS.MISSING,
        ],
    NODE_STATUS.RESERVED: [
        NODE_STATUS.READY,
        NODE_STATUS.ALLOCATED,
        NODE_STATUS.RETIRED,
        NODE_STATUS.MISSING,
        ],
    NODE_STATUS.ALLOCATED: [
        NODE_STATUS.READY,
        NODE_STATUS.RETIRED,
        NODE_STATUS.MISSING,
        ],
    NODE_STATUS.MISSING: [
        NODE_STATUS.DECLARED,
        NODE_STATUS.READY,
        NODE_STATUS.ALLOCATED,
        NODE_STATUS.COMMISSIONING,
        ],
    NODE_STATUS.RETIRED: [
        NODE_STATUS.DECLARED,
        NODE_STATUS.READY,
        NODE_STATUS.MISSING,
        ],
    }


class NodeManager(Manager):
    """A utility to manage the collection of Nodes."""

    def filter_by_ids(self, query, ids=None):
        """Filter `query` result set by system_id values.

        :param query: A QuerySet of Nodes.
        :type query: django.db.models.query.QuerySet_
        :param ids: Optional set of ids to filter by.  If given, nodes whose
            system_ids are not in `ids` will be ignored.
        :type param_ids: Sequence
        :return: A filtered version of `query`.

        .. _django.db.models.query.QuerySet: https://docs.djangoproject.com/
           en/dev/ref/models/querysets/

        """
        if ids is None:
            return query
        else:
            return query.filter(system_id__in=ids)

    def get_nodes(self, user, perm, ids=None):
        """Fetch Nodes on which the User_ has the given permission.

        :param user: The user that should be used in the permission check.
        :type user: User_
        :param perm: The permission to check.
        :type perm: a permission string from NODE_PERMISSION
        :param ids: If given, limit result to nodes with these system_ids.
        :type ids: Sequence.

        .. _User: https://
           docs.djangoproject.com/en/dev/topics/auth/
           #django.contrib.auth.models.User

        """
        if user.is_superuser:
            nodes = self.all()
        else:
            if perm == NODE_PERMISSION.VIEW:
                nodes = self.filter(Q(owner__isnull=True) | Q(owner=user))
            elif perm == NODE_PERMISSION.EDIT:
                nodes = self.filter(owner=user)
            elif perm == NODE_PERMISSION.ADMIN:
                nodes = self.none()
            else:
                raise NotImplementedError(
                    "Invalid permission check (invalid permission name: %s)." %
                    perm)

        return self.filter_by_ids(nodes, ids)

    def get_allocated_visible_nodes(self, token, ids):
        """Fetch Nodes that were allocated to the User_/oauth token.

        :param user: The user whose nodes to fetch
        :type user: User_
        :param token: The OAuth token associated with the Nodes.
        :type token: piston.models.Token.
        :param ids: Optional set of IDs to filter by. If given, nodes whose
            system_ids are not in `ids` will be ignored.
        :type param_ids: Sequence

        .. _User: https://
           docs.djangoproject.com/en/dev/topics/auth/
           #django.contrib.auth.models.User
        """
        if ids is None:
            nodes = self.filter(token=token)
        else:
            nodes = self.filter(token=token, system_id__in=ids)
        return nodes

    def get_node_or_404(self, system_id, user, perm):
        """Fetch a `Node` by system_id.  Raise exceptions if no `Node` with
        this system_id exist or if the provided user has not the required
        permission on this `Node`.

        :param name: The system_id.
        :type name: str
        :param user: The user that should be used in the permission check.
        :type user: django.contrib.auth.models.User
        :param perm: The permission to assert that the user has on the node.
        :type perm: basestring
        :raises: django.http.Http404_,
            :class:`maasserver.exceptions.PermissionDenied`.

        .. _django.http.Http404: https://
           docs.djangoproject.com/en/dev/topics/http/views/
           #the-http404-exception
        """
        node = get_object_or_404(Node, system_id=system_id)
        if user.has_perm(perm, node):
            return node
        else:
            raise PermissionDenied()

    def get_available_node_for_acquisition(self, for_user, constraints=None):
        """Find a `Node` to be acquired by the given user.

        :param for_user: The user who is to acquire the node.
        :type for_user: :class:`django.contrib.auth.models.User`
        :param constraints: Optional selection constraints.  If given, only
            nodes matching these constraints are considered.
        :type constraints: :class:`dict`
        :return: A matching `Node`, or None if none are available.
        """
        if constraints is None:
            constraints = {}
        available_nodes = (
            self.get_nodes(for_user, NODE_PERMISSION.VIEW)
                .filter(status=NODE_STATUS.READY))

        if constraints.get('name'):
            available_nodes = available_nodes.filter(
                hostname=constraints['name'])

        return get_first(available_nodes)

    def stop_nodes(self, ids, by_user):
        """Request on given user's behalf that the given nodes be shut down.

        Shutdown is only requested for nodes that the user has ownership
        privileges for; any other nodes in the request are ignored.

        :param ids: The `system_id` values for nodes to be shut down.
        :type ids: Sequence
        :param by_user: Requesting user.
        :type by_user: User_
        :return: Those Nodes for which shutdown was actually requested.
        :rtype: list
        """
        nodes = self.get_nodes(by_user, NODE_PERMISSION.EDIT, ids=ids)
        processed_nodes = []
        for node in nodes:
            power_params = node.get_effective_power_parameters()
            node_power_type = node.get_effective_power_type()
            # WAKE_ON_LAN does not support poweroff.
            if node_power_type != POWER_TYPE.WAKE_ON_LAN:
                power_off.delay(node_power_type, **power_params)
            processed_nodes.append(node)
        return processed_nodes

    def start_nodes(self, ids, by_user, user_data=None):
        """Request on given user's behalf that the given nodes be started up.

        Power-on is only requested for nodes that the user has ownership
        privileges for; any other nodes in the request are ignored.

        :param ids: The `system_id` values for nodes to be started.
        :type ids: Sequence
        :param by_user: Requesting user.
        :type by_user: User_
        :param user_data: Optional blob of user-data to be made available to
            the nodes through the metadata service.  If not given, any
            previous user data is used.
        :type user_data: basestring
        :return: Those Nodes for which power-on was actually requested.
        :rtype: list
        """
        # Avoid circular imports.
        from metadataserver.models import NodeUserData

        nodes = self.get_nodes(by_user, NODE_PERMISSION.EDIT, ids=ids)
        for node in nodes:
            NodeUserData.objects.set_user_data(node, user_data)
        processed_nodes = []
        for node in nodes:
            power_params = node.get_effective_power_parameters()
            node_power_type = node.get_effective_power_type()
            if node_power_type == POWER_TYPE.WAKE_ON_LAN:
                mac = power_params.get('mac_address')
                do_start = (mac != '' and mac is not None)
            else:
                do_start = True
            if do_start:
                power_on.delay(node_power_type, **power_params)
                processed_nodes.append(node)
        return processed_nodes


class Node(CleanSave, TimestampedModel):
    """A `Node` represents a physical machine used by the MAAS Server.

    :ivar system_id: The unique identifier for this `Node`.
        (e.g. 'node-41eba45e-4cfa-11e1-a052-00225f89f211').
    :ivar hostname: This `Node`'s hostname.
    :ivar status: This `Node`'s status. See the vocabulary
        :class:`NODE_STATUS`.
    :ivar owner: This `Node`'s owner if it's in use, None otherwise.
    :ivar after_commissioning_action: The action to perform after
        commissioning. See vocabulary
        :class:`NODE_AFTER_COMMISSIONING_ACTION`.
    :ivar power_type: The :class:`POWER_TYPE` that determines how this
        node will be powered on.  If not given, the default will be used as
        configured in the `node_power_type` setting.
    :ivar tags: The list of :class:`Tag`s associated with this `Node`.
    :ivar objects: The :class:`NodeManager`.

    """

    class Meta(DefaultMeta):
        """Needed for South to recognize this model."""

    system_id = CharField(
        max_length=41, unique=True, default=generate_node_system_id,
        editable=False)

    hostname = CharField(max_length=255, default='', blank=True)

    status = IntegerField(
        max_length=10, choices=NODE_STATUS_CHOICES, editable=False,
        default=NODE_STATUS.DEFAULT_STATUS)

    owner = ForeignKey(
        User, default=None, blank=True, null=True, editable=False)

    after_commissioning_action = IntegerField(
        choices=NODE_AFTER_COMMISSIONING_ACTION_CHOICES,
        default=NODE_AFTER_COMMISSIONING_ACTION.DEFAULT)

    distro_series = CharField(
        max_length=10, choices=DISTRO_SERIES_CHOICES, null=True,
        blank=True, default='')

    distro_series = CharField(
        max_length=10, choices=DISTRO_SERIES_CHOICES, null=True,
        blank=True, default=None)

    architecture = CharField(
        max_length=10, choices=ARCHITECTURE_CHOICES, blank=False,
        default=ARCHITECTURE.i386)

    # For strings, Django insists on abusing the empty string ("blank")
    # to mean "none."
    power_type = CharField(
        max_length=10, choices=POWER_TYPE_CHOICES, null=False, blank=True,
        default=POWER_TYPE.DEFAULT)

    # JSON-encoded set of parameters for power control.
    power_parameters = JSONObjectField(blank=True, default="")

    token = ForeignKey(
        Token, db_index=True, null=True, editable=False, unique=False)

    error = CharField(max_length=255, blank=True, default='')

    netboot = BooleanField(default=True)

    # This field can't be null, but we can't enforce that in the
    # database schema because we can only create the default value from
    # a complete schema, after schema migration.  We can't use custom
    # model validation either, because the node forms need to set their
    # default values *after* saving the form (with commit=False), which
    # incurs validation before the default values are set.
    # So all we can do is set blank=False, and make the field editable
    # to cajole Django out of skipping it during "model" (actually model
    # form) validation.
    nodegroup = ForeignKey(
        'maasserver.NodeGroup', editable=True, null=True, blank=False)

    tags = ManyToManyField(Tag)

    objects = NodeManager()

    def __unicode__(self):
        if self.hostname:
            return "%s (%s)" % (self.system_id, self.hostname)
        else:
            return self.system_id

    def tag_names(self):
        return self.tags.values_list('name', flat=True)

    def clean_status(self):
        """Check a node's status transition against the node-status FSM."""
        old_status = get_db_state(self, 'status')
        if self.status == old_status:
            # No transition is always a safe transition.
            pass
        elif self.status in NODE_TRANSITIONS.get(old_status, ()):
            # Valid transition.
            pass
        else:
            # Transition not permitted.
            error_text = "Invalid transition: %s -> %s." % (
                NODE_STATUS_CHOICES_DICT.get(old_status, "Unknown"),
                NODE_STATUS_CHOICES_DICT.get(self.status, "Unknown"),
                )
            raise NodeStateViolation(error_text)

    def clean(self, *args, **kwargs):
        super(Node, self).clean(*args, **kwargs)
        self.clean_status()

    def display_status(self):
        """Return status text as displayed to the user.

        The UI representation is taken from NODE_STATUS_CHOICES_DICT and may
        interpolate the variable "owner" to reflect the username of the node's
        current owner, if any.
        """
        status_text = NODE_STATUS_CHOICES_DICT[self.status]
        if self.status == NODE_STATUS.ALLOCATED:
            # The User is represented as its username in interpolation.
            # Don't just say self.owner.username here, or there will be
            # trouble with unowned nodes!
            return "%s to %s" % (status_text, self.owner)
        else:
            return status_text

    def add_mac_address(self, mac_address):
        """Add a new MAC address to this `Node`.

        :param mac_address: The MAC address to be added.
        :type mac_address: basestring
        :raises: django.core.exceptions.ValidationError_

        .. _django.core.exceptions.ValidationError: https://
           docs.djangoproject.com/en/dev/ref/exceptions/
           #django.core.exceptions.ValidationError
        """
        # Avoid circular imports
        from maasserver.models import MACAddress

        mac = MACAddress(mac_address=mac_address, node=self)
        mac.save()
        return mac

    def remove_mac_address(self, mac_address):
        """Remove a MAC address from this `Node`.

        :param mac_address: The MAC address to be removed.
        :type mac_address: str

        """
        # Avoid circular imports
        from maasserver.models import MACAddress

        mac = MACAddress.objects.get(mac_address=mac_address, node=self)
        if mac:
            mac.delete()

    def accept_enlistment(self, user):
        """Accept this node's (anonymous) enlistment.

        This call makes sense only on a node in Declared state, i.e. one that
        has been anonymously enlisted and is now waiting for a MAAS user to
        accept that enlistment as authentic.  Calling it on a node that is in
        Ready or Commissioning state, however, is not an error -- it probably
        just means that somebody else has beaten you to it.

        :return: This node if it has made the transition from Declared, or
            None if it was already in an accepted state.
        """
        accepted_states = [NODE_STATUS.READY, NODE_STATUS.COMMISSIONING]
        if self.status in accepted_states:
            return None
        if self.status != NODE_STATUS.DECLARED:
            raise NodeStateViolation(
                "Cannot accept node enlistment: node %s is in state %s."
                % (self.system_id, NODE_STATUS_CHOICES_DICT[self.status]))

        self.start_commissioning(user)
        return self

    def start_commissioning(self, user):
        """Install OS and self-test a new node."""
        # Avoid circular imports.
        from metadataserver.models import NodeCommissionResult

        path = settings.COMMISSIONING_SCRIPT
        if not os.path.exists(path):
            raise ValidationError(
                "Commissioning script is missing: %s" % path)
        with open(path, 'r') as f:
            commissioning_user_data = f.read()

        NodeCommissionResult.objects.clear_results(self)
        self.status = NODE_STATUS.COMMISSIONING
        self.owner = user
        self.save()
        # The commissioning profile is handled in start_nodes.
        Node.objects.start_nodes(
            [self.system_id], user, user_data=commissioning_user_data)

    def delete(self):
        # Delete the related mac addresses first.
        self.macaddress_set.all().delete()
        # Allocated nodes can't be deleted.
        if self.status == NODE_STATUS.ALLOCATED:
            raise NodeStateViolation(
                "Cannot delete node %s: node is in state %s."
                % (self.system_id, NODE_STATUS_CHOICES_DICT[self.status]))
        super(Node, self).delete()

    def set_mac_based_hostname(self, mac_address):
        mac_hostname = mac_address.replace(':', '').lower()
        domain = Config.objects.get_config("enlistment_domain")
        domain = domain.strip("." + whitespace)
        if len(domain) > 0:
            self.hostname = "node-%s.%s" % (mac_hostname, domain)
        else:
            self.hostname = "node-%s" % mac_hostname
        self.save()

    def get_effective_power_type(self):
        """Get power-type to use for this node.

        If no power type has been set for the node, get the configured
        default.
        """
        if self.power_type == POWER_TYPE.DEFAULT:
            power_type = Config.objects.get_config('node_power_type')
            if power_type == POWER_TYPE.DEFAULT:
                raise ValueError(
                    "Node power type is set to the default, but "
                    "the default is not yet configured.  The default "
                    "needs to be configured to another, more useful value.")
        else:
            power_type = self.power_type
        return power_type

    def get_primary_mac(self):
        """Return the primary :class:`MACAddress` for this node."""
        macs = self.macaddress_set.order_by('created')[:1]
        if len(macs) > 0:
            return macs[0]
        else:
            return None

    def get_distro_series(self):
        """Return the distro series to install that node."""
<<<<<<< HEAD
        if (not self.distro_series
            or self.distro_series == DISTRO_SERIES.default):
=======
        use_default_distro_series = (
            not self.distro_series or
            self.distro_series == DISTRO_SERIES.default)
        if use_default_distro_series:
>>>>>>> 8dde9604
            return Config.objects.get_config('default_distro_series')
        else:
            return self.distro_series

    def set_distro_series(self, series=''):
        """Set the distro series to install that node."""
        self.distro_series = series
        self.save()

    def get_effective_power_parameters(self):
        """Return effective power parameters, including any defaults."""
        if self.power_parameters:
            power_params = self.power_parameters.copy()
        else:
            # An empty power_parameters comes out as an empty unicode string!
            power_params = {}

        power_params.setdefault('system_id', self.system_id)
        power_params.setdefault('virsh', '/usr/bin/virsh')
        power_params.setdefault('ipmipower', '/usr/sbin/ipmipower')
        power_params.setdefault('power_address', 'qemu://localhost/system')
        power_params.setdefault('username', '')
        power_params.setdefault('power_id', self.system_id)

        # The "mac" parameter defaults to the node's primary MAC
        # address, but only if no power parameters were set at all.
        if not self.power_parameters:
            primary_mac = self.get_primary_mac()
            if primary_mac is not None:
                power_params['mac_address'] = primary_mac.mac_address
        return power_params

    def acquire(self, user, token=None):
        """Mark commissioned node as acquired by the given user and token."""
        assert self.owner is None
        assert token is None or token.user == user
        self.status = NODE_STATUS.ALLOCATED
        self.owner = user
        self.token = token
        self.save()

    def release(self):
        """Mark allocated or reserved node as available again and power off."""
        Node.objects.stop_nodes([self.system_id], self.owner)
        self.status = NODE_STATUS.READY
        self.owner = None
        self.token = None
        self.set_netboot()
        self.save()

    def set_netboot(self, on=True):
        """Set netboot on or off."""
        self.netboot = on
        self.save()<|MERGE_RESOLUTION|>--- conflicted
+++ resolved
@@ -570,15 +570,10 @@
 
     def get_distro_series(self):
         """Return the distro series to install that node."""
-<<<<<<< HEAD
-        if (not self.distro_series
-            or self.distro_series == DISTRO_SERIES.default):
-=======
         use_default_distro_series = (
             not self.distro_series or
             self.distro_series == DISTRO_SERIES.default)
         if use_default_distro_series:
->>>>>>> 8dde9604
             return Config.objects.get_config('default_distro_series')
         else:
             return self.distro_series
