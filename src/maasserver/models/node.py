--- conflicted
+++ resolved
@@ -703,11 +703,6 @@
         :return: (tag, kernel_options)
             tag is a Tag object or None. If None, the kernel_options came from
             the global setting.
-<<<<<<< HEAD
-            kernel_options, a string or None indicating extra kernel_options
-            that should be used when booting this node.
-        """
-=======
             kernel_options, a string indicating extra kernel_options that
             should be used when booting this node. May be None if no tags match
             and no global setting has been configured.
@@ -719,7 +714,6 @@
         tag = get_one(tags)
         if tag is not None:
             return tag, tag.kernel_opts
->>>>>>> fe182ab7
         global_value = Config.objects.get_config('kernel_opts')
         return None, global_value
 
