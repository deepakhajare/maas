# Copyright 2012 Canonical Ltd.  This software is licensed under the
# GNU Affero General Public License version 3 (see the file LICENSE).

"""Model definition for NodeGroup which models a collection of Nodes."""

from __future__ import (
    absolute_import,
    print_function,
    unicode_literals,
    )

__metaclass__ = type
__all__ = [
    'NodeGroup',
    ]


from django.db.models import (
    CharField,
    ForeignKey,
    IntegerField,
    Manager,
    )
from maasserver import DefaultMeta
from maasserver.enum import (
    NODEGROUP_STATUS,
    NODEGROUP_STATUS_CHOICES,
    NODEGROUPINTERFACE_MANAGEMENT,
    )
from maasserver.models.nodegroupinterface import NodeGroupInterface
from maasserver.models.timestampedmodel import TimestampedModel
from maasserver.refresh_worker import refresh_worker
from maasserver.utils.orm import get_one
from piston.models import (
    KEY_SIZE,
    Token,
    )
from provisioningserver.omshell import generate_omapi_key
from provisioningserver.tasks import add_new_dhcp_host_map


class NodeGroupManager(Manager):
    """Manager for the NodeGroup class.

    Don't import or instantiate this directly; access as `<Class>.objects` on
    the model class it manages.
    """

    def new(self, name, uuid, ip, subnet_mask=None,
            broadcast_ip=None, router_ip=None, ip_range_low=None,
            ip_range_high=None, dhcp_key='', interface='',
            status=NODEGROUP_STATUS.DEFAULT_STATUS,
            management=NODEGROUPINTERFACE_MANAGEMENT.DEFAULT):
        """Create a :class:`NodeGroup` with the given parameters.

        This method will:
        - create the related NodeGroupInterface.
        - generate API credentials for the nodegroup's worker to use.
        """
        dhcp_values = [
            interface,
            subnet_mask,
            broadcast_ip,
            router_ip,
            ip_range_low,
            ip_range_high,
            ]
        assert all(dhcp_values) or not any(dhcp_values), (
            "Provide all DHCP settings, or none at all.")

        nodegroup = NodeGroup(
            name=name, uuid=uuid, dhcp_key=dhcp_key, status=status)
        nodegroup.save()
        nginterface = NodeGroupInterface(
            nodegroup=nodegroup, ip=ip, subnet_mask=subnet_mask,
            broadcast_ip=broadcast_ip, router_ip=router_ip,
            interface=interface, ip_range_low=ip_range_low,
            ip_range_high=ip_range_high, management=management)
        nginterface.save()
        return nodegroup

    def ensure_master(self):
        """Obtain the master node group, creating it first if needed."""
        # Avoid circular imports.
        from maasserver.models import Node

        try:
            # Get the first created nodegroup if it exists.
            master = self.all().order_by('id')[0:1].get()
        except NodeGroup.DoesNotExist:
            # The master did not exist yet; create it on demand.
            master = self.new(
                'master', 'master', '127.0.0.1', dhcp_key=generate_omapi_key(),
                status=NODEGROUP_STATUS.ACCEPTED)

            # If any legacy nodes were still not associated with a node
            # group, enroll them in the master node group.
            Node.objects.filter(nodegroup=None).update(nodegroup=master)

        return master

    def get_by_natural_key(self, uuid):
        """For Django, a node group's uuid is a natural key."""
        return self.get(uuid=uuid)

    def refresh_workers(self):
        """Send refresh tasks to all node-group workers."""
        for nodegroup in self.all():
            refresh_worker(nodegroup)


class NodeGroup(TimestampedModel):

    class Meta(DefaultMeta):
        """Needed for South to recognize this model."""

    objects = NodeGroupManager()

    # A node group's name is also used for the group's DNS zone.
    name = CharField(
<<<<<<< HEAD
        max_length=80, unique=False, editable=True, blank=False, null=False)
=======
        max_length=80, unique=True, editable=True, blank=True, null=False)
>>>>>>> 9c8fc8bf

    status = IntegerField(
        choices=NODEGROUP_STATUS_CHOICES, editable=False,
        default=NODEGROUP_STATUS.DEFAULT_STATUS)

    # Credentials for the worker to access the API with.
    api_token = ForeignKey(Token, null=False, editable=False, unique=True)
    api_key = CharField(
        max_length=KEY_SIZE, null=False, blank=False, editable=False,
        unique=True)

    dhcp_key = CharField(
        blank=True, editable=False, max_length=255, default='')

    # Unique identifier of the worker.
    uuid = CharField(
        max_length=36, unique=True, null=False, blank=False, editable=True)

    def __repr__(self):
        return "<NodeGroup %r>" % self.name

    def accept(self):
        """Accept this nodegroup's enlistment."""
        self.status = NODEGROUP_STATUS.ACCEPTED
        self.save()

    def reject(self):
        """Reject this nodegroup's enlistment."""
        self.status = NODEGROUP_STATUS.REJECTED
        self.save()

    def save(self, *args, **kwargs):
        if self.api_token_id is None:
            # Avoid circular imports.
            from maasserver.models.user import create_auth_token
            from maasserver.worker_user import get_worker_user

            api_token = create_auth_token(get_worker_user())
            self.api_token = api_token
            self.api_key = api_token.key
        return super(NodeGroup, self).save(*args, **kwargs)

    def get_managed_interface(self):
        """Return the interface for which MAAS managed the DHCP service.

        This is a temporary method that should be refactored once we add
        proper support for multiple interfaces on a nodegroup.
        """
        return get_one(
            NodeGroupInterface.objects.filter(
                nodegroup=self).exclude(
                    management=NODEGROUPINTERFACE_MANAGEMENT.UNMANAGED))

    @property
    def work_queue(self):
        """The name of the queue for tasks specific to this nodegroup."""
        return self.uuid

    def add_dhcp_host_maps(self, new_leases):
        if self.get_managed_interface() is not None and len(new_leases) > 0:
            # XXX JeroenVermeulen 2012-08-21, bug=1039362: the DHCP
            # server is currently always local to the worker system, so
            # use 127.0.0.1 as the DHCP server address.
            task_kwargs = dict(
                mappings=new_leases, server_address='127.0.0.1',
                shared_key=self.dhcp_key)
            add_new_dhcp_host_map.apply_async(
                queue=self.uuid, kwargs=task_kwargs)<|MERGE_RESOLUTION|>--- conflicted
+++ resolved
@@ -118,11 +118,7 @@
 
     # A node group's name is also used for the group's DNS zone.
     name = CharField(
-<<<<<<< HEAD
-        max_length=80, unique=False, editable=True, blank=False, null=False)
-=======
-        max_length=80, unique=True, editable=True, blank=True, null=False)
->>>>>>> 9c8fc8bf
+        max_length=80, unique=False, editable=True, blank=True, null=False)
 
     status = IntegerField(
         choices=NODEGROUP_STATUS_CHOICES, editable=False,
