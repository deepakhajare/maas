--- conflicted
+++ resolved
@@ -30,13 +30,18 @@
 from maasserver.models.nodegroupinterface import NodeGroupInterface
 from maasserver.models.timestampedmodel import TimestampedModel
 from maasserver.refresh_worker import refresh_worker
+from maasserver.server_address import get_maas_facing_server_address
 from maasserver.utils.orm import get_one
+from netaddr import IPAddress
 from piston.models import (
     KEY_SIZE,
     Token,
     )
 from provisioningserver.omshell import generate_omapi_key
-from provisioningserver.tasks import add_new_dhcp_host_map
+from provisioningserver.tasks import (
+    add_new_dhcp_host_map,
+    write_dhcp_config,
+    )
 
 
 class NodeGroupManager(Manager):
@@ -171,7 +176,6 @@
                 nodegroup=self).exclude(
                     management=NODEGROUPINTERFACE_MANAGEMENT.UNMANAGED))
 
-<<<<<<< HEAD
     def set_up_dhcp(self):
         """Write the DHCP configuration file and restart the DHCP server."""
         # Circular imports.
@@ -197,8 +201,6 @@
             ip_range_high=interface.ip_range_high,
             dhcp_interfaces=interface.interface)
 
-=======
->>>>>>> 1d2caaa4
     def add_dhcp_host_maps(self, new_leases):
         if self.get_managed_interface() is not None and len(new_leases) > 0:
             # XXX JeroenVermeulen 2012-08-21, bug=1039362: the DHCP
