# Copyright 2012 Canonical Ltd.  This software is licensed under the
# GNU Affero General Public License version 3 (see the file LICENSE).

"""Model definition for NodeGroup which models a collection of Nodes."""

from __future__ import (
    absolute_import,
    print_function,
    unicode_literals,
    )

__metaclass__ = type
__all__ = [
    'NodeGroup',
    'NODEGROUP_DESCRIPTION_TEMPLATE',
    ]


from django.db.models import (
    CharField,
    ForeignKey,
    IntegerField,
    Manager,
    )
from maasserver import DefaultMeta
from maasserver.enum import (
    NODEGROUP_STATUS,
    NODEGROUP_STATUS_CHOICES,
    NODEGROUPINTERFACE_MANAGEMENT,
    )
from maasserver.models.nodegroupinterface import NodeGroupInterface
from maasserver.models.timestampedmodel import TimestampedModel
from maasserver.refresh_worker import refresh_worker
from maasserver.utils.orm import get_one
from piston.models import (
    KEY_SIZE,
    Token,
    )
from provisioningserver.omshell import generate_omapi_key
from provisioningserver.tasks import add_new_dhcp_host_map


class NodeGroupManager(Manager):
    """Manager for the NodeGroup class.

    Don't import or instantiate this directly; access as `<Class>.objects` on
    the model class it manages.
    """

    def new(self, name, uuid, ip, subnet_mask=None,
            broadcast_ip=None, router_ip=None, ip_range_low=None,
            ip_range_high=None, dhcp_key='', interface='',
            status=NODEGROUP_STATUS.DEFAULT_STATUS,
            management=NODEGROUPINTERFACE_MANAGEMENT.DEFAULT):
        """Create a :class:`NodeGroup` with the given parameters.

        This method will:
        - create the related NodeGroupInterface.
        - generate API credentials for the nodegroup's worker to use.
        """
        dhcp_values = [
            interface,
            subnet_mask,
            broadcast_ip,
            router_ip,
            ip_range_low,
            ip_range_high,
            ]
        assert all(dhcp_values) or not any(dhcp_values), (
            "Provide all DHCP settings, or none at all.")

<<<<<<< HEAD
        description = NODEGROUP_DESCRIPTION_TEMPLATE % {'uuid': uuid}
=======
        cluster_name = NODEGROUP_DESCRIPTION_TEMPLATE % uuid
>>>>>>> 755f46d0
        nodegroup = NodeGroup(
            name=name, uuid=uuid, cluster_name=cluster_name, dhcp_key=dhcp_key,
            status=status)
        nodegroup.save()
        nginterface = NodeGroupInterface(
            nodegroup=nodegroup, ip=ip, subnet_mask=subnet_mask,
            broadcast_ip=broadcast_ip, router_ip=router_ip,
            interface=interface, ip_range_low=ip_range_low,
            ip_range_high=ip_range_high, management=management)
        nginterface.save()
        return nodegroup

    def ensure_master(self):
        """Obtain the master node group, creating it first if needed."""
        # Avoid circular imports.
        from maasserver.models import Node

        try:
            # Get the first created nodegroup if it exists.
            master = self.all().order_by('id')[0:1].get()
        except NodeGroup.DoesNotExist:
            # The master did not exist yet; create it on demand.
            master = self.new(
                'master', 'master', '127.0.0.1', dhcp_key=generate_omapi_key(),
                status=NODEGROUP_STATUS.ACCEPTED)

            # If any legacy nodes were still not associated with a node
            # group, enroll them in the master node group.
            Node.objects.filter(nodegroup=None).update(nodegroup=master)

        return master

    def get_by_natural_key(self, uuid):
        """For Django, a node group's uuid is a natural key."""
        return self.get(uuid=uuid)

    def refresh_workers(self):
        """Send refresh tasks to all node-group workers."""
        for nodegroup in self.all():
            refresh_worker(nodegroup)


NODEGROUP_DESCRIPTION_TEMPLATE = "Cluster %(uuid)s"


class NodeGroup(TimestampedModel):

    class Meta(DefaultMeta):
        """Needed for South to recognize this model."""

    objects = NodeGroupManager()

<<<<<<< HEAD
    description = CharField(
        max_length=100, unique=True, editable=True, blank=False, null=False)
=======
    cluster_name = CharField(
        max_length=100, unique=False, editable=True, blank=True, null=False)
>>>>>>> 755f46d0

    # A node group's name is also used for the group's DNS zone.
    name = CharField(
        max_length=80, unique=False, editable=True, blank=True, null=False)

    status = IntegerField(
        choices=NODEGROUP_STATUS_CHOICES, editable=False,
        default=NODEGROUP_STATUS.DEFAULT_STATUS)

    # Credentials for the worker to access the API with.
    api_token = ForeignKey(Token, null=False, editable=False, unique=True)
    api_key = CharField(
        max_length=KEY_SIZE, null=False, blank=False, editable=False,
        unique=True)

    dhcp_key = CharField(
        blank=True, editable=False, max_length=255, default='')

    # Unique identifier of the worker.
    uuid = CharField(
        max_length=36, unique=True, null=False, blank=False, editable=True)

    def __repr__(self):
        return "<NodeGroup %r>" % self.name

    def accept(self):
        """Accept this nodegroup's enlistment."""
        self.status = NODEGROUP_STATUS.ACCEPTED
        self.save()

    def reject(self):
        """Reject this nodegroup's enlistment."""
        self.status = NODEGROUP_STATUS.REJECTED
        self.save()

    def save(self, *args, **kwargs):
        if self.api_token_id is None:
            # Avoid circular imports.
            from maasserver.models.user import create_auth_token
            from maasserver.worker_user import get_worker_user

            api_token = create_auth_token(get_worker_user())
            self.api_token = api_token
            self.api_key = api_token.key
        return super(NodeGroup, self).save(*args, **kwargs)

    def get_managed_interface(self):
        """Return the interface for which MAAS managed the DHCP service.

        This is a temporary method that should be refactored once we add
        proper support for multiple interfaces on a nodegroup.
        """
        return get_one(
            NodeGroupInterface.objects.filter(
                nodegroup=self).exclude(
                    management=NODEGROUPINTERFACE_MANAGEMENT.UNMANAGED))

    @property
    def work_queue(self):
        """The name of the queue for tasks specific to this nodegroup."""
        return self.uuid

    def add_dhcp_host_maps(self, new_leases):
        if self.get_managed_interface() is not None and len(new_leases) > 0:
            # XXX JeroenVermeulen 2012-08-21, bug=1039362: the DHCP
            # server is currently always local to the worker system, so
            # use 127.0.0.1 as the DHCP server address.
            task_kwargs = dict(
                mappings=new_leases, server_address='127.0.0.1',
                shared_key=self.dhcp_key)
            add_new_dhcp_host_map.apply_async(
                queue=self.uuid, kwargs=task_kwargs)<|MERGE_RESOLUTION|>--- conflicted
+++ resolved
@@ -69,11 +69,7 @@
         assert all(dhcp_values) or not any(dhcp_values), (
             "Provide all DHCP settings, or none at all.")
 
-<<<<<<< HEAD
-        description = NODEGROUP_DESCRIPTION_TEMPLATE % {'uuid': uuid}
-=======
-        cluster_name = NODEGROUP_DESCRIPTION_TEMPLATE % uuid
->>>>>>> 755f46d0
+        cluster_name = NODEGROUP_DESCRIPTION_TEMPLATE % {'uuid': uuid}
         nodegroup = NodeGroup(
             name=name, uuid=uuid, cluster_name=cluster_name, dhcp_key=dhcp_key,
             status=status)
@@ -126,13 +122,8 @@
 
     objects = NodeGroupManager()
 
-<<<<<<< HEAD
-    description = CharField(
-        max_length=100, unique=True, editable=True, blank=False, null=False)
-=======
     cluster_name = CharField(
-        max_length=100, unique=False, editable=True, blank=True, null=False)
->>>>>>> 755f46d0
+        max_length=100, unique=True, editable=True, blank=True, null=False)
 
     # A node group's name is also used for the group's DNS zone.
     name = CharField(
