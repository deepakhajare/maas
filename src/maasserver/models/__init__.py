# Copyright 2012 Canonical Ltd.  This software is licensed under the
# GNU Affero General Public License version 3 (see the file LICENSE).

"""MAAS model objects.

DO NOT add new models to this module.  Add them to the package as separate
modules, but import them here and add them to `__all__`.
"""

from __future__ import (
    absolute_import,
    print_function,
    unicode_literals,
    )

__metaclass__ = type
__all__ = [
    "create_auth_token",
    "generate_node_system_id",
    "get_auth_tokens",
    "get_db_state",
    "logger",
    "Config",
    "FileStorage",
    "NODE_TRANSITIONS",
    "Node",
    "MACAddress",
    "SSHKey",
    "UserProfile",
    ]

from logging import getLogger
import os
import re
from string import whitespace
from uuid import uuid1

from django.conf import settings
from django.contrib import admin
from django.contrib.auth.backends import ModelBackend
from django.contrib.auth.models import User
from django.core.exceptions import (
    PermissionDenied,
    ValidationError,
    )
from django.db import connection
from django.db.models import (
    CharField,
    ForeignKey,
    IntegerField,
    Manager,
    Model,
    OneToOneField,
    Q,
    )
from django.db.models.signals import post_save
from django.shortcuts import get_object_or_404
from maasserver import DefaultMeta
from maasserver.enum import (
    ARCHITECTURE,
    ARCHITECTURE_CHOICES,
    NODE_AFTER_COMMISSIONING_ACTION,
    NODE_AFTER_COMMISSIONING_ACTION_CHOICES,
    NODE_PERMISSION,
    NODE_STATUS,
    NODE_STATUS_CHOICES,
    NODE_STATUS_CHOICES_DICT,
    )
from maasserver.exceptions import (
    CannotDeleteUserException,
    NodeStateViolation,
    )
from maasserver.fields import (
    JSONObjectField,
    MACAddressField,
    )
from maasserver.models.cleansave import CleanSave
from maasserver.models.config import Config
from maasserver.models.filestorage import FileStorage
from maasserver.models.sshkey import SSHKey
from maasserver.models.timestampedmodel import TimestampedModel
from maasserver.power_parameters import validate_power_parameters
from metadataserver import nodeinituser
from piston.models import (
    Consumer,
    Token,
    )
from provisioningserver.enum import (
    POWER_TYPE,
    POWER_TYPE_CHOICES,
    )
from provisioningserver.tasks import power_on

# Special users internal to MAAS.
SYSTEM_USERS = [
    # For nodes' access to the metadata API:
    nodeinituser.user_name,
    ]


logger = getLogger('maasserver')


def now():
    cursor = connection.cursor()
    cursor.execute("select now()")
    return cursor.fetchone()[0]


def generate_node_system_id():
    return 'node-%s' % uuid1()


# Information about valid node status transitions.
# The format is:
# {
#  old_status1: [
#      new_status11,
#      new_status12,
#      new_status13,
#      ],
# ...
# }
#
NODE_TRANSITIONS = {
    None: [
        NODE_STATUS.DECLARED,
        NODE_STATUS.MISSING,
        NODE_STATUS.RETIRED,
        ],
    NODE_STATUS.DECLARED: [
        NODE_STATUS.COMMISSIONING,
        NODE_STATUS.MISSING,
        NODE_STATUS.READY,
        NODE_STATUS.RETIRED,
        ],
    NODE_STATUS.COMMISSIONING: [
        NODE_STATUS.FAILED_TESTS,
        NODE_STATUS.READY,
        NODE_STATUS.RETIRED,
        NODE_STATUS.MISSING,
        ],
    NODE_STATUS.FAILED_TESTS: [
        NODE_STATUS.COMMISSIONING,
        NODE_STATUS.MISSING,
        NODE_STATUS.RETIRED,
        ],
    NODE_STATUS.READY: [
        NODE_STATUS.ALLOCATED,
        NODE_STATUS.RESERVED,
        NODE_STATUS.RETIRED,
        NODE_STATUS.MISSING,
        ],
    NODE_STATUS.RESERVED: [
        NODE_STATUS.READY,
        NODE_STATUS.ALLOCATED,
        NODE_STATUS.RETIRED,
        NODE_STATUS.MISSING,
        ],
    NODE_STATUS.ALLOCATED: [
        NODE_STATUS.READY,
        NODE_STATUS.RETIRED,
        NODE_STATUS.MISSING,
        ],
    NODE_STATUS.MISSING: [
        NODE_STATUS.DECLARED,
        NODE_STATUS.READY,
        NODE_STATUS.ALLOCATED,
        NODE_STATUS.COMMISSIONING,
        ],
    NODE_STATUS.RETIRED: [
        NODE_STATUS.DECLARED,
        NODE_STATUS.READY,
        NODE_STATUS.MISSING,
        ],
    }


def get_papi():
    """Return a provisioning server API proxy."""
    # Avoid circular imports.
    from maasserver.provisioning import get_provisioning_api_proxy
    return get_provisioning_api_proxy()


class NodeManager(Manager):
    """A utility to manage the collection of Nodes."""

    def filter_by_ids(self, query, ids=None):
        """Filter `query` result set by system_id values.

        :param query: A QuerySet of Nodes.
        :type query: django.db.models.query.QuerySet_
        :param ids: Optional set of ids to filter by.  If given, nodes whose
            system_ids are not in `ids` will be ignored.
        :type param_ids: Sequence
        :return: A filtered version of `query`.

        .. _django.db.models.query.QuerySet: https://docs.djangoproject.com/
           en/dev/ref/models/querysets/

        """
        if ids is None:
            return query
        else:
            return query.filter(system_id__in=ids)

    def get_nodes(self, user, perm, ids=None):
        """Fetch Nodes on which the User_ has the given permission.

        :param user: The user that should be used in the permission check.
        :type user: User_
        :param perm: The permission to check.
        :type perm: a permission string from NODE_PERMISSION
        :param ids: If given, limit result to nodes with these system_ids.
        :type ids: Sequence.

        .. _User: https://
           docs.djangoproject.com/en/dev/topics/auth/
           #django.contrib.auth.models.User

        """
        if user.is_superuser:
            nodes = self.all()
        else:
            if perm == NODE_PERMISSION.VIEW:
                nodes = self.filter(Q(owner__isnull=True) | Q(owner=user))
            elif perm == NODE_PERMISSION.EDIT:
                nodes = self.filter(owner=user)
            elif perm == NODE_PERMISSION.ADMIN:
                nodes = self.none()
            else:
                raise NotImplementedError(
                    "Invalid permission check (invalid permission name: %s)." %
                    perm)

        return self.filter_by_ids(nodes, ids)

    def get_allocated_visible_nodes(self, token, ids):
        """Fetch Nodes that were allocated to the User_/oauth token.

        :param user: The user whose nodes to fetch
        :type user: User_
        :param token: The OAuth token associated with the Nodes.
        :type token: piston.models.Token.
        :param ids: Optional set of IDs to filter by. If given, nodes whose
            system_ids are not in `ids` will be ignored.
        :type param_ids: Sequence

        .. _User: https://
           docs.djangoproject.com/en/dev/topics/auth/
           #django.contrib.auth.models.User
        """
        if ids is None:
            nodes = self.filter(token=token)
        else:
            nodes = self.filter(token=token, system_id__in=ids)
        return nodes

    def get_node_or_404(self, system_id, user, perm):
        """Fetch a `Node` by system_id.  Raise exceptions if no `Node` with
        this system_id exist or if the provided user has not the required
        permission on this `Node`.

        :param name: The system_id.
        :type name: str
        :param user: The user that should be used in the permission check.
        :type user: django.contrib.auth.models.User
        :param perm: The permission to assert that the user has on the node.
        :type perm: basestring
        :raises: django.http.Http404_,
            :class:`maasserver.exceptions.PermissionDenied`.

        .. _django.http.Http404: https://
           docs.djangoproject.com/en/dev/topics/http/views/
           #the-http404-exception
        """
        node = get_object_or_404(Node, system_id=system_id)
        if user.has_perm(perm, node):
            return node
        else:
            raise PermissionDenied()

    def get_available_node_for_acquisition(self, for_user, constraints=None):
        """Find a `Node` to be acquired by the given user.

        :param for_user: The user who is to acquire the node.
        :type for_user: :class:`django.contrib.auth.models.User`
        :param constraints: Optional selection constraints.  If given, only
            nodes matching these constraints are considered.
        :type constraints: :class:`dict`
        :return: A matching `Node`, or None if none are available.
        """
        if constraints is None:
            constraints = {}
        available_nodes = (
            self.get_nodes(for_user, NODE_PERMISSION.VIEW)
                .filter(status=NODE_STATUS.READY))

        if constraints.get('name'):
            available_nodes = available_nodes.filter(
                hostname=constraints['name'])

        available_nodes = list(available_nodes[:1])
        if len(available_nodes) == 0:
            return None
        else:
            return available_nodes[0]

    def stop_nodes(self, ids, by_user):
        """Request on given user's behalf that the given nodes be shut down.

        Shutdown is only requested for nodes that the user has ownership
        privileges for; any other nodes in the request are ignored.

        :param ids: The `system_id` values for nodes to be shut down.
        :type ids: Sequence
        :param by_user: Requesting user.
        :type by_user: User_
        :return: Those Nodes for which shutdown was actually requested.
        :rtype: list
        """
        nodes = self.get_nodes(by_user, NODE_PERMISSION.EDIT, ids=ids)
        get_papi().stop_nodes([node.system_id for node in nodes])
        return nodes

    def start_nodes(self, ids, by_user, user_data=None):
        """Request on given user's behalf that the given nodes be started up.

        Power-on is only requested for nodes that the user has ownership
        privileges for; any other nodes in the request are ignored.

        :param ids: The `system_id` values for nodes to be started.
        :type ids: Sequence
        :param by_user: Requesting user.
        :type by_user: User_
        :param user_data: Optional blob of user-data to be made available to
            the nodes through the metadata service.  If not given, any
            previous user data is used.
        :type user_data: basestring
        :return: Those Nodes for which power-on was actually requested.
        :rtype: list
        """
        # TODO: File structure needs sorting out to avoid this circular
        # import dance.
        from metadataserver.models import NodeUserData
        nodes = self.get_nodes(by_user, NODE_PERMISSION.EDIT, ids=ids)
        processed_nodes = []
        for node in nodes:
            NodeUserData.objects.set_user_data(node, user_data)
            # Wake on LAN is a special case, deal with it first.
            node_power_type = node.get_effective_power_type()
            if node_power_type == POWER_TYPE.WAKE_ON_LAN:
                # If power_parameters is set, use it.  Otherwise, use the
                # first registered MAC address.
                mac = None
                if node.power_parameters:
                    mac = node.power_parameters.get("mac", None)
                else:
                    try:
                        macaddress = node.macaddress_set.order_by('created')[0]
                    except IndexError:
                        pass  # No MAC recorded for this node.
                    else:
                        mac = macaddress.mac_address
                if mac is not None and mac != "":
                    power_on.delay(node_power_type, mac=mac)
                    processed_nodes.append(node)
            else:
                if node.power_parameters:
                    power_on.delay(node_power_type, **node.power_parameters)
                    processed_nodes.append(node)
        return processed_nodes


def get_db_state(instance, field_name):
    """Get the persisted state of the given field for the given instance.

    :param instance: The model instance to consider.
    :type instance: :class:`django.db.models.Model`
    :param field_name: The name of the field to return.
    :type field_name: basestring
    """
    try:
        return getattr(
            instance.__class__.objects.get(pk=instance.pk), field_name)
    except instance.DoesNotExist:
        return None


class Node(CleanSave, TimestampedModel):
    """A `Node` represents a physical machine used by the MAAS Server.

    :ivar system_id: The unique identifier for this `Node`.
        (e.g. 'node-41eba45e-4cfa-11e1-a052-00225f89f211').
    :ivar hostname: This `Node`'s hostname.
    :ivar status: This `Node`'s status. See the vocabulary
        :class:`NODE_STATUS`.
    :ivar owner: This `Node`'s owner if it's in use, None otherwise.
    :ivar after_commissioning_action: The action to perform after
        commissioning. See vocabulary
        :class:`NODE_AFTER_COMMISSIONING_ACTION`.
    :ivar power_type: The :class:`POWER_TYPE` that determines how this
        node will be powered on.  If not given, the default will be used as
        configured in the `node_power_type` setting.
    :ivar objects: The :class:`NodeManager`.

    """

    class Meta(DefaultMeta):
        """Needed for South to recognize this model."""

    system_id = CharField(
        max_length=41, unique=True, default=generate_node_system_id,
        editable=False)

    hostname = CharField(max_length=255, default='', blank=True)

    status = IntegerField(
        max_length=10, choices=NODE_STATUS_CHOICES, editable=False,
        default=NODE_STATUS.DEFAULT_STATUS)

    owner = ForeignKey(
        User, default=None, blank=True, null=True, editable=False)

    after_commissioning_action = IntegerField(
        choices=NODE_AFTER_COMMISSIONING_ACTION_CHOICES,
        default=NODE_AFTER_COMMISSIONING_ACTION.DEFAULT)

    architecture = CharField(
        max_length=10, choices=ARCHITECTURE_CHOICES, blank=False,
        default=ARCHITECTURE.i386)

    # For strings, Django insists on abusing the empty string ("blank")
    # to mean "none."
    power_type = CharField(
        max_length=10, choices=POWER_TYPE_CHOICES, null=False, blank=True,
        default=POWER_TYPE.DEFAULT)

    # JSON-encoded set of parameters for power control.
    power_parameters = JSONObjectField(blank=True, default="")

    token = ForeignKey(
        Token, db_index=True, null=True, editable=False, unique=False)

    error = CharField(max_length=255, blank=True, default='')

    objects = NodeManager()

    def __unicode__(self):
        if self.hostname:
            return "%s (%s)" % (self.system_id, self.hostname)
        else:
            return self.system_id

    def clean_status(self):
        """Check a node's status transition against the node-status FSM."""
        old_status = get_db_state(self, 'status')
        if self.status == old_status:
            # No transition is always a safe transition.
            pass
        elif self.status in NODE_TRANSITIONS.get(old_status, ()):
            # Valid transition.
            pass
        else:
            # Transition not permitted.
            error_text = "Invalid transition: %s -> %s." % (
                NODE_STATUS_CHOICES_DICT.get(old_status, "Unknown"),
                NODE_STATUS_CHOICES_DICT.get(self.status, "Unknown"),
                )
            raise NodeStateViolation(error_text)

    def clean(self, *args, **kwargs):
        super(Node, self).clean(*args, **kwargs)
        self.clean_status()

    def display_status(self):
        """Return status text as displayed to the user.

        The UI representation is taken from NODE_STATUS_CHOICES_DICT and may
        interpolate the variable "owner" to reflect the username of the node's
        current owner, if any.
        """
        status_text = NODE_STATUS_CHOICES_DICT[self.status]
        if self.status == NODE_STATUS.ALLOCATED:
            # The User is represented as its username in interpolation.
            # Don't just say self.owner.username here, or there will be
            # trouble with unowned nodes!
            return "%s to %s" % (status_text, self.owner)
        else:
            return status_text

    def add_mac_address(self, mac_address):
        """Add a new MAC address to this `Node`.

        :param mac_address: The MAC address to be added.
        :type mac_address: basestring
        :raises: django.core.exceptions.ValidationError_

        .. _django.core.exceptions.ValidationError: https://
           docs.djangoproject.com/en/dev/ref/exceptions/
           #django.core.exceptions.ValidationError
        """

        mac = MACAddress(mac_address=mac_address, node=self)
        mac.save()
        return mac

    def remove_mac_address(self, mac_address):
        """Remove a MAC address from this `Node`.

        :param mac_address: The MAC address to be removed.
        :type mac_address: str

        """
        mac = MACAddress.objects.get(mac_address=mac_address, node=self)
        if mac:
            mac.delete()

    def accept_enlistment(self, user):
        """Accept this node's (anonymous) enlistment.

        This call makes sense only on a node in Declared state, i.e. one that
        has been anonymously enlisted and is now waiting for a MAAS user to
        accept that enlistment as authentic.  Calling it on a node that is in
        Ready or Commissioning state, however, is not an error -- it probably
        just means that somebody else has beaten you to it.

        :return: This node if it has made the transition from Declared, or
            None if it was already in an accepted state.
        """
        accepted_states = [NODE_STATUS.READY, NODE_STATUS.COMMISSIONING]
        if self.status in accepted_states:
            return None
        if self.status != NODE_STATUS.DECLARED:
            raise NodeStateViolation(
                "Cannot accept node enlistment: node %s is in state %s."
                % (self.system_id, NODE_STATUS_CHOICES_DICT[self.status]))

        self.start_commissioning(user)
        return self

    def start_commissioning(self, user):
        """Install OS and self-test a new node."""
        # Avoid circular imports.
        from metadataserver.models import NodeCommissionResult

        path = settings.COMMISSIONING_SCRIPT
        if not os.path.exists(path):
            raise ValidationError(
                "Commissioning script is missing: %s" % path)
        with open(path, 'r') as f:
            commissioning_user_data = f.read()

        NodeCommissionResult.objects.clear_results(self)
        self.status = NODE_STATUS.COMMISSIONING
        self.owner = user
        self.save()
        # The commissioning profile is handled in start_nodes.
        Node.objects.start_nodes(
            [self.system_id], user, user_data=commissioning_user_data)

    def delete(self):
        # Delete the related mac addresses first.
        self.macaddress_set.all().delete()
        # Allocated nodes can't be deleted.
        if self.status == NODE_STATUS.ALLOCATED:
            raise NodeStateViolation(
                "Cannot delete node %s: node is in state %s."
                % (self.system_id, NODE_STATUS_CHOICES_DICT[self.status]))
        super(Node, self).delete()

    def set_mac_based_hostname(self, mac_address):
        mac_hostname = mac_address.replace(':', '').lower()
        domain = Config.objects.get_config("enlistment_domain")
        domain = domain.strip("." + whitespace)
        if len(domain) > 0:
            self.hostname = "node-%s.%s" % (mac_hostname, domain)
        else:
            self.hostname = "node-%s" % mac_hostname
        self.save()

    def get_effective_power_type(self):
        """Get power-type to use for this node.

        If no power type has been set for the node, get the configured
        default.
        """
        if self.power_type == POWER_TYPE.DEFAULT:
            power_type = Config.objects.get_config('node_power_type')
            if power_type == POWER_TYPE.DEFAULT:
                raise ValueError(
<<<<<<< HEAD
                    "Default power type is configured to the default, but "
                    "that means to use the configured default.  It needs to "
                    "be configured to another, more useful value.")
=======
                    "Node power type is set to the default, but "
                    "the default is not yet configured.  The default "
                    "needs to be configured to another, more useful value.")
>>>>>>> d70cf6e2
        else:
            power_type = self.power_type
        return power_type

    def set_power_parameters(self, power_parameters, validate=True):
        """Change node's power parameters and optionally validate them by
        comparing them to the expected power parameters for the effective
        power type.
        """
        if validate:
            validate_power_parameters(
                power_parameters, self.get_effective_power_type())
        self.power_parameters = power_parameters
        self.save()

    def acquire(self, user, token=None):
        """Mark commissioned node as acquired by the given user and token."""
        assert self.owner is None
        assert token is None or token.user == user
        self.status = NODE_STATUS.ALLOCATED
        self.owner = user
        self.token = token
        self.save()

    def release(self):
        """Mark allocated or reserved node as available again."""
        self.status = NODE_STATUS.READY
        self.owner = None
        self.token = None
        self.save()


mac_re = re.compile(r'^([0-9a-fA-F]{2}:){5}[0-9a-fA-F]{2}$')


class MACAddress(CleanSave, TimestampedModel):
    """A `MACAddress` represents a `MAC address
    <http://en.wikipedia.org/wiki/MAC_address>`_ attached to a :class:`Node`.

    :ivar mac_address: The MAC address.
    :ivar node: The `Node` related to this `MACAddress`.

    """
    mac_address = MACAddressField(unique=True)
    node = ForeignKey(Node, editable=False)

    class Meta(DefaultMeta):
        verbose_name = "MAC address"
        verbose_name_plural = "MAC addresses"

    def __unicode__(self):
        return self.mac_address

    def unique_error_message(self, model_class, unique_check):
        if unique_check == ('mac_address',):
                return "This MAC address is already registered."
        return super(
            MACAddress, self).unique_error_message(model_class, unique_check)


GENERIC_CONSUMER = 'MAAS consumer'


def create_auth_token(user):
    """Create new Token and Consumer (OAuth authorisation) for `user`.

    :param user: The user to create a token for.
    :type user: User
    :return: The created Token.
    :rtype: piston.models.Token

    """
    consumer = Consumer.objects.create(
        user=user, name=GENERIC_CONSUMER, status='accepted')
    consumer.generate_random_codes()
    # This is a 'generic' consumer aimed to service many clients, hence
    # we don't authenticate the consumer with key/secret key.
    consumer.secret = ''
    consumer.save()
    token = Token.objects.create(
        user=user, token_type=Token.ACCESS, consumer=consumer,
        is_approved=True)
    token.generate_random_codes()
    return token


def get_auth_tokens(user):
    """Fetches all the user's OAuth tokens.

    :return: A QuerySet of the tokens.
    :rtype: django.db.models.query.QuerySet_

    .. _django.db.models.query.QuerySet: https://docs.djangoproject.com/
       en/dev/ref/models/querysets/

    """
    return Token.objects.select_related().filter(
        user=user, token_type=Token.ACCESS, is_approved=True).order_by('id')


# Scheduled for model migration on 2012-06-01
class UserProfileManager(Manager):
    """A utility to manage the collection of UserProfile (or User).

    This should be used when dealing with UserProfiles or Users because it
    returns only users with a profile attached to them (as opposed to system
    users who don't have a profile).
    """

    def all_users(self):
        """Returns all the "real" users (the users which are not system users
        and thus have a UserProfile object attached to them).

        :return: A QuerySet of the users.
        :rtype: django.db.models.query.QuerySet_

        .. _django.db.models.query.QuerySet: https://docs.djangoproject.com/
           en/dev/ref/models/querysets/

        """
        user_ids = UserProfile.objects.all().values_list('user', flat=True)
        return User.objects.filter(id__in=user_ids)


# Scheduled for model migration on 2012-06-01
class UserProfile(CleanSave, Model):
    """A User profile to store MAAS specific methods and fields.

    :ivar user: The related User_.

    .. _UserProfile: https://docs.djangoproject.com/
       en/dev/topics/auth/
       #storing-additional-information-about-users

    """

    class Meta(DefaultMeta):
        """Needed for South to recognize this model."""

    objects = UserProfileManager()
    user = OneToOneField(User)

    def delete(self):
        if self.user.node_set.exists():
            nb_nodes = self.user.node_set.count()
            msg = (
                "User %s cannot be deleted: it still has %d node(s) "
                "deployed." % (self.user.username, nb_nodes))
            raise CannotDeleteUserException(msg)
        self.user.consumers.all().delete()
        self.user.delete()
        super(UserProfile, self).delete()

    def get_authorisation_tokens(self):
        """Fetches all the user's OAuth tokens.

        :return: A QuerySet of the tokens.
        :rtype: django.db.models.query.QuerySet_

        .. _django.db.models.query.QuerySet: https://docs.djangoproject.com/
           en/dev/ref/models/querysets/

        """
        return get_auth_tokens(self.user)

    def create_authorisation_token(self):
        """Create a new Token and its related Consumer (OAuth authorisation).

        :return: A tuple containing the Consumer and the Token that were
            created.
        :rtype: tuple

        """
        token = create_auth_token(self.user)
        return token.consumer, token

    def delete_authorisation_token(self, token_key):
        """Delete the user's OAuth token wich key token_key.

        :param token_key: The key of the token to be deleted.
        :type token_key: str
        :raises: django.http.Http404_

        """
        token = get_object_or_404(
            Token, user=self.user, token_type=Token.ACCESS, key=token_key)
        token.consumer.delete()
        token.delete()

    def __unicode__(self):
        return self.user.username


# When a user is created: create the related profile and the default
# consumer/token.
def create_user(sender, instance, created, **kwargs):
    # System users do not have profiles.
    if created and instance.username not in SYSTEM_USERS:
        # Create related UserProfile.
        profile = UserProfile.objects.create(user=instance)

        # Create initial authorisation token.
        profile.create_authorisation_token()

# Connect the 'create_user' method to the post save signal of User.
post_save.connect(create_user, sender=User)


# Monkey patch django.contrib.auth.models.User to force email to be unique.
User._meta.get_field('email')._unique = True


# Register the models in the admin site.
admin.site.register(Consumer)
admin.site.register(Config)
admin.site.register(FileStorage)
admin.site.register(MACAddress)
admin.site.register(Node)
admin.site.register(SSHKey)


class MAASAuthorizationBackend(ModelBackend):

    supports_object_permissions = True

    def has_perm(self, user, perm, obj=None):
        # Note that a check for a superuser will never reach this code
        # because Django will return True (as an optimization) for every
        # permission check performed on a superuser.
        if not user.is_active:
            # Deactivated users, and in particular the node-init user,
            # are prohibited from accessing maasserver services.
            return False

        # Only Nodes can be checked. We also don't support perm checking
        # when obj = None.
        if not isinstance(obj, Node):
            raise NotImplementedError(
                'Invalid permission check (invalid object type).')

        if perm == NODE_PERMISSION.VIEW:
            return obj.owner in (None, user)
        elif perm == NODE_PERMISSION.EDIT:
            return obj.owner == user
        elif perm == NODE_PERMISSION.ADMIN:
            # 'admin_node' permission is solely granted to superusers.
            return False
        else:
            raise NotImplementedError(
                'Invalid permission check (invalid permission name: %s).' %
                    perm)


# 'provisioning' is imported so that it can register its signal handlers early
# on, before it misses anything.
from maasserver import provisioning
# We mention 'provisioning' here to silence lint warnings.
provisioning

from maasserver import messages
messages<|MERGE_RESOLUTION|>--- conflicted
+++ resolved
@@ -590,15 +590,9 @@
             power_type = Config.objects.get_config('node_power_type')
             if power_type == POWER_TYPE.DEFAULT:
                 raise ValueError(
-<<<<<<< HEAD
-                    "Default power type is configured to the default, but "
-                    "that means to use the configured default.  It needs to "
-                    "be configured to another, more useful value.")
-=======
                     "Node power type is set to the default, but "
                     "the default is not yet configured.  The default "
                     "needs to be configured to another, more useful value.")
->>>>>>> d70cf6e2
         else:
             power_type = self.power_type
         return power_type
