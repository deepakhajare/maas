# Copyright 2012 Canonical Ltd.  This software is licensed under the
# GNU Affero General Public License version 3 (see the file LICENSE).

from __future__ import (
    print_function,
    unicode_literals,
    )

"""Access middleware."""

__metaclass__ = type
__all__ = [
    "AccessMiddleware",
    "APIErrorsMiddleware",
    "ExceptionMiddleware",
    ]

import json
import re

from django.conf import settings
from django.core.exceptions import ValidationError
from django.core.urlresolvers import reverse
from django.http import (
    HttpResponse,
    HttpResponseBadRequest,
    HttpResponseRedirect,
    )
from django.utils.http import urlquote_plus
from maasserver.exceptions import MaasAPIException


class AccessMiddleware:
    """Protect access to views.

    Most UI views are visible only to logged-in users, but there are pages
    that are accessible to anonymous users (e.g. the login page!) or that
    use other authentication (e.g. the MaaS API, which is managed through
    piston).
    """

    def __init__(self):
        # URL prefixes that are not auth-checked by this middleware.
        irrelevant_url_roots = [
            # Login/logout pages: must be visible to anonymous users.
            reverse('login'),
            reverse('logout'),
            # Static resources are publicly visible.
            settings.STATIC_URL,
            reverse('favicon'),
            reverse('robots'),
            reverse('api-doc'),
            # Metadata service has its own access middleware.
            reverse('metadata'),
            # API calls are protected by piston.
            settings.API_URL_REGEXP,
            settings.METADATA_URL_REGEXP,
            ]
        self.public_urls = re.compile("|".join(irrelevant_url_roots))
        self.login_url = reverse('login')

    def process_request(self, request):
        # Public urls.
        if self.public_urls.match(request.path):
            return None
        else:
            if request.user.is_anonymous():
                return HttpResponseRedirect("%s?next=%s" % (
                    self.login_url, urlquote_plus(request.path)))
            else:
                return None


class ExceptionMiddleware:
    """Convert exceptions into appropriate HttpResponse responses.
<<<<<<< HEAD
=======

    For example, a MaasAPINotFound exception will result in a 404 response
    to the client.  Validation errors become "bad request"

    Subclass this for each sub-tree of the http path tree that needs
    exceptions handled in this way, and provide a `path_regex`.
>>>>>>> d6932c87

    For example, a MaasAPINotFound exception will result in a 404 response
    to the client.

<<<<<<< HEAD
    Subclass this for each sub-tree of the http path tree that needs
    exceptions handled in this way, and provide a `path_regex`.

=======
>>>>>>> d6932c87
    :ivar path_regex: A regular expression matching any path that needs
        its exceptions handled.
    """

    path_regex = None

    def __init__(self):
        self.path_matcher = re.compile(self.path_regex)

    def process_exception(self, request, exception):
        """Called by django: process an exception."""
        if not self.path_matcher.match(request.path):
            # Not a path we're handling exceptions for.
            return None

        encoding = b'utf-8'
        if isinstance(exception, MaasAPIException):
            # The exception is a MaasAPIException: exception.api_error
            # will give us the proper error type.
            return HttpResponse(
                content=unicode(exception).encode(encoding),
                status=exception.api_error,
                mimetype=b"text/plain; charset=%s" % encoding)
        elif isinstance(exception, ValidationError):
            if hasattr(exception, 'message_dict'):
                # Complex validation error with multiple fields:
                # return a json version of the message_dict.
                return HttpResponseBadRequest(
                    json.dumps(exception.message_dict),
                    content_type='application/json')
            else:
                # Simple validation error: return the error message.
                return HttpResponseBadRequest(
                    unicode(''.join(exception.messages)).encode(encoding),
                    mimetype=b"text/plain; charset=%s" % encoding)
        else:
            # Do not handle the exception, this will result in a
            # "Internal Server Error" response.
            return None


class APIErrorsMiddleware(ExceptionMiddleware):
<<<<<<< HEAD
    """This middleware_ converts exceptions raised in execution of an API
    method into proper API errors (like "404 Not Found" errors or
    "400 Bad Request" errors).

    .. middleware: https://docs.djangoproject.com
       /en/dev/topics/http/middleware/

    - Convert MaasAPIException instances into the corresponding error
      (see maasserver.exceptions).
    - Convert ValidationError instances into Bad Request error.
    """
=======
    """Report exceptions from API requests as HTTP error responses."""
>>>>>>> d6932c87

    path_regex = settings.API_URL_REGEXP


class ConsoleExceptionMiddleware:
    def process_exception(self, request, exception):
        import traceback
        import sys
        exc_info = sys.exc_info()
        print(" Exception ".center(79, "#"))
        print(''.join(traceback.format_exception(*exc_info)))
        print("#" * 79)<|MERGE_RESOLUTION|>--- conflicted
+++ resolved
@@ -40,8 +40,8 @@
     """
 
     def __init__(self):
-        # URL prefixes that are not auth-checked by this middleware.
-        irrelevant_url_roots = [
+        # URL prefixes that do not require authentication by Django.
+        public_url_roots = [
             # Login/logout pages: must be visible to anonymous users.
             reverse('login'),
             reverse('logout'),
@@ -50,13 +50,12 @@
             reverse('favicon'),
             reverse('robots'),
             reverse('api-doc'),
-            # Metadata service has its own access middleware.
+            # Metadata service is for use by nodes; no login.
             reverse('metadata'),
             # API calls are protected by piston.
             settings.API_URL_REGEXP,
-            settings.METADATA_URL_REGEXP,
             ]
-        self.public_urls = re.compile("|".join(irrelevant_url_roots))
+        self.public_urls = re.compile("|".join(public_url_roots))
         self.login_url = reverse('login')
 
     def process_request(self, request):
@@ -73,25 +72,16 @@
 
 class ExceptionMiddleware:
     """Convert exceptions into appropriate HttpResponse responses.
-<<<<<<< HEAD
-=======
 
     For example, a MaasAPINotFound exception will result in a 404 response
     to the client.  Validation errors become "bad request"
 
     Subclass this for each sub-tree of the http path tree that needs
     exceptions handled in this way, and provide a `path_regex`.
->>>>>>> d6932c87
 
-    For example, a MaasAPINotFound exception will result in a 404 response
-    to the client.
+    .. middleware: https://docs.djangoproject.com
+       /en/dev/topics/http/middleware/
 
-<<<<<<< HEAD
-    Subclass this for each sub-tree of the http path tree that needs
-    exceptions handled in this way, and provide a `path_regex`.
-
-=======
->>>>>>> d6932c87
     :ivar path_regex: A regular expression matching any path that needs
         its exceptions handled.
     """
@@ -134,21 +124,7 @@
 
 
 class APIErrorsMiddleware(ExceptionMiddleware):
-<<<<<<< HEAD
-    """This middleware_ converts exceptions raised in execution of an API
-    method into proper API errors (like "404 Not Found" errors or
-    "400 Bad Request" errors).
-
-    .. middleware: https://docs.djangoproject.com
-       /en/dev/topics/http/middleware/
-
-    - Convert MaasAPIException instances into the corresponding error
-      (see maasserver.exceptions).
-    - Convert ValidationError instances into Bad Request error.
-    """
-=======
     """Report exceptions from API requests as HTTP error responses."""
->>>>>>> d6932c87
 
     path_regex = settings.API_URL_REGEXP
 
