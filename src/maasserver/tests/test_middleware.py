# Copyright 2012 Canonical Ltd.  This software is licensed under the
# GNU Affero General Public License version 3 (see the file LICENSE).

"""Test maasserver middleware classes."""

from __future__ import (
    print_function,
    unicode_literals,
    )

__metaclass__ = type
__all__ = []

import httplib
import json

from django.core.exceptions import ValidationError
from django.test.client import RequestFactory
from maasserver.exceptions import (
    MaaSAPIException,
    MaaSAPINotFound,
    )
from maasserver.middleware import (
    APIErrorsMiddleware,
    ExceptionMiddleware,
    )
from maasserver.testing import (
    factory,
    TestCase,
    )


def fake_request(base_path):
    """Create a fake request.

    :param base_path: The base path to make the request to.
    """
    rf = RequestFactory()
    return rf.get('%s/hello/' % base_path)


class ExceptionMiddlewareTest(TestCase):

    def make_base_path(self):
        """Return a path to handle exceptions for."""
        return "/%s" % factory.getRandomString()

    def make_middleware(self, base_path):
        """Create an ExceptionMiddleware for base_path."""
        class TestingExceptionMiddleware(ExceptionMiddleware):
            path_regex = base_path

        return TestingExceptionMiddleware()

    def process_exception(self, exception):
        """Run a given exception through a fake ExceptionMiddleware.

        :param exception: The exception to simulate.
        :type exception: Exception
        :return: The response as returned by the ExceptionMiddleware.
        :rtype: HttpResponse or None.
        """
        base_path = self.make_base_path()
        middleware = self.make_middleware(base_path)
        request = fake_request(base_path)
        return middleware.process_exception(request, exception)

    def test_ignores_paths_outside_path_regex(self):
        middleware = self.make_middleware(self.make_base_path())
        request = fake_request(self.make_base_path())
        exception = MaaSAPINotFound("Huh?")
        self.assertIsNone(middleware.process_exception(request, exception))

    def test_ignores_unknown_exception(self):
        # An unknown exception is not processed by the middleware
        # (returns None).
        self.assertIsNone(
            self.process_exception(ValueError("Error occurred!")))

    def test_reports_MaaSAPIException_with_appropriate_api_error(self):
        class MyException(MaaSAPIException):
            api_error = httplib.UNAUTHORIZED

        exception = MyException("Error occurred!")
        response = self.process_exception(exception)
        self.assertEqual(
            (httplib.UNAUTHORIZED, "Error occurred!"),
            (response.status_code, response.content))

    def test_renders_MaaSAPIException_as_unicode(self):
        class MyException(MaaSAPIException):
            api_error = httplib.UNAUTHORIZED

        error_message = "Error %s" % unichr(233)
        response = self.process_exception(MyException(error_message))
        self.assertEqual(
            (httplib.UNAUTHORIZED, error_message),
            (response.status_code, response.content.decode('utf-8')))

    def test_reports_ValidationError_as_Bad_Request(self):
        response = self.process_exception(ValidationError("Validation Error"))
        self.assertEqual(
            (httplib.BAD_REQUEST, "Validation Error"),
            (response.status_code, response.content))

    def test_returns_ValidationError_message_dict_as_json(self):
        exception = ValidationError("Error")
        exception_dict = {'hostname': 'invalid'}
        setattr(exception, 'message_dict', exception_dict)
        response = self.process_exception(exception)
        self.assertEqual(exception_dict, json.loads(response.content))
        self.assertIn('application/json', response['Content-Type'])


class APIErrorsMiddlewareTest(TestCase):

    def test_handles_error_on_API(self):
        middleware = APIErrorsMiddleware()
<<<<<<< HEAD
        non_api_request = fake_request("/api/1.0/hello")
        exception = MaasAPINotFound("Have you looked under the couch?")
=======
        non_api_request = fake_request("/api/hello")
        exception = MaaSAPINotFound("Have you looked under the couch?")
>>>>>>> 6f968bbc
        response = middleware.process_exception(non_api_request, exception)
        self.assertEqual(
            (httplib.NOT_FOUND, "Have you looked under the couch?"),
            (response.status_code, response.content))

    def test_ignores_error_outside_API(self):
        middleware = APIErrorsMiddleware()
        non_api_request = fake_request("/middleware/api/hello")
        exception = MaaSAPINotFound("Have you looked under the couch?")
        self.assertIsNone(
            middleware.process_exception(non_api_request, exception))<|MERGE_RESOLUTION|>--- conflicted
+++ resolved
@@ -116,13 +116,8 @@
 
     def test_handles_error_on_API(self):
         middleware = APIErrorsMiddleware()
-<<<<<<< HEAD
         non_api_request = fake_request("/api/1.0/hello")
-        exception = MaasAPINotFound("Have you looked under the couch?")
-=======
-        non_api_request = fake_request("/api/hello")
         exception = MaaSAPINotFound("Have you looked under the couch?")
->>>>>>> 6f968bbc
         response = middleware.process_exception(non_api_request, exception)
         self.assertEqual(
             (httplib.NOT_FOUND, "Have you looked under the couch?"),
