--- conflicted
+++ resolved
@@ -95,13 +95,9 @@
         node_big = factory.make_node(architecture=ARCHITECTURE.i386)
         node_big.tags.add(tag_big)
         node_small = factory.make_node(architecture=ARCHITECTURE.i386)
-<<<<<<< HEAD
+        ignore_unused(node_small)
         node_big_arm = factory.make_node(
             architecture=ARCHITECTURE.armhf_highbank)
-=======
-        ignore_unused(node_small)
-        node_big_arm = factory.make_node(architecture=ARCHITECTURE.armhf)
->>>>>>> 6bc80b39
         node_big_arm.tags.add(tag_big)
         self.assertConstrainedNodes([node_big, node_big_arm],
                                     {'tags': 'big'})
