# Copyright 2012 Canonical Ltd.  This software is licensed under the
# GNU Affero General Public License version 3 (see the file LICENSE).

"""Test maasserver models."""

from __future__ import (
    absolute_import,
    print_function,
    unicode_literals,
    )

__metaclass__ = type
__all__ = []

from datetime import timedelta

from django.conf import settings
from django.core.exceptions import (
    PermissionDenied,
    ValidationError,
    )
from maasserver.enum import (
    ARCHITECTURE,
    DISTRO_SERIES,
    NODE_PERMISSION,
    NODE_STATUS,
    NODE_STATUS_CHOICES,
    NODE_STATUS_CHOICES_DICT,
    )
from maasserver.exceptions import NodeStateViolation
from maasserver.models import (
    Config,
    MACAddress,
    Node,
    node as node_module,
    )
from maasserver.models.node import NODE_TRANSITIONS
from maasserver.models.user import create_auth_token
from maasserver.testing import reload_object
from maasserver.testing.factory import factory
from maasserver.testing.testcase import TestCase
from maasserver.utils import (
    ignore_unused,
    map_enum,
    )
from metadataserver.models import (
    NodeCommissionResult,
    NodeUserData,
    )
from provisioningserver.enum import POWER_TYPE
from provisioningserver.power.poweraction import PowerAction
from testtools.matchers import FileContains


class NodeTest(TestCase):

    def test_system_id(self):
        """
        The generated system_id looks good.

        """
        node = factory.make_node()
        self.assertEqual(len(node.system_id), 41)
        self.assertTrue(node.system_id.startswith('node-'))

    def test_work_queue_returns_nodegroup_uuid(self):
        nodegroup = factory.make_node_group()
        node = factory.make_node(nodegroup=nodegroup)
        self.assertEqual(nodegroup.uuid, node.work_queue)

    def test_display_status_shows_default_status(self):
        node = factory.make_node()
        self.assertEqual(
            NODE_STATUS_CHOICES_DICT[node.status],
            node.display_status())

    def test_display_status_for_allocated_node_shows_owner(self):
        node = factory.make_node(
            owner=factory.make_user(), status=NODE_STATUS.ALLOCATED)
        self.assertEqual(
            "Allocated to %s" % node.owner.username,
            node.display_status())

    def test_add_node_with_token(self):
        user = factory.make_user()
        token = create_auth_token(user)
        node = factory.make_node(token=token)
        self.assertEqual(token, node.token)

    def test_add_mac_address(self):
        mac = factory.getRandomMACAddress()
        node = factory.make_node()
        node.add_mac_address(mac)
        macs = MACAddress.objects.filter(node=node, mac_address=mac).count()
        self.assertEqual(1, macs)

    def test_remove_mac_address(self):
        mac = factory.getRandomMACAddress()
        node = factory.make_node()
        node.add_mac_address(mac)
        node.remove_mac_address(mac)
        self.assertItemsEqual(
            [],
            MACAddress.objects.filter(node=node, mac_address=mac))

    def test_get_primary_mac_returns_mac_address(self):
        node = factory.make_node()
        mac = factory.getRandomMACAddress()
        node.add_mac_address(mac)
        self.assertEqual(mac, node.get_primary_mac().mac_address)

    def test_get_primary_mac_returns_None_if_node_has_no_mac(self):
        node = factory.make_node()
        self.assertIsNone(node.get_primary_mac())

    def test_get_primary_mac_returns_oldest_mac(self):
        node = factory.make_node()
        macs = [factory.getRandomMACAddress() for counter in range(3)]
        offset = timedelta(0)
        for mac in macs:
            mac_address = node.add_mac_address(mac)
            mac_address.created += offset
            mac_address.save()
            offset += timedelta(1)
        self.assertEqual(macs[0], node.get_primary_mac().mac_address)

    def test_get_distro_series_returns_default_series(self):
        node = factory.make_node()
        # default_distro_series is DISTRO_SERIES.precise
        series = DISTRO_SERIES.precise
        self.assertEqual(series, node.get_distro_series())

    def test_set_get_distro_series_returns_series(self):
        node = factory.make_node()
        series = DISTRO_SERIES.quantal
        node.set_distro_series(series)
        self.assertEqual(series, node.get_distro_series())

    def test_delete_node_deletes_related_mac(self):
        node = factory.make_node()
        mac = node.add_mac_address('AA:BB:CC:DD:EE:FF')
        node.delete()
        self.assertRaises(
            MACAddress.DoesNotExist, MACAddress.objects.get, id=mac.id)

    def test_cannot_delete_allocated_node(self):
        node = factory.make_node(status=NODE_STATUS.ALLOCATED)
        self.assertRaises(NodeStateViolation, node.delete)

    def test_set_mac_based_hostname_default_enlistment_domain(self):
        # The enlistment domain defaults to `local`.
        node = factory.make_node()
        node.set_mac_based_hostname('AA:BB:CC:DD:EE:FF')
        hostname = 'node-aabbccddeeff.local'
        self.assertEqual(hostname, node.hostname)

    def test_set_mac_based_hostname_alt_enlistment_domain(self):
        # A non-default enlistment domain can be specified.
        Config.objects.set_config("enlistment_domain", "example.com")
        node = factory.make_node()
        node.set_mac_based_hostname('AA:BB:CC:DD:EE:FF')
        hostname = 'node-aabbccddeeff.example.com'
        self.assertEqual(hostname, node.hostname)

    def test_set_mac_based_hostname_cleaning_enlistment_domain(self):
        # Leading and trailing dots and whitespace are cleaned from the
        # configured enlistment domain before it's joined to the hostname.
        Config.objects.set_config("enlistment_domain", " .example.com. ")
        node = factory.make_node()
        node.set_mac_based_hostname('AA:BB:CC:DD:EE:FF')
        hostname = 'node-aabbccddeeff.example.com'
        self.assertEqual(hostname, node.hostname)

    def test_set_mac_based_hostname_no_enlistment_domain(self):
        # The enlistment domain can be set to the empty string and
        # set_mac_based_hostname sets a hostname with no domain.
        Config.objects.set_config("enlistment_domain", "")
        node = factory.make_node()
        node.set_mac_based_hostname('AA:BB:CC:DD:EE:FF')
        hostname = 'node-aabbccddeeff'
        self.assertEqual(hostname, node.hostname)

    def test_get_effective_power_type_defaults_to_config(self):
        power_types = list(map_enum(POWER_TYPE).values())
        power_types.remove(POWER_TYPE.DEFAULT)
        node = factory.make_node(power_type=POWER_TYPE.DEFAULT)
        effective_types = []
        for power_type in power_types:
            Config.objects.set_config('node_power_type', power_type)
            effective_types.append(node.get_effective_power_type())
        self.assertEqual(power_types, effective_types)

    def test_get_effective_power_type_reads_node_field(self):
        power_types = list(map_enum(POWER_TYPE).values())
        power_types.remove(POWER_TYPE.DEFAULT)
        nodes = [
            factory.make_node(power_type=power_type)
            for power_type in power_types]
        self.assertEqual(
            power_types, [node.get_effective_power_type() for node in nodes])

    def test_get_effective_power_type_rejects_default_as_config_value(self):
        node = factory.make_node(power_type=POWER_TYPE.DEFAULT)
        Config.objects.set_config('node_power_type', POWER_TYPE.DEFAULT)
        self.assertRaises(ValueError, node.get_effective_power_type)

    def test_power_parameters(self):
        node = factory.make_node(power_type=POWER_TYPE.DEFAULT)
        parameters = dict(user="tarquin", address="10.1.2.3")
        node.power_parameters = parameters
        node.save()
        node = reload_object(node)
        self.assertEqual(parameters, node.power_parameters)

    def test_power_parameters_default(self):
        node = factory.make_node(power_type=POWER_TYPE.DEFAULT)
        self.assertEqual("", node.power_parameters)

    def test_get_effective_power_parameters_returns_power_parameters(self):
        params = {'test_parameter': factory.getRandomString()}
        node = factory.make_node(power_parameters=params)
        self.assertEqual(
            params['test_parameter'],
            node.get_effective_power_parameters()['test_parameter'])

    def test_get_effective_power_parameters_adds_system_id(self):
        node = factory.make_node()
        self.assertEqual(
            node.system_id,
            node.get_effective_power_parameters()['system_id'])

    def test_get_effective_power_parameters_adds_mac_if_no_params_set(self):
        node = factory.make_node()
        mac = factory.getRandomMACAddress()
        node.add_mac_address(mac)
        self.assertEqual(
            mac, node.get_effective_power_parameters()['mac_address'])

    def test_get_effective_power_parameters_adds_no_mac_if_params_set(self):
        node = factory.make_node(power_parameters={'foo': 'bar'})
        mac = factory.getRandomMACAddress()
        node.add_mac_address(mac)
        self.assertNotIn('mac', node.get_effective_power_parameters())

    def test_get_effective_power_parameters_provides_usable_defaults(self):
        # For some power types at least, the defaults provided by
        # get_effective_power_parameters are enough to get a basic setup
        # working.
        configless_power_types = [
            POWER_TYPE.WAKE_ON_LAN,
            POWER_TYPE.VIRSH,
            ]
        # We don't actually want to fire off power events, but we'll go
        # through the motions right up to the point where we'd normally
        # run shell commands.
        self.patch(PowerAction, 'run_shell', lambda *args, **kwargs: ('', ''))
        user = factory.make_admin()
        nodes = [
            factory.make_node(power_type=power_type)
            for power_type in configless_power_types]
        for node in nodes:
            node.add_mac_address(factory.getRandomMACAddress())
        node_power_types = {
            node: node.get_effective_power_type()
            for node in nodes}
        started_nodes = Node.objects.start_nodes(
            list(node_power_types.keys()), user)
        successful_types = [node_power_types[node] for node in started_nodes]
        self.assertItemsEqual(configless_power_types, successful_types)

    def test_acquire(self):
        node = factory.make_node(status=NODE_STATUS.READY)
        user = factory.make_user()
        token = create_auth_token(user)
        node.acquire(user, token)
        self.assertEqual(user, node.owner)
        self.assertEqual(NODE_STATUS.ALLOCATED, node.status)

    def test_release(self):
        node = factory.make_node(
            status=NODE_STATUS.ALLOCATED, owner=factory.make_user())
        node.release()
        self.assertEqual((NODE_STATUS.READY, None), (node.status, node.owner))

    def test_release_turns_on_netboot(self):
        node = factory.make_node(
            status=NODE_STATUS.ALLOCATED, owner=factory.make_user())
        node.set_netboot(on=False)
        node.release()
        self.assertTrue(node.netboot)

    def test_release_powers_off_node(self):
        # Test that releasing a node causes a 'power_off' celery job.
        node = factory.make_node(
            status=NODE_STATUS.ALLOCATED, owner=factory.make_user(),
            power_type=POWER_TYPE.VIRSH)
        # Prevent actual job script from running.
        self.patch(PowerAction, 'run_shell', lambda *args, **kwargs: ('', ''))
        node.release()
        self.assertEqual(
            (1, 'provisioningserver.tasks.power_off'),
            (len(self.celery.tasks), self.celery.tasks[0]['task'].name))

    def test_accept_enlistment_gets_node_out_of_declared_state(self):
        # If called on a node in Declared state, accept_enlistment()
        # changes the node's status, and returns the node.
        target_state = NODE_STATUS.COMMISSIONING

        node = factory.make_node(status=NODE_STATUS.DECLARED)
        return_value = node.accept_enlistment(factory.make_user())
        self.assertEqual((node, target_state), (return_value, node.status))

    def test_accept_enlistment_does_nothing_if_already_accepted(self):
        # If a node has already been accepted, but not assigned a role
        # yet, calling accept_enlistment on it is meaningless but not an
        # error.  The method returns None in this case.
        accepted_states = [
            NODE_STATUS.COMMISSIONING,
            NODE_STATUS.READY,
            ]
        nodes = {
            status: factory.make_node(status=status)
            for status in accepted_states}

        return_values = {
            status: node.accept_enlistment(factory.make_user())
            for status, node in nodes.items()}

        self.assertEqual(
            {status: None for status in accepted_states}, return_values)
        self.assertEqual(
            {status: status for status in accepted_states},
            {status: node.status for status, node in nodes.items()})

    def test_accept_enlistment_rejects_bad_state_change(self):
        # If a node is neither Declared nor in one of the "accepted"
        # states where acceptance is a safe no-op, accept_enlistment
        # raises a node state violation and leaves the node's state
        # unchanged.
        all_states = map_enum(NODE_STATUS).values()
        acceptable_states = [
            NODE_STATUS.DECLARED,
            NODE_STATUS.COMMISSIONING,
            NODE_STATUS.READY,
            ]
        unacceptable_states = set(all_states) - set(acceptable_states)
        nodes = {
            status: factory.make_node(status=status)
            for status in unacceptable_states}

        exceptions = {status: False for status in unacceptable_states}
        for status, node in nodes.items():
            try:
                node.accept_enlistment(factory.make_user())
            except NodeStateViolation:
                exceptions[status] = True

        self.assertEqual(
            {status: True for status in unacceptable_states}, exceptions)
        self.assertEqual(
            {status: status for status in unacceptable_states},
            {status: node.status for status, node in nodes.items()})

    def test_start_commissioning_changes_status_and_starts_node(self):
        user = factory.make_user()
        node = factory.make_node(
            status=NODE_STATUS.DECLARED, power_type=POWER_TYPE.WAKE_ON_LAN)
        factory.make_mac_address(node=node)
        node.start_commissioning(user)

        expected_attrs = {
            'status': NODE_STATUS.COMMISSIONING,
            'owner': user,
        }
        self.assertAttributes(node, expected_attrs)
        self.assertEqual(
            (1, 'provisioningserver.tasks.power_on'),
            (len(self.celery.tasks), self.celery.tasks[0]['task'].name))

    def test_start_commissioning_sets_user_data(self):
        node = factory.make_node(status=NODE_STATUS.DECLARED)
        node.start_commissioning(factory.make_admin())
        path = settings.COMMISSIONING_SCRIPT
        self.assertThat(
            path, FileContains(NodeUserData.objects.get_user_data(node)))

    def test_missing_commissioning_script(self):
        self.patch(
            settings, 'COMMISSIONING_SCRIPT',
            '/etc/' + factory.getRandomString(10))
        node = factory.make_node(status=NODE_STATUS.DECLARED)
        self.assertRaises(
            ValidationError,
            node.start_commissioning, factory.make_admin())

    def test_start_commissioning_clears_node_commissioning_results(self):
        node = factory.make_node(status=NODE_STATUS.DECLARED)
        NodeCommissionResult.objects.store_data(
            node, factory.getRandomString(), factory.getRandomString())
        node.start_commissioning(factory.make_admin())
        self.assertItemsEqual([], node.nodecommissionresult_set.all())

    def test_start_commissioning_ignores_other_commissioning_results(self):
        node = factory.make_node()
        filename = factory.getRandomString()
        text = factory.getRandomString()
        NodeCommissionResult.objects.store_data(node, filename, text)
        other_node = factory.make_node(status=NODE_STATUS.DECLARED)
        other_node.start_commissioning(factory.make_admin())
        self.assertEqual(
            text, NodeCommissionResult.objects.get_data(node, filename))

    def test_full_clean_checks_status_transition_and_raises_if_invalid(self):
        # RETIRED -> ALLOCATED is an invalid transition.
        node = factory.make_node(
            status=NODE_STATUS.RETIRED, owner=factory.make_user())
        node.status = NODE_STATUS.ALLOCATED
        self.assertRaisesRegexp(
            NodeStateViolation,
            "Invalid transition: Retired -> Allocated.",
            node.full_clean)

    def test_full_clean_passes_if_status_unchanged(self):
        status = factory.getRandomChoice(NODE_STATUS_CHOICES)
        node = factory.make_node(status=status)
        node.status = status
        node.full_clean()
        # The test is that this does not raise an error.
        pass

    def test_full_clean_passes_if_status_valid_transition(self):
        # NODE_STATUS.READY -> NODE_STATUS.ALLOCATED is a valid
        # transition.
        status = NODE_STATUS.READY
        node = factory.make_node(status=status)
        node.status = NODE_STATUS.ALLOCATED
        node.full_clean()
        # The test is that this does not raise an error.
        pass

    def test_save_raises_node_state_violation_on_bad_transition(self):
        # RETIRED -> ALLOCATED is an invalid transition.
        node = factory.make_node(
            status=NODE_STATUS.RETIRED, owner=factory.make_user())
        node.status = NODE_STATUS.ALLOCATED
        self.assertRaisesRegexp(
            NodeStateViolation,
            "Invalid transition: Retired -> Allocated.",
            node.save)

    def test_netboot_defaults_to_True(self):
        node = Node()
        self.assertTrue(node.netboot)

    def test_nodegroup_cannot_be_null(self):
        node = factory.make_node()
        node.nodegroup = None
        self.assertRaises(ValidationError, node.save)

    def test_set_hardware_details(self):
        xmlbytes = "<test/>"
        node = factory.make_node(owner=factory.make_user())
        node.set_hardware_details(xmlbytes)
        self.assertEqual(xmlbytes, node.hardware_details)

<<<<<<< HEAD
=======
    def test_hardware_updates_cpu_count(self):
        node = factory.make_node()
        xmlbytes = (
            '<node id="core">'
                '<node id="cpu:0" class="processor"/>'
                '<node id="cpu:1" class="processor"/>'
            '</node>')
        node.set_hardware_details(xmlbytes)
        node = reload_object(node)
        self.assertEqual(2, node.cpu_count)

    def test_hardware_updates_memory(self):
        node = factory.make_node()
        xmlbytes = (
            '<node id="memory">'
                '<size units="bytes">4294967296</size>'
            '</node>')
        node.set_hardware_details(xmlbytes)
        node = reload_object(node)
        self.assertEqual(4096, node.memory)

    def test_hardware_updates_tags_match(self):
        tag1 = factory.make_tag(factory.getRandomString(10), "/node")
        tag2 = factory.make_tag(factory.getRandomString(10), "//node")
        node = factory.make_node()
        xmlbytes = '<node/>'
        node.set_hardware_details(xmlbytes)
        node = reload_object(node)
        self.assertEqual([tag1, tag2], list(node.tags.all()))

    def test_hardware_updates_tags_no_match(self):
        tag1 = factory.make_tag(factory.getRandomString(10), "/missing")
        ignore_unused(tag1)
        tag2 = factory.make_tag(factory.getRandomString(10), "/nothing")
        node = factory.make_node()
        node.tags = [tag2]
        node.save()
        xmlbytes = '<node/>'
        node.set_hardware_details(xmlbytes)
        node = reload_object(node)
        self.assertEqual([], list(node.tags.all()))

>>>>>>> 1700b3e2

class NodeTransitionsTests(TestCase):
    """Test the structure of NODE_TRANSITIONS."""

    def test_NODE_TRANSITIONS_initial_states(self):
        allowed_states = set(NODE_STATUS_CHOICES_DICT.keys() + [None])

        self.assertTrue(set(NODE_TRANSITIONS.keys()) <= allowed_states)

    def test_NODE_TRANSITIONS_destination_state(self):
        all_destination_states = []
        for destination_states in NODE_TRANSITIONS.values():
            all_destination_states.extend(destination_states)
        allowed_states = set(NODE_STATUS_CHOICES_DICT.keys())

        self.assertTrue(set(all_destination_states) <= allowed_states)


class NodeManagerTest(TestCase):

    def make_node(self, user=None, **kwargs):
        """Create a node, allocated to `user` if given."""
        if user is None:
            status = NODE_STATUS.READY
        else:
            status = NODE_STATUS.ALLOCATED
        return factory.make_node(
            set_hostname=True, status=status, owner=user, **kwargs)

    def make_node_with_mac(self, user=None, **kwargs):
        node = self.make_node(user, **kwargs)
        mac = factory.make_mac_address(node=node)
        return node, mac

    def make_user_data(self):
        """Create a blob of arbitrary user-data."""
        return factory.getRandomString().encode('ascii')

    def test_filter_by_ids_filters_nodes_by_ids(self):
        nodes = [factory.make_node() for counter in range(5)]
        ids = [node.system_id for node in nodes]
        selection = slice(1, 3)
        self.assertItemsEqual(
            nodes[selection],
            Node.objects.filter_by_ids(Node.objects.all(), ids[selection]))

    def test_filter_by_ids_with_empty_list_returns_empty(self):
        factory.make_node()
        self.assertItemsEqual(
            [], Node.objects.filter_by_ids(Node.objects.all(), []))

    def test_filter_by_ids_without_ids_returns_full(self):
        node = factory.make_node()
        self.assertItemsEqual(
            [node], Node.objects.filter_by_ids(Node.objects.all(), None))

    def test_get_nodes_for_user_lists_visible_nodes(self):
        """get_nodes with perm=NODE_PERMISSION.VIEW lists the nodes a user
        has access to.

        When run for a regular user it returns unowned nodes, and nodes
        owned by that user.
        """
        user = factory.make_user()
        visible_nodes = [self.make_node(owner) for owner in [None, user]]
        self.make_node(factory.make_user())
        self.assertItemsEqual(
            visible_nodes, Node.objects.get_nodes(user, NODE_PERMISSION.VIEW))

    def test_get_nodes_admin_lists_all_nodes(self):
        admin = factory.make_admin()
        owners = [
            None,
            factory.make_user(),
            factory.make_admin(),
            admin,
            ]
        nodes = [self.make_node(owner) for owner in owners]
        self.assertItemsEqual(
            nodes, Node.objects.get_nodes(admin, NODE_PERMISSION.VIEW))

    def test_get_nodes_filters_by_id(self):
        user = factory.make_user()
        nodes = [self.make_node(user) for counter in range(5)]
        ids = [node.system_id for node in nodes]
        wanted_slice = slice(0, 3)
        self.assertItemsEqual(
            nodes[wanted_slice],
            Node.objects.get_nodes(
                user, NODE_PERMISSION.VIEW, ids=ids[wanted_slice]))

    def test_get_nodes_with_edit_perm_for_user_lists_owned_nodes(self):
        user = factory.make_user()
        visible_node = self.make_node(user)
        self.make_node(None)
        self.make_node(factory.make_user())
        self.assertItemsEqual(
            [visible_node],
            Node.objects.get_nodes(user, NODE_PERMISSION.EDIT))

    def test_get_nodes_with_edit_perm_admin_lists_all_nodes(self):
        admin = factory.make_admin()
        owners = [
            None,
            factory.make_user(),
            factory.make_admin(),
            admin,
            ]
        nodes = [self.make_node(owner) for owner in owners]
        self.assertItemsEqual(
            nodes, Node.objects.get_nodes(admin, NODE_PERMISSION.EDIT))

    def test_get_nodes_with_admin_perm_returns_empty_list_for_user(self):
        user = factory.make_user()
        [self.make_node(user) for counter in range(5)]
        self.assertItemsEqual(
            [],
            Node.objects.get_nodes(user, NODE_PERMISSION.ADMIN))

    def test_get_nodes_with_admin_perm_returns_all_nodes_for_admin(self):
        user = factory.make_user()
        nodes = [self.make_node(user) for counter in range(5)]
        self.assertItemsEqual(
            nodes,
            Node.objects.get_nodes(
                factory.make_admin(), NODE_PERMISSION.ADMIN))

    def test_get_visible_node_or_404_ok(self):
        """get_node_or_404 fetches nodes by system_id."""
        user = factory.make_user()
        node = self.make_node(user)
        self.assertEqual(
            node,
            Node.objects.get_node_or_404(
                node.system_id, user, NODE_PERMISSION.VIEW))

    def test_get_visible_node_or_404_raises_PermissionDenied(self):
        """get_node_or_404 raises PermissionDenied if the provided
        user has not the right permission on the returned node."""
        user_node = self.make_node(factory.make_user())
        self.assertRaises(
            PermissionDenied,
            Node.objects.get_node_or_404,
            user_node.system_id, factory.make_user(), NODE_PERMISSION.VIEW)

    def test_get_available_node_for_acquisition_finds_available_node(self):
        user = factory.make_user()
        node = self.make_node(None)
        self.assertEqual(
            node, Node.objects.get_available_node_for_acquisition(user))

    def test_get_available_node_for_acquisition_returns_none_if_empty(self):
        user = factory.make_user()
        self.assertEqual(
            None, Node.objects.get_available_node_for_acquisition(user))

    def test_get_available_node_for_acquisition_ignores_taken_nodes(self):
        user = factory.make_user()
        available_status = NODE_STATUS.READY
        unavailable_statuses = (
            set(NODE_STATUS_CHOICES_DICT) - set([available_status]))
        for status in unavailable_statuses:
            factory.make_node(status=status)
        self.assertEqual(
            None, Node.objects.get_available_node_for_acquisition(user))

    def test_get_available_node_for_acquisition_ignores_invisible_nodes(self):
        user = factory.make_user()
        node = self.make_node()
        node.owner = factory.make_user()
        node.save()
        self.assertEqual(
            None, Node.objects.get_available_node_for_acquisition(user))

    def test_get_available_node_combines_constraint_with_availability(self):
        user = factory.make_user()
        node = self.make_node(factory.make_user())
        self.assertEqual(
            None,
            Node.objects.get_available_node_for_acquisition(
                user, {'name': node.system_id}))

    def test_get_available_node_with_name(self):
        """A single available node can be selected using its hostname"""
        user = factory.make_user()
        nodes = [self.make_node() for counter in range(3)]
        self.assertEqual(
            nodes[1],
            Node.objects.get_available_node_for_acquisition(
                user, {'name': nodes[1].hostname}))

    def test_get_available_node_with_unknown_name(self):
        """None is returned if there is no node with a given name"""
        user = factory.make_user()
        self.assertEqual(
            None,
            Node.objects.get_available_node_for_acquisition(
                user, {'name': factory.getRandomString()}))

    def test_get_available_node_with_arch(self):
        """An available node can be selected of a given architecture"""
        user = factory.make_user()
        nodes = [self.make_node(architecture=s)
            for s in (ARCHITECTURE.amd64, ARCHITECTURE.i386)]
        available_node = Node.objects.get_available_node_for_acquisition(
                user, {'arch': "i386"})
        self.assertEqual(ARCHITECTURE.i386, available_node.architecture)
        self.assertEqual(nodes[1], available_node)

    def test_get_available_node_with_unknown_arch(self):
        """None is returned if an arch not used by MaaS is given"""
        user = factory.make_user()
        self.assertEqual(
            None,
            Node.objects.get_available_node_for_acquisition(
                user, {'arch': "sparc"}))

    def test_stop_nodes_stops_nodes(self):
        # We don't actually want to fire off power events, but we'll go
        # through the motions right up to the point where we'd normally
        # run shell commands.
        self.patch(PowerAction, 'run_shell', lambda *args, **kwargs: ('', ''))
        user = factory.make_user()
        node, mac = self.make_node_with_mac(user, power_type=POWER_TYPE.VIRSH)
        output = Node.objects.stop_nodes([node.system_id], user)

        self.assertItemsEqual([node], output)
        self.assertEqual(
            (1, 'provisioningserver.tasks.power_off'),
            (
                len(self.celery.tasks),
                self.celery.tasks[0]['task'].name,
            ))

    def test_stop_nodes_task_routed_to_nodegroup_worker(self):
        user = factory.make_user()
        node, mac = self.make_node_with_mac(user, power_type=POWER_TYPE.VIRSH)
        task = self.patch(node_module, 'power_off')
        Node.objects.stop_nodes([node.system_id], user)
        args, kwargs = task.apply_async.call_args
        self.assertEqual(node.work_queue, kwargs['queue'])

    def test_stop_nodes_ignores_uneditable_nodes(self):
        nodes = [
            self.make_node_with_mac(
                factory.make_user(), power_type=POWER_TYPE.WAKE_ON_LAN)
            for counter in range(3)]
        ids = [node.system_id for node, mac in nodes]
        stoppable_node = nodes[0][0]
        self.assertItemsEqual(
            [stoppable_node],
            Node.objects.stop_nodes(ids, stoppable_node.owner))

    def test_start_nodes_starts_nodes(self):
        user = factory.make_user()
        node, mac = self.make_node_with_mac(
            user, power_type=POWER_TYPE.WAKE_ON_LAN)
        output = Node.objects.start_nodes([node.system_id], user)

        self.assertItemsEqual([node], output)
        self.assertEqual(
            (1, 'provisioningserver.tasks.power_on', mac.mac_address),
            (
                len(self.celery.tasks),
                self.celery.tasks[0]['task'].name,
                self.celery.tasks[0]['kwargs']['mac_address'],
            ))

    def test_start_nodes_task_routed_to_nodegroup_worker(self):
        user = factory.make_user()
        node, mac = self.make_node_with_mac(
            user, power_type=POWER_TYPE.WAKE_ON_LAN)
        task = self.patch(node_module, 'power_on')
        Node.objects.start_nodes([node.system_id], user)
        args, kwargs = task.apply_async.call_args
        self.assertEqual(node.work_queue, kwargs['queue'])

    def test_start_nodes_uses_default_power_type_if_not_node_specific(self):
        # If the node has a power_type set to POWER_TYPE.DEFAULT,
        # NodeManager.start_node(this_node) should use the default
        # power_type.
        Config.objects.set_config('node_power_type', POWER_TYPE.WAKE_ON_LAN)
        user = factory.make_user()
        node, unused = self.make_node_with_mac(
            user, power_type=POWER_TYPE.DEFAULT)
        output = Node.objects.start_nodes([node.system_id], user)

        self.assertItemsEqual([node], output)
        self.assertEqual(
            (1, 'provisioningserver.tasks.power_on'),
            (len(self.celery.tasks), self.celery.tasks[0]['task'].name))

    def test_start_nodes_wakeonlan_prefers_power_parameters(self):
        # If power_parameters is set we should prefer it to sifting
        # through related MAC addresses.
        user = factory.make_user()
        preferred_mac = factory.getRandomMACAddress()
        node, mac = self.make_node_with_mac(
            user, power_type=POWER_TYPE.WAKE_ON_LAN,
            power_parameters=dict(mac_address=preferred_mac))
        output = Node.objects.start_nodes([node.system_id], user)

        self.assertItemsEqual([node], output)
        self.assertEqual(
            (1, 'provisioningserver.tasks.power_on', preferred_mac),
            (
                len(self.celery.tasks),
                self.celery.tasks[0]['task'].name,
                self.celery.tasks[0]['kwargs']['mac_address'],
            ))

    def test_start_nodes_wakeonlan_ignores_invalid_parameters(self):
        # If node.power_params is set but doesn't have "mac_address" in it,
        # then the node shouldn't be started.
        user = factory.make_user()
        node, mac = self.make_node_with_mac(
            user, power_type=POWER_TYPE.WAKE_ON_LAN,
            power_parameters=dict(jarjar="binks"))
        output = Node.objects.start_nodes([node.system_id], user)
        self.assertItemsEqual([], output)
        self.assertEqual([], self.celery.tasks)

    def test_start_nodes_wakeonlan_ignores_empty_mac_address_parameter(self):
        user = factory.make_user()
        node, mac = self.make_node_with_mac(
            user, power_type=POWER_TYPE.WAKE_ON_LAN,
            power_parameters=dict(mac_address=""))
        output = Node.objects.start_nodes([node.system_id], user)
        self.assertItemsEqual([], output)
        self.assertEqual([], self.celery.tasks)

    def test_start_nodes_ignores_nodes_without_mac(self):
        user = factory.make_user()
        node = self.make_node(user)
        output = Node.objects.start_nodes([node.system_id], user)

        self.assertItemsEqual([], output)

    def test_start_nodes_ignores_uneditable_nodes(self):
        nodes = [
            self.make_node_with_mac(
                factory.make_user(), power_type=POWER_TYPE.WAKE_ON_LAN)[0]
                for counter in range(3)]
        ids = [node.system_id for node in nodes]
        startable_node = nodes[0]
        self.assertItemsEqual(
            [startable_node],
            Node.objects.start_nodes(ids, startable_node.owner))

    def test_start_nodes_stores_user_data(self):
        node = factory.make_node(owner=factory.make_user())
        user_data = self.make_user_data()
        Node.objects.start_nodes(
            [node.system_id], node.owner, user_data=user_data)
        self.assertEqual(user_data, NodeUserData.objects.get_user_data(node))

    def test_start_nodes_does_not_store_user_data_for_uneditable_nodes(self):
        node = factory.make_node(owner=factory.make_user())
        original_user_data = self.make_user_data()
        NodeUserData.objects.set_user_data(node, original_user_data)
        Node.objects.start_nodes(
            [node.system_id], factory.make_user(),
            user_data=self.make_user_data())
        self.assertEqual(
            original_user_data, NodeUserData.objects.get_user_data(node))

    def test_start_nodes_without_user_data_clears_existing_data(self):
        node = factory.make_node(owner=factory.make_user())
        user_data = self.make_user_data()
        NodeUserData.objects.set_user_data(node, user_data)
        Node.objects.start_nodes([node.system_id], node.owner, user_data=None)
        self.assertRaises(
            NodeUserData.DoesNotExist,
            NodeUserData.objects.get_user_data, node)

    def test_start_nodes_with_user_data_overwrites_existing_data(self):
        node = factory.make_node(owner=factory.make_user())
        NodeUserData.objects.set_user_data(node, self.make_user_data())
        user_data = self.make_user_data()
        Node.objects.start_nodes(
            [node.system_id], node.owner, user_data=user_data)
        self.assertEqual(user_data, NodeUserData.objects.get_user_data(node))

    def test_netboot_on(self):
        node = factory.make_node(netboot=False)
        node.set_netboot(True)
        self.assertTrue(node.netboot)

    def test_netboot_off(self):
        node = factory.make_node(netboot=True)
        node.set_netboot(False)
        self.assertFalse(node.netboot)<|MERGE_RESOLUTION|>--- conflicted
+++ resolved
@@ -463,8 +463,6 @@
         node.set_hardware_details(xmlbytes)
         self.assertEqual(xmlbytes, node.hardware_details)
 
-<<<<<<< HEAD
-=======
     def test_hardware_updates_cpu_count(self):
         node = factory.make_node()
         xmlbytes = (
@@ -507,7 +505,6 @@
         node = reload_object(node)
         self.assertEqual([], list(node.tags.all()))
 
->>>>>>> 1700b3e2
 
 class NodeTransitionsTests(TestCase):
     """Test the structure of NODE_TRANSITIONS."""
