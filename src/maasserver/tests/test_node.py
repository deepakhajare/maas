--- conflicted
+++ resolved
@@ -21,10 +21,7 @@
     ValidationError,
     )
 from maasserver.enum import (
-<<<<<<< HEAD
-=======
     ARCHITECTURE,
->>>>>>> 4015a1bc
     DISTRO_SERIES,
     NODE_PERMISSION,
     NODE_STATUS,
