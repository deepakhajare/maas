--- conflicted
+++ resolved
@@ -20,11 +20,8 @@
     ValidationError,
     )
 from maasserver.enum import (
-<<<<<<< HEAD
     ARCHITECTURE,
-=======
     DISTRO_SERIES,
->>>>>>> f254138a
     NODE_PERMISSION,
     NODE_STATUS,
     NODE_STATUS_CHOICES,
