--- conflicted
+++ resolved
@@ -706,11 +706,7 @@
         nodes = [self.make_node(architecture=s)
             for s in (ARCHITECTURE.amd64, ARCHITECTURE.i386)]
         available_node = Node.objects.get_available_node_for_acquisition(
-<<<<<<< HEAD
-                user, {'arch': "i386/generic"})
-=======
-                user, {'architecture': "i386"})
->>>>>>> 59bf6f78
+                user, {'architecture': "i386/generic"})
         self.assertEqual(ARCHITECTURE.i386, available_node.architecture)
         self.assertEqual(nodes[1], available_node)
 
@@ -719,17 +715,10 @@
         nodes = [self.make_node() for i in range(2)]
         tag = factory.make_tag('strong')
         user = factory.make_user()
-<<<<<<< HEAD
-        self.assertEqual(
-            None,
-            Node.objects.get_available_node_for_acquisition(
-                user, {'arch': "sparc/generic"}))
-=======
         nodes[1].tags.add(tag)
         available_node = Node.objects.get_available_node_for_acquisition(
                 user, {'tags': "strong"})
         self.assertEqual(nodes[1], available_node)
->>>>>>> 59bf6f78
 
     def test_stop_nodes_stops_nodes(self):
         # We don't actually want to fire off power events, but we'll go
