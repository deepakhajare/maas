# Copyright 2012 Canonical Ltd.  This software is licensed under the
# GNU Affero General Public License version 3 (see the file LICENSE).

"""Test maasserver models."""

from __future__ import (
    absolute_import,
    print_function,
    unicode_literals,
    )

__metaclass__ = type
__all__ = []

import codecs
from datetime import datetime
from io import BytesIO
import os
import random
import shutil
from socket import gethostname

from django.conf import settings
from django.contrib.auth.models import User
from django.core.exceptions import (
    PermissionDenied,
    ValidationError,
    )
from django.db import (
    IntegrityError,
    transaction,
    )
from django.utils.safestring import SafeUnicode
from fixtures import TestWithFixtures
from maasserver import map_enum
from maasserver.enum import (
    NODE_PERMISSION,
    NODE_STATUS,
    NODE_STATUS_CHOICES,
    NODE_STATUS_CHOICES_DICT,
    )
from maasserver.exceptions import (
    CannotDeleteUserException,
    NodeStateViolation,
    )
from maasserver.models import (
    Config,
    create_auth_token,
    DEFAULT_CONFIG,
    FileStorage,
    GENERIC_CONSUMER,
    get_auth_tokens,
    get_db_state,
    get_default_config,
    get_html_display_for_key,
    HELLIPSIS,
    MACAddress,
    Node,
    NODE_TRANSITIONS,
    now,
    SSHKey,
    SYSTEM_USERS,
    UserProfile,
    validate_ssh_public_key,
    )
from maasserver.provisioning import get_provisioning_api_proxy
from maasserver.testing import get_data
<<<<<<< HEAD
from maasserver import map_enum
=======
>>>>>>> c1b4600b
from maasserver.testing.factory import factory
from maasserver.testing.testcase import (
    TestCase,
    TestModelTestCase,
    )
from maasserver.tests.models import CommonInfoTestModel
from maastesting.djangotestcase import (
    TestModelTransactionalTestCase,
    TransactionTestCase,
    )
from metadataserver.models import (
    NodeCommissionResult,
    NodeUserData,
    )
from piston.models import (
    Consumer,
    KEY_SIZE,
    SECRET_SIZE,
    Token,
    )
from provisioningserver.enum import POWER_TYPE
from testtools.matchers import (
    EndsWith,
    FileContains,
    GreaterThan,
    LessThan,
    )


class UtilitiesTest(TestCase):

    def test_now_returns_datetime(self):
        self.assertIsInstance(now(), datetime)

    def test_now_returns_same_datetime_inside_transaction(self):
        date_now = now()
        self.assertEqual(date_now, now())


class UtilitiesTransactionalTest(TransactionTestCase):

    def test_now_returns_transaction_time(self):
        date_now = now()
        # Perform a write database operation.
        factory.make_node()
        transaction.commit()
        self.assertLessEqual(date_now, now())


class CommonInfoTest(TestModelTestCase):
    """Testing for the class `CommonInfo`."""

    app = 'maasserver.tests'

    def test_created_populated_when_object_saved(self):
        obj = CommonInfoTestModel()
        obj.save()
        self.assertIsNotNone(obj.created)

    def test_updated_populated_when_object_saved(self):
        obj = CommonInfoTestModel()
        obj.save()
        self.assertIsNotNone(obj.updated)

    def test_updated_and_created_are_the_same_after_first_save(self):
        obj = CommonInfoTestModel()
        obj.save()
        self.assertEqual(obj.created, obj.updated)

    def test_created_not_modified_by_subsequent_calls_to_save(self):
        obj = CommonInfoTestModel()
        obj.save()
        old_created = obj.created
        obj.save()
        self.assertEqual(old_created, obj.created)


class CommonInfoTransactionalTest(TestModelTransactionalTestCase):

    app = 'maasserver.tests'

    def test_created_bracketed_by_before_and_after_time(self):
        before = now()
        obj = CommonInfoTestModel()
        obj.save()
        transaction.commit()
        after = now()
        self.assertLessEqual(before, obj.created)
        self.assertGreaterEqual(after, obj.created)

    def test_updated_is_updated_when_object_saved(self):
        obj = CommonInfoTestModel()
        obj.save()
        old_updated = obj.updated
        transaction.commit()
        obj.save()
        self.assertLessEqual(old_updated, obj.updated)


class NodeTest(TestCase):

    def test_system_id(self):
        """
        The generated system_id looks good.

        """
        node = factory.make_node()
        self.assertEqual(len(node.system_id), 41)
        self.assertTrue(node.system_id.startswith('node-'))

    def test_display_status_shows_default_status(self):
        node = factory.make_node()
        self.assertEqual(
            NODE_STATUS_CHOICES_DICT[node.status],
            node.display_status())

    def test_display_status_for_allocated_node_shows_owner(self):
        node = factory.make_node(
            owner=factory.make_user(), status=NODE_STATUS.ALLOCATED)
        self.assertEqual(
            "Allocated to %s" % node.owner.username,
            node.display_status())

    def test_add_node_with_token(self):
        user = factory.make_user()
        token = create_auth_token(user)
        node = factory.make_node(token=token)
        self.assertEqual(token, node.token)

    def test_add_mac_address(self):
        node = factory.make_node()
        node.add_mac_address('AA:BB:CC:DD:EE:FF')
        macs = MACAddress.objects.filter(
            node=node, mac_address='AA:BB:CC:DD:EE:FF').count()
        self.assertEqual(1, macs)

    def test_remove_mac_address(self):
        node = factory.make_node()
        node.add_mac_address('AA:BB:CC:DD:EE:FF')
        node.remove_mac_address('AA:BB:CC:DD:EE:FF')
        macs = MACAddress.objects.filter(
            node=node, mac_address='AA:BB:CC:DD:EE:FF').count()
        self.assertEqual(0, macs)

    def test_delete_node_deletes_related_mac(self):
        node = factory.make_node()
        mac = node.add_mac_address('AA:BB:CC:DD:EE:FF')
        node.delete()
        self.assertRaises(
            MACAddress.DoesNotExist, MACAddress.objects.get, id=mac.id)

    def test_cannot_delete_allocated_node(self):
        node = factory.make_node(status=NODE_STATUS.ALLOCATED)
        self.assertRaises(NodeStateViolation, node.delete)

    def test_set_mac_based_hostname_default_enlistment_domain(self):
        # The enlistment domain defaults to `local`.
        node = factory.make_node()
        node.set_mac_based_hostname('AA:BB:CC:DD:EE:FF')
        hostname = 'node-aabbccddeeff.local'
        self.assertEqual(hostname, node.hostname)

    def test_set_mac_based_hostname_alt_enlistment_domain(self):
        # A non-default enlistment domain can be specified.
        Config.objects.set_config("enlistment_domain", "example.com")
        node = factory.make_node()
        node.set_mac_based_hostname('AA:BB:CC:DD:EE:FF')
        hostname = 'node-aabbccddeeff.example.com'
        self.assertEqual(hostname, node.hostname)

    def test_set_mac_based_hostname_cleaning_enlistment_domain(self):
        # Leading and trailing dots and whitespace are cleaned from the
        # configured enlistment domain before it's joined to the hostname.
        Config.objects.set_config("enlistment_domain", " .example.com. ")
        node = factory.make_node()
        node.set_mac_based_hostname('AA:BB:CC:DD:EE:FF')
        hostname = 'node-aabbccddeeff.example.com'
        self.assertEqual(hostname, node.hostname)

    def test_set_mac_based_hostname_no_enlistment_domain(self):
        # The enlistment domain can be set to the empty string and
        # set_mac_based_hostname sets a hostname with no domain.
        Config.objects.set_config("enlistment_domain", "")
        node = factory.make_node()
        node.set_mac_based_hostname('AA:BB:CC:DD:EE:FF')
        hostname = 'node-aabbccddeeff'
        self.assertEqual(hostname, node.hostname)

    def test_get_effective_power_type_defaults_to_config(self):
        power_types = list(map_enum(POWER_TYPE).values())
        power_types.remove(POWER_TYPE.DEFAULT)
        node = factory.make_node(power_type=POWER_TYPE.DEFAULT)
        effective_types = []
        for power_type in power_types:
            Config.objects.set_config('node_power_type', power_type)
            effective_types.append(node.get_effective_power_type())
        self.assertEqual(power_types, effective_types)

    def test_get_effective_power_type_reads_node_field(self):
        power_types = list(map_enum(POWER_TYPE).values())
        power_types.remove(POWER_TYPE.DEFAULT)
        nodes = [
            factory.make_node(power_type=power_type)
            for power_type in power_types]
        self.assertEqual(
            power_types, [node.get_effective_power_type() for node in nodes])

    def test_get_effective_power_type_rejects_default_as_config_value(self):
        node = factory.make_node(power_type=POWER_TYPE.DEFAULT)
        Config.objects.set_config('node_power_type', POWER_TYPE.DEFAULT)
        self.assertRaises(ValueError, node.get_effective_power_type)

    def test_acquire(self):
        node = factory.make_node(status=NODE_STATUS.READY)
        user = factory.make_user()
        token = create_auth_token(user)
        node.acquire(user, token)
        self.assertEqual(user, node.owner)
        self.assertEqual(NODE_STATUS.ALLOCATED, node.status)

    def test_release(self):
        node = factory.make_node(
            status=NODE_STATUS.ALLOCATED, owner=factory.make_user())
        node.release()
        self.assertEqual((NODE_STATUS.READY, None), (node.status, node.owner))

    def test_accept_enlistment_gets_node_out_of_declared_state(self):
        # If called on a node in Declared state, accept_enlistment()
        # changes the node's status, and returns the node.
        target_state = NODE_STATUS.COMMISSIONING

        node = factory.make_node(status=NODE_STATUS.DECLARED)
        return_value = node.accept_enlistment(factory.make_user())
        self.assertEqual((node, target_state), (return_value, node.status))

    def test_accept_enlistment_does_nothing_if_already_accepted(self):
        # If a node has already been accepted, but not assigned a role
        # yet, calling accept_enlistment on it is meaningless but not an
        # error.  The method returns None in this case.
        accepted_states = [
            NODE_STATUS.COMMISSIONING,
            NODE_STATUS.READY,
            ]
        nodes = {
            status: factory.make_node(status=status)
            for status in accepted_states}

        return_values = {
            status: node.accept_enlistment(factory.make_user())
            for status, node in nodes.items()}

        self.assertEqual(
            {status: None for status in accepted_states}, return_values)
        self.assertEqual(
            {status: status for status in accepted_states},
            {status: node.status for status, node in nodes.items()})

    def test_accept_enlistment_rejects_bad_state_change(self):
        # If a node is neither Declared nor in one of the "accepted"
        # states where acceptance is a safe no-op, accept_enlistment
        # raises a node state violation and leaves the node's state
        # unchanged.
        all_states = map_enum(NODE_STATUS).values()
        acceptable_states = [
            NODE_STATUS.DECLARED,
            NODE_STATUS.COMMISSIONING,
            NODE_STATUS.READY,
            ]
        unacceptable_states = set(all_states) - set(acceptable_states)
        nodes = {
            status: factory.make_node(status=status)
            for status in unacceptable_states}

        exceptions = {status: False for status in unacceptable_states}
        for status, node in nodes.items():
            try:
                node.accept_enlistment(factory.make_user())
            except NodeStateViolation:
                exceptions[status] = True

        self.assertEqual(
            {status: True for status in unacceptable_states}, exceptions)
        self.assertEqual(
            {status: status for status in unacceptable_states},
            {status: node.status for status, node in nodes.items()})

    def test_start_commissioning_changes_status_and_starts_node(self):
        user = factory.make_user()
        node = factory.make_node(status=NODE_STATUS.DECLARED)
        node.start_commissioning(user)

        expected_attrs = {
            'status': NODE_STATUS.COMMISSIONING,
            'owner': user,
        }
        self.assertAttributes(node, expected_attrs)
        power_status = get_provisioning_api_proxy().power_status
        self.assertEqual('start', power_status[node.system_id])

    def test_start_commissioning_sets_user_data(self):
        node = factory.make_node(status=NODE_STATUS.DECLARED)
        node.start_commissioning(factory.make_admin())
        path = settings.COMMISSIONING_SCRIPT
        self.assertThat(
            path, FileContains(NodeUserData.objects.get_user_data(node)))

    def test_missing_commissioning_script(self):
        self.patch(
            settings, 'COMMISSIONING_SCRIPT',
            '/etc/' + factory.getRandomString(10))
        node = factory.make_node(status=NODE_STATUS.DECLARED)
        self.assertRaises(
            ValidationError,
            node.start_commissioning, factory.make_admin())

    def test_start_commissioning_clears_node_commissioning_results(self):
        node = factory.make_node(status=NODE_STATUS.DECLARED)
        NodeCommissionResult.objects.store_data(
            node, factory.getRandomString(), factory.getRandomString())
        node.start_commissioning(factory.make_admin())
        self.assertItemsEqual([], node.nodecommissionresult_set.all())

    def test_start_commissioning_ignores_other_commissioning_results(self):
        node = factory.make_node()
        filename = factory.getRandomString()
        text = factory.getRandomString()
        NodeCommissionResult.objects.store_data(node, filename, text)
        other_node = factory.make_node(status=NODE_STATUS.DECLARED)
        other_node.start_commissioning(factory.make_admin())
        self.assertEqual(
            text, NodeCommissionResult.objects.get_data(node, filename))

    def test_full_clean_checks_status_transition_and_raises_if_invalid(self):
        # RETIRED -> ALLOCATED is an invalid transition.
        node = factory.make_node(
            status=NODE_STATUS.RETIRED, owner=factory.make_user())
        node.status = NODE_STATUS.ALLOCATED
        self.assertRaisesRegexp(
            NodeStateViolation,
            "Invalid transition: Retired -> Allocated.",
            node.full_clean)

    def test_full_clean_passes_if_status_unchanged(self):
        status = factory.getRandomChoice(NODE_STATUS_CHOICES)
        node = factory.make_node(status=status)
        node.status = status
        node.full_clean()
        # The test is that this does not raise an error.
        pass

    def test_full_clean_passes_if_status_valid_transition(self):
        # NODE_STATUS.READY -> NODE_STATUS.ALLOCATED is a valid
        # transition.
        status = NODE_STATUS.READY
        node = factory.make_node(status=status)
        node.status = NODE_STATUS.ALLOCATED
        node.full_clean()
        # The test is that this does not raise an error.
        pass

    def test_save_raises_node_state_violation_on_bad_transition(self):
        # RETIRED -> ALLOCATED is an invalid transition.
        node = factory.make_node(
            status=NODE_STATUS.RETIRED, owner=factory.make_user())
        node.status = NODE_STATUS.ALLOCATED
        self.assertRaisesRegexp(
            NodeStateViolation,
            "Invalid transition: Retired -> Allocated.",
            node.save)

    def test_save_does_not_check_status_transition_if_skip_check(self):
        # RETIRED -> ALLOCATED is an invalid transition.
        node = factory.make_node(
            status=NODE_STATUS.RETIRED, owner=factory.make_user())
        node.status = NODE_STATUS.ALLOCATED
        node.save(skip_check=True)
        # The test is that this does not raise an error.
        pass


class NodeTransitionsTests(TestCase):
    """Test the structure of NODE_TRANSITIONS."""

    def test_NODE_TRANSITIONS_initial_states(self):
        allowed_states = set(NODE_STATUS_CHOICES_DICT.keys() + [None])

        self.assertTrue(set(NODE_TRANSITIONS.keys()) <= allowed_states)

    def test_NODE_TRANSITIONS_destination_state(self):
        all_destination_states = []
        for destination_states in NODE_TRANSITIONS.values():
            all_destination_states.extend(destination_states)
        allowed_states = set(NODE_STATUS_CHOICES_DICT.keys())

        self.assertTrue(set(all_destination_states) <= allowed_states)


class GetDbStateTest(TestCase):
    """Testing for the method `get_db_state`."""

    def test_get_db_state_returns_db_state(self):
        status = factory.getRandomChoice(NODE_STATUS_CHOICES)
        node = factory.make_node(status=status)
        another_status = factory.getRandomChoice(
            NODE_STATUS_CHOICES, but_not=[status])
        node.status = another_status
        self.assertEqual(status, get_db_state(node, 'status'))


class NodeManagerTest(TestCase):

    def make_node(self, user=None):
        """Create a node, allocated to `user` if given."""
        if user is None:
            status = NODE_STATUS.READY
        else:
            status = NODE_STATUS.ALLOCATED
        return factory.make_node(set_hostname=True, status=status, owner=user)

    def make_user_data(self):
        """Create a blob of arbitrary user-data."""
        return factory.getRandomString().encode('ascii')

    def test_filter_by_ids_filters_nodes_by_ids(self):
        nodes = [factory.make_node() for counter in range(5)]
        ids = [node.system_id for node in nodes]
        selection = slice(1, 3)
        self.assertItemsEqual(
            nodes[selection],
            Node.objects.filter_by_ids(Node.objects.all(), ids[selection]))

    def test_filter_by_ids_with_empty_list_returns_empty(self):
        factory.make_node()
        self.assertItemsEqual(
            [], Node.objects.filter_by_ids(Node.objects.all(), []))

    def test_filter_by_ids_without_ids_returns_full(self):
        node = factory.make_node()
        self.assertItemsEqual(
            [node], Node.objects.filter_by_ids(Node.objects.all(), None))

    def test_get_nodes_for_user_lists_visible_nodes(self):
        """get_nodes with perm=NODE_PERMISSION.VIEW lists the nodes a user
        has access to.

        When run for a regular user it returns unowned nodes, and nodes
        owned by that user.
        """
        user = factory.make_user()
        visible_nodes = [self.make_node(owner) for owner in [None, user]]
        self.make_node(factory.make_user())
        self.assertItemsEqual(
            visible_nodes, Node.objects.get_nodes(user, NODE_PERMISSION.VIEW))

    def test_get_nodes_admin_lists_all_nodes(self):
        admin = factory.make_admin()
        owners = [
            None,
            factory.make_user(),
            factory.make_admin(),
            admin,
            ]
        nodes = [self.make_node(owner) for owner in owners]
        self.assertItemsEqual(
            nodes, Node.objects.get_nodes(admin, NODE_PERMISSION.VIEW))

    def test_get_nodes_filters_by_id(self):
        user = factory.make_user()
        nodes = [self.make_node(user) for counter in range(5)]
        ids = [node.system_id for node in nodes]
        wanted_slice = slice(0, 3)
        self.assertItemsEqual(
            nodes[wanted_slice],
            Node.objects.get_nodes(
                user, NODE_PERMISSION.VIEW, ids=ids[wanted_slice]))

    def test_get_nodes_with_edit_perm_for_user_lists_owned_nodes(self):
        user = factory.make_user()
        visible_node = self.make_node(user)
        self.make_node(None)
        self.make_node(factory.make_user())
        self.assertItemsEqual(
            [visible_node],
            Node.objects.get_nodes(user, NODE_PERMISSION.EDIT))

    def test_get_nodes_with_edit_perm_admin_lists_all_nodes(self):
        admin = factory.make_admin()
        owners = [
            None,
            factory.make_user(),
            factory.make_admin(),
            admin,
            ]
        nodes = [self.make_node(owner) for owner in owners]
        self.assertItemsEqual(
            nodes, Node.objects.get_nodes(admin, NODE_PERMISSION.EDIT))

    def test_get_nodes_with_admin_perm_returns_empty_list_for_user(self):
        user = factory.make_user()
        [self.make_node(user) for counter in range(5)]
        self.assertItemsEqual(
            [],
            Node.objects.get_nodes(user, NODE_PERMISSION.ADMIN))

    def test_get_nodes_with_admin_perm_returns_all_nodes_for_admin(self):
        user = factory.make_user()
        nodes = [self.make_node(user) for counter in range(5)]
        self.assertItemsEqual(
            nodes,
            Node.objects.get_nodes(
                factory.make_admin(), NODE_PERMISSION.ADMIN))

    def test_get_visible_node_or_404_ok(self):
        """get_node_or_404 fetches nodes by system_id."""
        user = factory.make_user()
        node = self.make_node(user)
        self.assertEqual(
            node,
            Node.objects.get_node_or_404(
                node.system_id, user, NODE_PERMISSION.VIEW))

    def test_get_visible_node_or_404_raises_PermissionDenied(self):
        """get_node_or_404 raises PermissionDenied if the provided
        user has not the right permission on the returned node."""
        user_node = self.make_node(factory.make_user())
        self.assertRaises(
            PermissionDenied,
            Node.objects.get_node_or_404,
            user_node.system_id, factory.make_user(), NODE_PERMISSION.VIEW)

    def test_get_available_node_for_acquisition_finds_available_node(self):
        user = factory.make_user()
        node = self.make_node(None)
        self.assertEqual(
            node, Node.objects.get_available_node_for_acquisition(user))

    def test_get_available_node_for_acquisition_returns_none_if_empty(self):
        user = factory.make_user()
        self.assertEqual(
            None, Node.objects.get_available_node_for_acquisition(user))

    def test_get_available_node_for_acquisition_ignores_taken_nodes(self):
        user = factory.make_user()
        available_status = NODE_STATUS.READY
        unavailable_statuses = (
            set(NODE_STATUS_CHOICES_DICT) - set([available_status]))
        for status in unavailable_statuses:
            factory.make_node(status=status)
        self.assertEqual(
            None, Node.objects.get_available_node_for_acquisition(user))

    def test_get_available_node_for_acquisition_ignores_invisible_nodes(self):
        user = factory.make_user()
        node = self.make_node()
        node.owner = factory.make_user()
        node.save()
        self.assertEqual(
            None, Node.objects.get_available_node_for_acquisition(user))

    def test_get_available_node_combines_constraint_with_availability(self):
        user = factory.make_user()
        node = self.make_node(factory.make_user())
        self.assertEqual(
            None,
            Node.objects.get_available_node_for_acquisition(
                user, {'name': node.system_id}))

    def test_get_available_node_constrains_by_name(self):
        user = factory.make_user()
        nodes = [self.make_node() for counter in range(3)]
        self.assertEqual(
            nodes[1],
            Node.objects.get_available_node_for_acquisition(
                user, {'name': nodes[1].hostname}))

    def test_get_available_node_returns_None_if_name_is_unknown(self):
        user = factory.make_user()
        self.assertEqual(
            None,
            Node.objects.get_available_node_for_acquisition(
                user, {'name': factory.getRandomString()}))

    def test_stop_nodes_stops_nodes(self):
        user = factory.make_user()
        node = self.make_node(user)
        output = Node.objects.stop_nodes([node.system_id], user)

        self.assertItemsEqual([node], output)
        power_status = get_provisioning_api_proxy().power_status
        self.assertEqual('stop', power_status[node.system_id])

    def test_stop_nodes_ignores_uneditable_nodes(self):
        nodes = [self.make_node(factory.make_user()) for counter in range(3)]
        ids = [node.system_id for node in nodes]
        stoppable_node = nodes[0]
        self.assertItemsEqual(
            [stoppable_node],
            Node.objects.stop_nodes(ids, stoppable_node.owner))

    def test_start_nodes_starts_nodes(self):
        user = factory.make_user()
        node = self.make_node(user)
        output = Node.objects.start_nodes([node.system_id], user)

        self.assertItemsEqual([node], output)
        power_status = get_provisioning_api_proxy().power_status
        self.assertEqual('start', power_status[node.system_id])

    def test_start_nodes_sets_commissioning_profile(self):
        # Starting up a node should always set a profile. Here we test
        # that a commissioning profile was set for nodes in the
        # commissioning status.
        user = factory.make_user()
        node = factory.make_node(
            set_hostname=True, status=NODE_STATUS.COMMISSIONING, owner=user)
        output = Node.objects.start_nodes([node.system_id], user)

        self.assertItemsEqual([node], output)
        profile = get_provisioning_api_proxy().nodes[node.system_id]['profile']
        self.assertEqual('maas-precise-i386-commissioning', profile)

    def test_start_nodes_doesnt_set_commissioning_profile(self):
        # Starting up a node should always set a profile. Complement the
        # above test to show that a different profile can be set.
        user = factory.make_user()
        node = self.make_node(user)
        output = Node.objects.start_nodes([node.system_id], user)

        self.assertItemsEqual([node], output)
        profile = get_provisioning_api_proxy().nodes[node.system_id]['profile']
        self.assertEqual('maas-precise-i386', profile)

    def test_start_nodes_ignores_uneditable_nodes(self):
        nodes = [self.make_node(factory.make_user()) for counter in range(3)]
        ids = [node.system_id for node in nodes]
        startable_node = nodes[0]
        self.assertItemsEqual(
            [startable_node],
            Node.objects.start_nodes(ids, startable_node.owner))

    def test_start_nodes_stores_user_data(self):
        node = factory.make_node(owner=factory.make_user())
        user_data = self.make_user_data()
        Node.objects.start_nodes(
            [node.system_id], node.owner, user_data=user_data)
        self.assertEqual(user_data, NodeUserData.objects.get_user_data(node))

    def test_start_nodes_does_not_store_user_data_for_uneditable_nodes(self):
        node = factory.make_node(owner=factory.make_user())
        original_user_data = self.make_user_data()
        NodeUserData.objects.set_user_data(node, original_user_data)
        Node.objects.start_nodes(
            [node.system_id], factory.make_user(),
            user_data=self.make_user_data())
        self.assertEqual(
            original_user_data, NodeUserData.objects.get_user_data(node))

    def test_start_nodes_without_user_data_clears_existing_data(self):
        node = factory.make_node(owner=factory.make_user())
        user_data = self.make_user_data()
        NodeUserData.objects.set_user_data(node, user_data)
        Node.objects.start_nodes([node.system_id], node.owner, user_data=None)
        self.assertRaises(
            NodeUserData.DoesNotExist,
            NodeUserData.objects.get_user_data, node)

    def test_start_nodes_with_user_data_overwrites_existing_data(self):
        node = factory.make_node(owner=factory.make_user())
        NodeUserData.objects.set_user_data(node, self.make_user_data())
        user_data = self.make_user_data()
        Node.objects.start_nodes(
            [node.system_id], node.owner, user_data=user_data)
        self.assertEqual(user_data, NodeUserData.objects.get_user_data(node))


class MACAddressTest(TestCase):

    def make_MAC(self, address):
        """Create a MAC address."""
        node = factory.make_node()
        return MACAddress(mac_address=address, node=node)

    def test_stores_to_database(self):
        mac = self.make_MAC('00:11:22:33:44:55')
        mac.save()
        self.assertEqual([mac], list(MACAddress.objects.all()))

    def test_invalid_address_raises_validation_error(self):
        mac = self.make_MAC('aa:bb:ccxdd:ee:ff')
        self.assertRaises(ValidationError, mac.full_clean)


class AuthTokensTest(TestCase):
    """Test creation and retrieval of auth tokens."""

    def assertTokenValid(self, token):
        self.assertIsInstance(token.key, basestring)
        self.assertEqual(KEY_SIZE, len(token.key))
        self.assertIsInstance(token.secret, basestring)
        self.assertEqual(SECRET_SIZE, len(token.secret))

    def assertConsumerValid(self, consumer):
        self.assertIsInstance(consumer.key, basestring)
        self.assertEqual(KEY_SIZE, len(consumer.key))
        self.assertEqual('', consumer.secret)

    def test_create_auth_token(self):
        user = factory.make_user()
        token = create_auth_token(user)
        self.assertEqual(user, token.user)
        self.assertEqual(user, token.consumer.user)
        self.assertTrue(token.is_approved)
        self.assertConsumerValid(token.consumer)
        self.assertTokenValid(token)

    def test_get_auth_tokens_finds_tokens_for_user(self):
        user = factory.make_user()
        token = create_auth_token(user)
        self.assertIn(token, get_auth_tokens(user))

    def test_get_auth_tokens_ignores_other_users(self):
        user, other_user = factory.make_user(), factory.make_user()
        unrelated_token = create_auth_token(other_user)
        self.assertNotIn(unrelated_token, get_auth_tokens(user))

    def test_get_auth_tokens_ignores_unapproved_tokens(self):
        user = factory.make_user()
        token = create_auth_token(user)
        token.is_approved = False
        token.save()
        self.assertNotIn(token, get_auth_tokens(user))


class UserProfileTest(TestCase):

    def test_profile_creation(self):
        # A profile is created each time a user is created.
        user = factory.make_user()
        self.assertIsInstance(user.get_profile(), UserProfile)
        self.assertEqual(user, user.get_profile().user)

    def test_consumer_creation(self):
        # A generic consumer is created each time a user is created.
        user = factory.make_user()
        consumers = Consumer.objects.filter(user=user, name=GENERIC_CONSUMER)
        self.assertEqual([user], [consumer.user for consumer in consumers])

    def test_token_creation(self):
        # A token is created each time a user is created.
        user = factory.make_user()
        [token] = get_auth_tokens(user)
        self.assertEqual(user, token.user)

    def test_create_authorisation_token(self):
        # UserProfile.create_authorisation_token calls create_auth_token.
        user = factory.make_user()
        profile = user.get_profile()
        consumer, token = profile.create_authorisation_token()
        self.assertEqual(user, token.user)
        self.assertEqual(user, consumer.user)

    def test_get_authorisation_tokens(self):
        # UserProfile.get_authorisation_tokens calls get_auth_tokens.
        user = factory.make_user()
        consumer, token = user.get_profile().create_authorisation_token()
        self.assertIn(token, user.get_profile().get_authorisation_tokens())

    def test_delete(self):
        # Deleting a profile also deletes the related user.
        profile = factory.make_user().get_profile()
        profile_id = profile.id
        user_id = profile.user.id
        self.assertTrue(User.objects.filter(id=user_id).exists())
        self.assertTrue(
            UserProfile.objects.filter(id=profile_id).exists())
        profile.delete()
        self.assertFalse(User.objects.filter(id=user_id).exists())
        self.assertFalse(
            UserProfile.objects.filter(id=profile_id).exists())

    def test_delete_consumers_tokens(self):
        # Deleting a profile deletes the related tokens and consumers.
        profile = factory.make_user().get_profile()
        token_ids = []
        consumer_ids = []
        for i in range(3):
            token, consumer = profile.create_authorisation_token()
            token_ids.append(token.id)
            consumer_ids.append(consumer.id)
        profile.delete()
        self.assertFalse(Consumer.objects.filter(id__in=consumer_ids).exists())
        self.assertFalse(Token.objects.filter(id__in=token_ids).exists())

    def test_delete_attached_nodes(self):
        # Cannot delete a user with nodes attached to it.
        profile = factory.make_user().get_profile()
        factory.make_node(owner=profile.user)
        self.assertRaises(CannotDeleteUserException, profile.delete)

    def test_manager_all_users(self):
        users = set(factory.make_user() for i in range(3))
        all_users = set(UserProfile.objects.all_users())
        self.assertEqual(users, all_users)

    def test_manager_all_users_no_system_user(self):
        for i in range(3):
            factory.make_user()
        usernames = set(
            user.username for user in UserProfile.objects.all_users())
        self.assertTrue(set(SYSTEM_USERS).isdisjoint(usernames))


class SSHKeyValidatorTest(TestCase):

    def test_validates_rsa_public_key(self):
        key_string = get_data('data/test_rsa0.pub')
        validate_ssh_public_key(key_string)
        # No ValidationError.

    def test_validates_dsa_public_key(self):
        key_string = get_data('data/test_dsa.pub')
        validate_ssh_public_key(key_string)
        # No ValidationError.

    def test_does_not_validate_random_data(self):
        key_string = factory.getRandomString()
        self.assertRaises(
            ValidationError, validate_ssh_public_key, key_string)

    def test_does_not_validate_wrongly_padded_data(self):
        key_string = 'ssh-dss %s %s@%s' % (
            factory.getRandomString(), factory.getRandomString(),
            factory.getRandomString())
        self.assertRaises(
            ValidationError, validate_ssh_public_key, key_string)

    def test_does_not_validate_rsa_private_key(self):
        key_string = get_data('data/test_rsa')
        self.assertRaises(
            ValidationError, validate_ssh_public_key, key_string)

    def test_does_not_validate_dsa_private_key(self):
        key_string = get_data('data/test_dsa')
        self.assertRaises(
            ValidationError, validate_ssh_public_key, key_string)


class GetHTMLDisplayForKeyTest(TestCase):
    """Testing for the method `get_html_display_for_key`."""

    def make_comment(self, length):
        """Create a comment of the desired length.

        The comment may contain spaces, but not begin or end in them.  It
        will be of the desired length both before and after stripping.
        """
        return ''.join([
            factory.getRandomString(1),
            factory.getRandomString(max([length - 2, 0]), spaces=True),
            factory.getRandomString(1),
            ])[:length]

    def make_key(self, type_len=7, key_len=360, comment_len=None):
        """Produce a fake ssh public key containing arbitrary data.

        :param type_len: The length of the "key type" field.  (Default is
            sized for the real-life "ssh-rsa").
        :param key_len: Length of the key text.  (With a roughly realistic
            default).
        :param comment_len: Length of the comment field.  The comment may
            contain spaces.  Leave it None to omit the comment.
        :return: A string representing the combined key-file contents.
        """
        fields = [
            factory.getRandomString(type_len),
            factory.getRandomString(key_len),
            ]
        if comment_len is not None:
            fields.append(self.make_comment(comment_len))
        return " ".join(fields)

    def test_display_returns_unchanged_if_unknown_and_small(self):
        # If the key does not look like a normal key (with three parts
        # separated by spaces, it's returned unchanged if its size is <=
        # size.
        size = random.randint(101, 200)
        key = factory.getRandomString(size - 100)
        display = get_html_display_for_key(key, size)
        self.assertTrue(len(display) < size)
        self.assertEqual(key, display)

    def test_display_returns_cropped_if_unknown_and_large(self):
        # If the key does not look like a normal key (with three parts
        # separated by spaces, it's returned cropped if its size is >
        # size.
        size = random.randint(20, 100)  # size cannot be < len(HELLIPSIS).
        key = factory.getRandomString(size + 1)
        display = get_html_display_for_key(key, size)
        self.assertEqual(size, len(display))
        self.assertEqual(
            '%.*s%s' % (size - len(HELLIPSIS), key, HELLIPSIS), display)

    def test_display_escapes_commentless_key_for_html(self):
        # The key's comment may contain characters that are not safe for
        # including in HTML, and so get_html_display_for_key escapes the
        # text.
        # There are several code paths in get_html_display_for_key; this
        # test is for the case where the key has no comment, and is
        # brief enough to fit into the allotted space.
        self.assertEqual(
            "&lt;type&gt; &lt;text&gt;",
            get_html_display_for_key("<type> <text>", 100))

    def test_display_escapes_short_key_for_html(self):
        # The key's comment may contain characters that are not safe for
        # including in HTML, and so get_html_display_for_key escapes the
        # text.
        # There are several code paths in get_html_display_for_key; this
        # test is for the case where the whole key is short enough to
        # fit completely into the output.
        key = "<type> <text> <comment>"
        display = get_html_display_for_key(key, 100)
        # This also verifies that the entire key fits into the string.
        # Otherwise we might accidentally get one of the other cases.
        self.assertThat(display, EndsWith("&lt;comment&gt;"))
        # And of course the check also implies that the text is
        # HTML-escaped:
        self.assertNotIn("<", display)
        self.assertNotIn(">", display)

    def test_display_escapes_long_key_for_html(self):
        # The key's comment may contain characters that are not safe for
        # including in HTML, and so get_html_display_for_key escapes the
        # text.
        # There are several code paths in get_html_display_for_key; this
        # test is for the case where the comment is short enough to fit
        # completely into the output.
        key = "<type> %s <comment>" % ("<&>" * 50)
        display = get_html_display_for_key(key, 50)
        # This verifies that we are indeed getting an abbreviated
        # display.  Otherwise we might accidentally get one of the other
        # cases.
        self.assertIn("&hellip;", display)
        self.assertIn("comment", display)
        # And now, on to checking that the text is HTML-safe.
        self.assertNotIn("<", display)
        self.assertNotIn(">", display)
        self.assertThat(display, EndsWith("&lt;comment&gt;"))

    def test_display_limits_size_with_large_comment(self):
        # If the key has a large 'comment' part, the key is simply
        # cropped and HELLIPSIS appended to it.
        key = self.make_key(10, 10, 100)
        display = get_html_display_for_key(key, 50)
        self.assertEqual(50, len(display))
        self.assertEqual(
            '%.*s%s' % (50 - len(HELLIPSIS), key, HELLIPSIS), display)

    def test_display_limits_size_with_large_key_type(self):
        # If the key has a large 'key_type' part, the key is simply
        # cropped and HELLIPSIS appended to it.
        key = self.make_key(100, 10, 10)
        display = get_html_display_for_key(key, 50)
        self.assertEqual(50, len(display))
        self.assertEqual(
            '%.*s%s' % (50 - len(HELLIPSIS), key, HELLIPSIS), display)

    def test_display_cropped_key(self):
        # If the key has a small key_type, a small comment and a large
        # key_string (which is the 'normal' case), the key_string part
        # gets cropped.
        type_len = 10
        comment_len = 10
        key = self.make_key(type_len, 100, comment_len)
        key_type, key_string, comment = key.split(' ', 2)
        display = get_html_display_for_key(key, 50)
        self.assertEqual(50, len(display))
        self.assertEqual(
            '%s %.*s%s %s' % (
                key_type,
                50 - (type_len + len(HELLIPSIS) + comment_len + 2),
                key_string, HELLIPSIS, comment),
            display)


class SSHKeyTest(TestCase):
    """Testing for the :class:`SSHKey`."""

    def test_sshkey_validation_with_valid_key(self):
        key_string = get_data('data/test_rsa0.pub')
        user = factory.make_user()
        key = SSHKey(key=key_string, user=user)
        key.full_clean()
        # No ValidationError.

    def test_sshkey_validation_fails_if_key_is_invalid(self):
        key_string = factory.getRandomString()
        user = factory.make_user()
        key = SSHKey(key=key_string, user=user)
        self.assertRaises(
            ValidationError, key.full_clean)

    def test_sshkey_display_with_real_life_key(self):
        # With a real-life ssh-rsa key, the key_string part is cropped.
        key_string = get_data('data/test_rsa0.pub')
        user = factory.make_user()
        key = SSHKey(key=key_string, user=user)
        display = key.display_html()
        self.assertEqual(
            'ssh-rsa AAAAB3NzaC1yc2E&hellip; ubuntu@server-7476', display)

    def test_sshkey_display_is_marked_as_HTML_safe(self):
        key_string = get_data('data/test_rsa0.pub')
        user = factory.make_user()
        key = SSHKey(key=key_string, user=user)
        display = key.display_html()
        self.assertIsInstance(display, SafeUnicode)

    def test_sshkey_user_and_key_unique_together(self):
        key_string = get_data('data/test_rsa0.pub')
        user = factory.make_user()
        key = SSHKey(key=key_string, user=user)
        key.save()
        key2 = SSHKey(key=key_string, user=user)
        self.assertRaises(
            ValidationError, key2.full_clean)

    def test_sshkey_user_and_key_unique_together_db_level(self):
        key_string = get_data('data/test_rsa0.pub')
        user = factory.make_user()
        key = SSHKey(key=key_string, user=user)
        key.save()
        key2 = SSHKey(key=key_string, user=user)
        self.assertRaises(
            IntegrityError, key2.save, skip_check=True)

    def test_sshkey_same_key_can_be_used_by_different_users(self):
        key_string = get_data('data/test_rsa0.pub')
        user = factory.make_user()
        key = SSHKey(key=key_string, user=user)
        key.save()
        user2 = factory.make_user()
        key2 = SSHKey(key=key_string, user=user2)
        key2.full_clean()
        # No ValidationError.


class SSHKeyManagerTest(TestCase):
    """Testing for the :class:`SSHKeyManager` model manager."""

    def test_get_keys_for_user_no_keys(self):
        user = factory.make_user()
        keys = SSHKey.objects.get_keys_for_user(user)
        self.assertItemsEqual([], keys)

    def test_get_keys_for_user_with_keys(self):
        user1, created_keys = factory.make_user_with_keys(
            n_keys=3, username='user1')
        # user2
        factory.make_user_with_keys(n_keys=2)
        keys = SSHKey.objects.get_keys_for_user(user1)
        self.assertItemsEqual([key.key for key in created_keys], keys)


class FileStorageTest(TestCase):
    """Testing of the :class:`FileStorage` model."""

    def make_upload_dir(self):
        """Create the upload directory, and arrange for eventual deletion.

        The directory must not already exist.  If it does, this method will
        fail rather than arrange for deletion of a directory that may
        contain meaningful data.

        :return: Absolute path to the `FileStorage` upload directory.  This
            is the directory where the actual files are stored.
        """
        media_root = settings.MEDIA_ROOT
        self.assertFalse(os.path.exists(media_root), "See media/README")
        self.addCleanup(shutil.rmtree, media_root, ignore_errors=True)
        os.mkdir(media_root)
        upload_dir = os.path.join(media_root, FileStorage.upload_dir)
        os.mkdir(upload_dir)
        return upload_dir

    def get_media_path(self, filename):
        """Get the path to a given stored file, relative to MEDIA_ROOT."""
        return os.path.join(FileStorage.upload_dir, filename)

    def make_data(self, including_text='data'):
        """Return arbitrary data.

        :param including_text: Text to include in the data.  Leave something
            here to make failure messages more recognizable.
        :type including_text: basestring
        :return: A string of bytes, including `including_text`.
        :rtype: bytes
        """
        # Note that this won't automatically insert any non-ASCII bytes.
        # Proper handling of real binary data is tested separately.
        text = "%s %s" % (including_text, factory.getRandomString())
        return text.encode('ascii')

    def age_file(self, path, seconds=None):
        """Make the file at `path` look like it hasn't been touched recently.

        Decrements the file's mtime by a bit over a day.
        """
        if seconds is None:
            seconds = FileStorage.objects.grace_time + 1
        stat_result = os.stat(path)
        atime = stat_result.st_atime
        mtime = stat_result.st_mtime
        os.utime(path, (atime, mtime - seconds))

    def test_get_existing_storage_returns_None_if_none_found(self):
        nonexistent_file = factory.getRandomString()
        self.assertIsNone(
            FileStorage.objects.get_existing_storage(nonexistent_file))

    def test_get_existing_storage_finds_FileStorage(self):
        self.make_upload_dir()
        storage = factory.make_file_storage()
        self.assertEqual(
            storage,
            FileStorage.objects.get_existing_storage(storage.filename))

    def test_save_file_creates_storage(self):
        self.make_upload_dir()
        filename = factory.getRandomString()
        data = self.make_data()
        storage = FileStorage.objects.save_file(filename, BytesIO(data))
        self.assertEqual(
            (filename, data),
            (storage.filename, storage.data.read()))

    def test_storage_can_be_retrieved(self):
        self.make_upload_dir()
        filename = factory.getRandomString()
        data = self.make_data()
        factory.make_file_storage(filename=filename, data=data)
        storage = FileStorage.objects.get(filename=filename)
        self.assertEqual(
            (filename, data),
            (storage.filename, storage.data.read()))

    def test_stores_binary_data(self):
        self.make_upload_dir()

        # This horrible binary data could never, ever, under any
        # encoding known to man be interpreted as text(1).  Switch the
        # bytes of the byte-order mark around and by design you get an
        # invalid codepoint; put a byte with the high bit set between bytes
        # that have it cleared, and you have a guaranteed non-UTF-8
        # sequence.
        #
        # (1) Provided, of course, that man know only about ASCII and
        # UTF.
        binary_data = codecs.BOM64_LE + codecs.BOM64_BE + b'\x00\xff\x00'

        # And yet, because FileStorage supports binary data, it comes
        # out intact.
        storage = factory.make_file_storage(filename="x", data=binary_data)
        self.assertEqual(binary_data, storage.data.read())

    def test_overwrites_file(self):
        # If a file of the same name has already been stored, the
        # reference to the old data gets overwritten with one to the new
        # data.  They are actually different files on the filesystem.
        self.make_upload_dir()
        filename = 'filename-%s' % factory.getRandomString()
        old_storage = factory.make_file_storage(
            filename=filename, data=self.make_data('old data'))
        new_data = self.make_data('new-data')
        new_storage = factory.make_file_storage(
            filename=filename, data=new_data)
        self.assertNotEqual(old_storage.data.name, new_storage.data.name)
        self.assertEqual(
            new_data, FileStorage.objects.get(filename=filename).data.read())

    def test_list_stored_files_lists_files(self):
        filename = factory.getRandomString()
        factory.make_file(
            location=self.make_upload_dir(), name=filename,
            contents=self.make_data())
        self.assertIn(
            self.get_media_path(filename),
            FileStorage.objects.list_stored_files())

    def test_list_stored_files_includes_referenced_files(self):
        self.make_upload_dir()
        storage = factory.make_file_storage()
        self.assertIn(
            storage.data.name, FileStorage.objects.list_stored_files())

    def test_list_referenced_files_lists_FileStorage_files(self):
        self.make_upload_dir()
        storage = factory.make_file_storage()
        self.assertIn(
            storage.data.name, FileStorage.objects.list_referenced_files())

    def test_list_referenced_files_excludes_unreferenced_files(self):
        filename = factory.getRandomString()
        factory.make_file(
            location=self.make_upload_dir(), name=filename,
            contents=self.make_data())
        self.assertNotIn(
            self.get_media_path(filename),
            FileStorage.objects.list_referenced_files())

    def test_list_referenced_files_uses_file_name_not_FileStorage_name(self):
        self.make_upload_dir()
        filename = factory.getRandomString()
        # The filename we're going to use is already taken.  The file
        # we'll be looking at will have to have a different name.
        factory.make_file_storage(filename=filename)
        storage = factory.make_file_storage(filename=filename)
        # It's the name of the file, not the FileStorage.filename, that
        # is in list_referenced_files.
        self.assertIn(
            storage.data.name, FileStorage.objects.list_referenced_files())

    def test_is_old_returns_False_for_recent_file(self):
        filename = factory.getRandomString()
        path = factory.make_file(
            location=self.make_upload_dir(), name=filename,
            contents=self.make_data())
        self.age_file(path, FileStorage.objects.grace_time - 60)
        self.assertFalse(
            FileStorage.objects.is_old(self.get_media_path(filename)))

    def test_is_old_returns_True_for_old_file(self):
        filename = factory.getRandomString()
        path = factory.make_file(
            location=self.make_upload_dir(), name=filename,
            contents=self.make_data())
        self.age_file(path, FileStorage.objects.grace_time + 1)
        self.assertTrue(
            FileStorage.objects.is_old(self.get_media_path(filename)))

    def test_collect_garbage_deletes_garbage(self):
        filename = factory.getRandomString()
        path = factory.make_file(
            location=self.make_upload_dir(), name=filename,
            contents=self.make_data())
        self.age_file(path)
        FileStorage.objects.collect_garbage()
        self.assertFalse(
            FileStorage.storage.exists(self.get_media_path(filename)))

    def test_grace_time_is_generous_but_not_unlimited(self):
        # Grace time for garbage collection is long enough that it won't
        # expire while the request that wrote it is still being handled.
        # But it won't keep a file around for ages.  For instance, it'll
        # be more than 20 seconds, but less than a day.
        self.assertThat(FileStorage.objects.grace_time, GreaterThan(20))
        self.assertThat(FileStorage.objects.grace_time, LessThan(24 * 60 * 60))

    def test_collect_garbage_leaves_recent_files_alone(self):
        filename = factory.getRandomString()
        factory.make_file(
            location=self.make_upload_dir(), name=filename,
            contents=self.make_data())
        FileStorage.objects.collect_garbage()
        self.assertTrue(
            FileStorage.storage.exists(self.get_media_path(filename)))

    def test_collect_garbage_leaves_referenced_files_alone(self):
        self.make_upload_dir()
        storage = factory.make_file_storage()
        self.age_file(storage.data.path)
        FileStorage.objects.collect_garbage()
        self.assertTrue(FileStorage.storage.exists(storage.data.name))

    def test_collect_garbage_tolerates_missing_upload_dir(self):
        # When MAAS is freshly installed, the upload directory is still
        # missing.  But...
        FileStorage.objects.collect_garbage()
        # ...we get through garbage collection without breakage.
        pass


class ConfigDefaultTest(TestCase, TestWithFixtures):
    """Test config default values."""

    def test_default_config_maas_name(self):
        default_config = get_default_config()
        self.assertEqual(gethostname(), default_config['maas_name'])


class Listener:
    """A utility class which tracks the calls to its 'call' method and
    stores the arguments given to 'call' in 'self.calls'.
    """

    def __init__(self):
        self.calls = []

    def call(self, *args, **kwargs):
        self.calls.append([args, kwargs])


class ConfigTest(TestCase):
    """Testing of the :class:`Config` model and its related manager class."""

    def test_manager_get_config_found(self):
        Config.objects.create(name='name', value='config')
        config = Config.objects.get_config('name')
        self.assertEqual('config', config)

    def test_manager_get_config_not_found(self):
        config = Config.objects.get_config('name', 'default value')
        self.assertEqual('default value', config)

    def test_manager_get_config_not_found_none(self):
        config = Config.objects.get_config('name')
        self.assertIsNone(config)

    def test_manager_get_config_not_found_in_default_config(self):
        name = factory.getRandomString()
        value = factory.getRandomString()
        DEFAULT_CONFIG[name] = value
        config = Config.objects.get_config(name, None)
        self.assertEqual(value, config)

    def test_default_config_cannot_be_changed(self):
        name = factory.getRandomString()
        DEFAULT_CONFIG[name] = {'key': 'value'}
        config = Config.objects.get_config(name)
        config.update({'key2': 'value2'})

        self.assertEqual({'key': 'value'}, Config.objects.get_config(name))

    def test_manager_get_config_list_returns_config_list(self):
        Config.objects.create(name='name', value='config1')
        Config.objects.create(name='name', value='config2')
        config_list = Config.objects.get_config_list('name')
        self.assertItemsEqual(['config1', 'config2'], config_list)

    def test_manager_set_config_creates_config(self):
        Config.objects.set_config('name', 'config1')
        Config.objects.set_config('name', 'config2')
        self.assertSequenceEqual(
            ['config2'],
            [config.value for config in Config.objects.filter(name='name')])

    def test_manager_config_changed_connect_connects(self):
        listener = Listener()
        name = factory.getRandomString()
        value = factory.getRandomString()
        Config.objects.config_changed_connect(name, listener.call)
        Config.objects.set_config(name, value)
        config = Config.objects.get(name=name)

        self.assertEqual(1, len(listener.calls))
        self.assertEqual((Config, config, True), listener.calls[0][0])

    def test_manager_config_changed_connect_connects_multiple(self):
        listener = Listener()
        listener2 = Listener()
        name = factory.getRandomString()
        value = factory.getRandomString()
        Config.objects.config_changed_connect(name, listener.call)
        Config.objects.config_changed_connect(name, listener2.call)
        Config.objects.set_config(name, value)

        self.assertEqual(1, len(listener.calls))
        self.assertEqual(1, len(listener2.calls))

    def test_manager_config_changed_connect_connects_multiple_same(self):
        # If the same method is connected twice, it will only get called
        # once.
        listener = Listener()
        name = factory.getRandomString()
        value = factory.getRandomString()
        Config.objects.config_changed_connect(name, listener.call)
        Config.objects.config_changed_connect(name, listener.call)
        Config.objects.set_config(name, value)

        self.assertEqual(1, len(listener.calls))

    def test_manager_config_changed_connect_connects_by_config_name(self):
        listener = Listener()
        name = factory.getRandomString()
        value = factory.getRandomString()
        Config.objects.config_changed_connect(name, listener.call)
        another_name = factory.getRandomString()
        Config.objects.set_config(another_name, value)

        self.assertEqual(0, len(listener.calls))<|MERGE_RESOLUTION|>--- conflicted
+++ resolved
@@ -65,10 +65,6 @@
     )
 from maasserver.provisioning import get_provisioning_api_proxy
 from maasserver.testing import get_data
-<<<<<<< HEAD
-from maasserver import map_enum
-=======
->>>>>>> c1b4600b
 from maasserver.testing.factory import factory
 from maasserver.testing.testcase import (
     TestCase,
