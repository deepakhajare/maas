--- conflicted
+++ resolved
@@ -9,17 +9,11 @@
 __all__ = []
 
 from django.core.exceptions import ValidationError
-<<<<<<< HEAD
 from maas.testing import TestCase
 from maasserver.models import (
     MACAddress,
     Node,
     )
-=======
-from django.test import TestCase
-
-from maasserver.models import Node, MACAddress
->>>>>>> 120c953f
 
 
 class NodeTest(TestCase):
