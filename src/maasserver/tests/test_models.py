--- conflicted
+++ resolved
@@ -166,24 +166,6 @@
         self.assertEqual(KEY_SIZE, len(tokens[0].key))
         self.assertEqual(Token.ACCESS, tokens[0].token_type)
 
-<<<<<<< HEAD
-    def test_token_reset(self):
-        # The OAuth Consumer keys and the related Token keys can be
-        # regenerated.
-        profile = factory.make_user().get_profile()
-        consumer_key = profile.get_authorisation_consumer().key
-        token_key = profile.get_authorisation_token().key
-        token_secret = profile.get_authorisation_token().secret
-
-        new_consumer, new_token = profile.reset_authorisation_token()
-        self.assertEqual('', new_consumer.secret)
-        self.assertNotEqual(consumer_key, new_consumer.key)
-        self.assertNotEqual(token_key, new_token.key)
-        self.assertNotEqual(token_secret, new_token.secret)
-
-        self.assertEqual(KEY_SIZE, len(new_token.key))
-        self.assertEqual(KEY_SIZE, len(new_consumer.key))
-=======
 
 class FileStorageTest(TestCase):
     """Testing of the :class:`FileStorage` model."""
@@ -211,5 +193,4 @@
             self.FILEPATH, "storage", "myfile")
 
         with open(expected_filename) as f:
-            self.assertEqual("mydata", f.read())
->>>>>>> c04aa6d2
+            self.assertEqual("mydata", f.read())