# Copyright 2012 Canonical Ltd.  This software is licensed under the
# GNU Affero General Public License version 3 (see the file LICENSE).

"""Tests for the NodeGroup model."""

from __future__ import (
    absolute_import,
    print_function,
    unicode_literals,
    )

__metaclass__ = type
__all__ = []

from maasserver.enum import (
    NODEGROUP_STATUS,
    NODEGROUPINTERFACE_MANAGEMENT,
    )
from maasserver.models import NodeGroup
from maasserver.testing import reload_object
from maasserver.testing.factory import factory
from maasserver.testing.testcase import TestCase
from maasserver.worker_user import get_worker_user
from maastesting.celery import CeleryFixture
from maastesting.fakemethod import FakeMethod
from provisioningserver.omshell import (
    generate_omapi_key,
    Omshell,
    )
from testresources import FixtureResource
from testtools.matchers import (
    GreaterThan,
    MatchesStructure,
    )


def make_dhcp_settings():
    """Create a dict of arbitrary nodegroup configuration parameters."""
    return {
        'interface': factory.make_name('interface'),
        'subnet_mask': '255.0.0.0',
        'broadcast_ip': '10.255.255.255',
        'router_ip': factory.getRandomIPAddress(),
        'ip_range_low': '10.0.0.1',
        'ip_range_high': '10.254.254.254',
    }


class TestNodeGroupManager(TestCase):

    def test_new_creates_nodegroup(self):
        name = factory.make_name('nodegroup')
        uuid = factory.getRandomUUID()
        ip = factory.getRandomIPAddress()
        self.assertThat(
            NodeGroup.objects.new(name, uuid, ip),
            MatchesStructure.fromExample(
                {'name': name, 'uuid': uuid, 'worker_ip': ip}))

    def test_new_does_not_require_dhcp_settings(self):
        name = factory.make_name('nodegroup')
        uuid = factory.getRandomUUID()
        ip = factory.getRandomIPAddress()
        nodegroup = NodeGroup.objects.new(name, uuid, ip)
        self.assertThat(
            nodegroup,
            MatchesStructure.fromExample({
                item: None
                for item in make_dhcp_settings().keys()}))

    def test_new_requires_all_dhcp_settings_or_none(self):
        name = factory.make_name('nodegroup')
        uuid = factory.make_name('uuid')
        ip = factory.getRandomIPAddress()
        self.assertRaises(
            AssertionError,
            NodeGroup.objects.new, name, uuid, ip, subnet_mask='255.0.0.0')

    def test_new_creates_nodegroup_with_given_dhcp_settings(self):
        name = factory.make_name('nodegroup')
        uuid = factory.make_name('uuid')
        ip = factory.getRandomIPAddress()
        dhcp_settings = make_dhcp_settings()
        nodegroup = NodeGroup.objects.new(name, uuid, ip, **dhcp_settings)
        nodegroup = reload_object(nodegroup)
        self.assertEqual(name, nodegroup.name)
        self.assertThat(
            nodegroup, MatchesStructure.fromExample(dhcp_settings))

    def test_new_assigns_token_and_key_for_worker_user(self):
        nodegroup = NodeGroup.objects.new(
            factory.make_name('nodegroup'), factory.make_name('uuid'),
            factory.getRandomIPAddress())
        self.assertIsNotNone(nodegroup.api_token)
        self.assertIsNotNone(nodegroup.api_key)
        self.assertEqual(get_worker_user(), nodegroup.api_token.user)
        self.assertEqual(nodegroup.api_key, nodegroup.api_token.key)

    def test_new_creates_nodegroup_with_empty_dhcp_key(self):
        nodegroup = NodeGroup.objects.new(
            factory.make_name('nodegroup'), factory.make_name('uuid'),
            factory.getRandomIPAddress())
        self.assertEqual('', nodegroup.dhcp_key)

    def test_new_stores_dhcp_key_on_nodegroup(self):
        key = generate_omapi_key()
        nodegroup = NodeGroup.objects.new(
            factory.make_name('nodegroup'), factory.make_name('uuid'),
            factory.getRandomIPAddress(),
            dhcp_key=key)
        self.assertEqual(key, nodegroup.dhcp_key)

    def test_ensure_master_creates_minimal_master_nodegroup(self):
        self.assertThat(
            NodeGroup.objects.ensure_master(),
            MatchesStructure.fromExample({
                'name': 'master',
                'workder_id': 'master',
                'worker_ip': '127.0.0.1',
                'subnet_mask': None,
                'broadcast_ip': None,
                'router_ip': None,
                'ip_range_low': None,
                'ip_range_high': None,
            }))

    def test_ensure_master_writes_master_nodegroup_to_database(self):
        master = NodeGroup.objects.ensure_master()
        self.assertEqual(
            master.id, NodeGroup.objects.get(name=master.name).id)

    def test_ensure_master_creates_dhcp_key(self):
        master = NodeGroup.objects.ensure_master()
        self.assertThat(len(master.dhcp_key), GreaterThan(20))

    def test_ensure_master_returns_same_nodegroup_every_time(self):
        self.assertEqual(
            NodeGroup.objects.ensure_master().id,
            NodeGroup.objects.ensure_master().id)

    def test_ensure_master_does_not_return_other_nodegroup(self):
        self.assertNotEqual(
            NodeGroup.objects.new(
                factory.make_name('nodegroup'), factory.make_name('uuid'),
                factory.getRandomIPAddress()),
            NodeGroup.objects.ensure_master())

    def test_ensure_master_preserves_existing_attributes(self):
        master = NodeGroup.objects.ensure_master()
        key = factory.getRandomString()
        master.dhcp_key = key
        master.save()
        self.assertEqual(key, NodeGroup.objects.ensure_master().dhcp_key)

    def test_ensure_master_creates_accepted_nodegroup(self):
        master = NodeGroup.objects.ensure_master()
        self.assertEqual(NODEGROUP_STATUS.ACCEPTED, master.status)

    def test_get_by_natural_key_looks_up_by_uuid(self):
        nodegroup = factory.make_node_group()
        self.assertEqual(
            nodegroup,
            NodeGroup.objects.get_by_natural_key(nodegroup.uuid))

    def test_get_by_natural_key_will_not_return_other_nodegroup(self):
        factory.make_node_group()
        self.assertRaises(
            NodeGroup.DoesNotExist,
            NodeGroup.objects.get_by_natural_key,
            factory.make_name("nonexistent-nodegroup"))


class TestNodeGroup(TestCase):

    resources = (
        ('celery', FixtureResource(CeleryFixture())),
        )

<<<<<<< HEAD
    def test_is_dhcp_enabled_returns_False_if_interface_not_managed(self):
        nodegroup = factory.make_node_group()
        interface = nodegroup.get_managed_interface()
        interface.management = NODEGROUPINTERFACE_MANAGEMENT.UNMANAGED
        interface.save()
        self.assertFalse(nodegroup.is_dhcp_enabled())

    def test_set_up_dhcp_writes_dhcp_config(self):
        mocked_task = self.patch(
            maasserver.models.nodegroup, 'write_dhcp_config')
        self.patch(
            settings, 'DEFAULT_MAAS_URL',
            'http://%s/' % factory.getRandomIPAddress())
        nodegroup = factory.make_node_group(
            dhcp_key=factory.getRandomString(),
            ip_range_low='192.168.102.1', ip_range_high='192.168.103.254',
            subnet_mask='255.255.252.0', broadcast_ip='192.168.103.255',
            interface='eth93')
        nodegroup.set_up_dhcp()
        dhcp_params = [
            'subnet_mask', 'broadcast_ip', 'router_ip',
            'ip_range_low', 'ip_range_high']

        interface = nodegroup.get_managed_interface()
        expected_params = {
            param: getattr(interface, param)
            for param in dhcp_params}

        # Currently all nodes use the central TFTP server.  This will be
        # decentralized to use NodeGroup.worker_ip later.
        expected_params["next_server"] = get_maas_facing_server_address()

        expected_params["omapi_key"] = nodegroup.dhcp_key
        expected_params["dns_servers"] = get_dns_server_address()
        expected_params["subnet"] = '192.168.100.0'
        expected_params["dhcp_interfaces"] = 'eth93'

        mocked_task.delay.assert_called_once_with(**expected_params)

=======
>>>>>>> 1d2caaa4
    def test_add_dhcp_host_maps_adds_maps_if_managing_dhcp(self):
        self.patch(Omshell, 'create', FakeMethod())
        nodegroup = factory.make_node_group()
        leases = factory.make_random_leases()
        nodegroup.add_dhcp_host_maps(leases)
        self.assertEqual(
            [(leases.keys()[0], leases.values()[0])],
            Omshell.create.extract_args())

    def test_add_dhcp_host_maps_does_nothing_if_not_managing_dhcp(self):
        self.patch(Omshell, 'create', FakeMethod())
        nodegroup = factory.make_node_group(
            management=NODEGROUPINTERFACE_MANAGEMENT.UNMANAGED)
        leases = factory.make_random_leases()
        nodegroup.add_dhcp_host_maps(leases)
        self.assertEqual([], Omshell.create.extract_args())

    def test_get_managed_interface_returns_managed_interface(self):
        nodegroup = factory.make_node_group()
        interface = nodegroup.nodegroupinterface_set.all()[0]
        self.assertEqual(interface, nodegroup.get_managed_interface())

    def test_get_managed_interface_does_not_return_unmanaged_interface(self):
        nodegroup = factory.make_node_group()
        interface = nodegroup.nodegroupinterface_set.all()[0]
        interface.management = NODEGROUPINTERFACE_MANAGEMENT.UNMANAGED
        interface.save()
        self.assertIsNone(nodegroup.get_managed_interface())

    def test_get_managed_interface_does_not_return_unrelated_interface(self):
        nodegroup = factory.make_node_group()
        # Create another nodegroup with a managed interface.
        factory.make_node_group()
        interface = nodegroup.nodegroupinterface_set.all()[0]
        interface.management = NODEGROUPINTERFACE_MANAGEMENT.UNMANAGED
        interface.save()
        self.assertIsNone(nodegroup.get_managed_interface())

    def test_accept_node_changes_status(self):
        nodegroup = factory.make_node_group(
            status=factory.getRandomEnum(NODEGROUP_STATUS))
        nodegroup.accept()
        self.assertEqual(nodegroup.status, NODEGROUP_STATUS.ACCEPTED)

    def test_reject_node_changes_status(self):
        nodegroup = factory.make_node_group(
            status=factory.getRandomEnum(NODEGROUP_STATUS))
        nodegroup.reject()
        self.assertEqual(nodegroup.status, NODEGROUP_STATUS.REJECTED)<|MERGE_RESOLUTION|>--- conflicted
+++ resolved
@@ -12,11 +12,15 @@
 __metaclass__ = type
 __all__ = []
 
+from django.conf import settings
+import maasserver
+from maasserver.dns import get_dns_server_address
 from maasserver.enum import (
     NODEGROUP_STATUS,
     NODEGROUPINTERFACE_MANAGEMENT,
     )
 from maasserver.models import NodeGroup
+from maasserver.server_address import get_maas_facing_server_address
 from maasserver.testing import reload_object
 from maasserver.testing.factory import factory
 from maasserver.testing.testcase import TestCase
@@ -176,48 +180,6 @@
         ('celery', FixtureResource(CeleryFixture())),
         )
 
-<<<<<<< HEAD
-    def test_is_dhcp_enabled_returns_False_if_interface_not_managed(self):
-        nodegroup = factory.make_node_group()
-        interface = nodegroup.get_managed_interface()
-        interface.management = NODEGROUPINTERFACE_MANAGEMENT.UNMANAGED
-        interface.save()
-        self.assertFalse(nodegroup.is_dhcp_enabled())
-
-    def test_set_up_dhcp_writes_dhcp_config(self):
-        mocked_task = self.patch(
-            maasserver.models.nodegroup, 'write_dhcp_config')
-        self.patch(
-            settings, 'DEFAULT_MAAS_URL',
-            'http://%s/' % factory.getRandomIPAddress())
-        nodegroup = factory.make_node_group(
-            dhcp_key=factory.getRandomString(),
-            ip_range_low='192.168.102.1', ip_range_high='192.168.103.254',
-            subnet_mask='255.255.252.0', broadcast_ip='192.168.103.255',
-            interface='eth93')
-        nodegroup.set_up_dhcp()
-        dhcp_params = [
-            'subnet_mask', 'broadcast_ip', 'router_ip',
-            'ip_range_low', 'ip_range_high']
-
-        interface = nodegroup.get_managed_interface()
-        expected_params = {
-            param: getattr(interface, param)
-            for param in dhcp_params}
-
-        # Currently all nodes use the central TFTP server.  This will be
-        # decentralized to use NodeGroup.worker_ip later.
-        expected_params["next_server"] = get_maas_facing_server_address()
-
-        expected_params["omapi_key"] = nodegroup.dhcp_key
-        expected_params["dns_servers"] = get_dns_server_address()
-        expected_params["subnet"] = '192.168.100.0'
-        expected_params["dhcp_interfaces"] = 'eth93'
-
-        mocked_task.delay.assert_called_once_with(**expected_params)
-
-=======
->>>>>>> 1d2caaa4
     def test_add_dhcp_host_maps_adds_maps_if_managing_dhcp(self):
         self.patch(Omshell, 'create', FakeMethod())
         nodegroup = factory.make_node_group()
