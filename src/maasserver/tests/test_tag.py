--- conflicted
+++ resolved
@@ -14,15 +14,11 @@
 
 from django.db import transaction
 from django.db.utils import DatabaseError
-<<<<<<< HEAD
-=======
 from maastesting.djangotestcase import TransactionTestCase
 from maasserver.enum import NODE_STATUS
 from maasserver.models import Tag
->>>>>>> 0decee69
 from maasserver.testing.factory import factory
 from maasserver.testing.testcase import TestCase
-from maastesting.djangotestcase import TransactionTestCase
 
 
 class TagTest(TestCase):
@@ -133,7 +129,6 @@
             transaction.commit()
             return tag, node
         tag, node = setup()
-
         @transaction.commit_manually
         def trigger_invalid():
             tag.definition = 'invalid::tag'
