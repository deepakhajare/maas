# Copyright 2012 Canonical Ltd.  This software is licensed under the
# GNU Affero General Public License version 3 (see the file LICENSE).

"""Test maasserver models."""

from __future__ import (
    absolute_import,
    print_function,
    unicode_literals,
    )

__metaclass__ = type
__all__ = []

from django.core.exceptions import ValidationError
from django.db import transaction
from django.db.utils import DatabaseError
from maasserver.models import Tag
from maasserver.testing.factory import factory
from maasserver.testing.testcase import TestCase
from maastesting.djangotestcase import TransactionTestCase


class TagTest(TestCase):

    def test_factory_make_tag(self):
        """
        The generated system_id looks good.

        """
        tag = factory.make_tag('tag-name', '//node[@id=display]')
        self.assertEqual('tag-name', tag.name)
        self.assertEqual('//node[@id=display]', tag.definition)
        self.assertEqual('', tag.comment)
        self.assertIsNot(None, tag.updated)
        self.assertIsNot(None, tag.created)

    def test_add_tag_to_node(self):
        node = factory.make_node()
        tag = factory.make_tag()
        tag.save()
        node.tags.add(tag)
        self.assertEqual([tag.id], [t.id for t in node.tags.all()])
        self.assertEqual([node.id], [n.id for n in tag.node_set.all()])

<<<<<<< HEAD
    def test_applies_tags_to_nodes(self):
=======
    def test_valid_tag_names(self):
        for valid in ['valid-dash', 'under_score', 'long' * 50]:
            tag = factory.make_tag(name=valid)
            self.assertEqual(valid, tag.name)

    def test_validate_traps_invalid_tag_name(self):
        for invalid in ['invalid:name', 'no spaces', 'no\ttabs',
                        'no&ampersand', 'no!shouting', '',
                        'too-long' * 33, '\xb5']:
            self.assertRaises(ValidationError, factory.make_tag, name=invalid)

    def test_populate_nodes_applies_tags_to_nodes(self):
>>>>>>> d86553e2
        node1 = factory.make_node()
        node1.set_hardware_details('<node><child /></node>')
        node2 = factory.make_node()
        node2.set_hardware_details('<node />')
        tag = factory.make_tag(definition='/node/child')
        self.assertItemsEqual([tag.name], node1.tag_names())
        self.assertItemsEqual([], node2.tag_names())

    def test_removes_old_values(self):
        node1 = factory.make_node()
        node1.set_hardware_details('<node><foo /></node>')
        node2 = factory.make_node()
        node2.set_hardware_details('<node><bar /></node>')
        tag = factory.make_tag(definition='/node/foo')
        self.assertItemsEqual([tag.name], node1.tag_names())
        self.assertItemsEqual([], node2.tag_names())
        tag.definition = '/node/bar'
        tag.save()
        self.assertItemsEqual([], node1.tag_names())
        self.assertItemsEqual([tag.name], node2.tag_names())
        # And we notice if we change it *again* and then save.
        tag.definition = '/node/foo'
        tag.save()
        self.assertItemsEqual([tag.name], node1.tag_names())
        self.assertItemsEqual([], node2.tag_names())

    def test_doesnt_touch_other_tags(self):
        node1 = factory.make_node()
        node1.set_hardware_details('<node><foo /></node>')
        node2 = factory.make_node()
        node2.set_hardware_details('<node><bar /></node>')
        tag1 = factory.make_tag(definition='/node/foo')
        self.assertItemsEqual([tag1.name], node1.tag_names())
        self.assertItemsEqual([], node2.tag_names())
        tag2 = factory.make_tag(definition='/node/bar')
        self.assertItemsEqual([tag1.name], node1.tag_names())
        self.assertItemsEqual([tag2.name], node2.tag_names())

    def test_get_nodes_returns_unowned_nodes(self):
        user1 = factory.make_user()
        node1 = factory.make_node()
        tag = factory.make_tag()
        node1.tags.add(tag)
        self.assertItemsEqual([node1], Tag.objects.get_nodes(tag.name, user1))

    def test_get_nodes_returns_self_owned_nodes(self):
        user1 = factory.make_user()
        node1 = factory.make_node(owner=user1)
        tag = factory.make_tag()
        node1.tags.add(tag)
        self.assertItemsEqual([node1], Tag.objects.get_nodes(tag.name, user1))

    def test_get_nodes_doesnt_return_other_owned_nodes(self):
        user1 = factory.make_user()
        user2 = factory.make_user()
        node1 = factory.make_node(owner=user1)
        tag = factory.make_tag()
        node1.tags.add(tag)
        self.assertItemsEqual([], Tag.objects.get_nodes(tag.name, user2))

    def test_get_nodes_returns_everything_for_superuser(self):
        user1 = factory.make_user()
        user2 = factory.make_user()
        user2.is_superuser = True
        node1 = factory.make_node(owner=user1)
        node2 = factory.make_node()
        tag = factory.make_tag()
        node1.tags.add(tag)
        node2.tags.add(tag)
        self.assertItemsEqual([node1, node2],
                              Tag.objects.get_nodes(tag.name, user2))


class TestTagTransactions(TransactionTestCase):

    def test_rollsback_invalid_xpath(self):
        @transaction.commit_manually
        def setup():
            node = factory.make_node()
            node.set_hardware_details('<node><foo /></node>')
            tag = factory.make_tag(definition='/node/foo')
            self.assertItemsEqual([tag.name], node.tag_names())
            transaction.commit()
            return tag, node
        tag, node = setup()

        @transaction.commit_manually
        def trigger_invalid():
            tag.definition = 'invalid::tag'
            self.assertRaises(DatabaseError, tag.save)
            transaction.rollback()
        # Because the definition is invalid, the db should not have been
        # updated
        trigger_invalid()
        self.assertItemsEqual([tag.name], node.tag_names())<|MERGE_RESOLUTION|>--- conflicted
+++ resolved
@@ -43,9 +43,6 @@
         self.assertEqual([tag.id], [t.id for t in node.tags.all()])
         self.assertEqual([node.id], [n.id for n in tag.node_set.all()])
 
-<<<<<<< HEAD
-    def test_applies_tags_to_nodes(self):
-=======
     def test_valid_tag_names(self):
         for valid in ['valid-dash', 'under_score', 'long' * 50]:
             tag = factory.make_tag(name=valid)
@@ -57,8 +54,7 @@
                         'too-long' * 33, '\xb5']:
             self.assertRaises(ValidationError, factory.make_tag, name=invalid)
 
-    def test_populate_nodes_applies_tags_to_nodes(self):
->>>>>>> d86553e2
+    def test_applies_tags_to_nodes(self):
         node1 = factory.make_node()
         node1.set_hardware_details('<node><child /></node>')
         node2 = factory.make_node()
