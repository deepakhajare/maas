--- conflicted
+++ resolved
@@ -535,26 +535,13 @@
 
     def test_user_can_edit_his_nodes(self):
         node = factory.make_node(owner=self.logged_in_user)
-<<<<<<< HEAD
-        node_edit_link = reverse('node-edit', args=[node.id])
+        node_edit_link = reverse('node-edit', args=[node.system_id])
         params = {
             'hostname': factory.getRandomString(),
             'after_commissioning_action': factory.getRandomEnum(
                 NODE_AFTER_COMMISSIONING_ACTION),
         }
         response = self.client.post(node_edit_link, params)
-=======
-        node_edit_link = reverse('node-edit', args=[node.system_id])
-        hostname = factory.getRandomString()
-        after_commissioning_action = factory.getRandomEnum(
-            NODE_AFTER_COMMISSIONING_ACTION)
-        response = self.client.post(
-            node_edit_link,
-            data={
-                'hostname': hostname,
-                'after_commissioning_action': after_commissioning_action
-            })
->>>>>>> c5a33a55
 
         node = reload_object(node)
         self.assertEqual(httplib.FOUND, response.status_code)
@@ -603,15 +590,7 @@
 
     def test_admin_can_edit_nodes(self):
         node = factory.make_node(owner=factory.make_user())
-<<<<<<< HEAD
-        node_edit_link = reverse('node-edit', args=[node.id])
-=======
         node_edit_link = reverse('node-edit', args=[node.system_id])
-        hostname = factory.getRandomString()
-        power_type = factory.getRandomChoice(POWER_TYPE_CHOICES)
-        after_commissioning_action = factory.getRandomEnum(
-            NODE_AFTER_COMMISSIONING_ACTION)
->>>>>>> c5a33a55
         owner = random.choice([factory.make_user() for i in range(5)])
         params = {
             'hostname': factory.getRandomString(),
