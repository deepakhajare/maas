--- conflicted
+++ resolved
@@ -647,15 +647,6 @@
 
         self.assertEqual(0, len(doc.cssselect('form#node_actions input')))
 
-<<<<<<< HEAD
-    def test_view_node_shows_no_error_if_no_error_set(self):
-        node = factory.make_node(owner=self.logged_in_user)
-        node_link = reverse('node-view', args=[node.system_id])
-        response = self.client.get(node_link)
-        doc = fromstring(response.content)
-        content_text = doc.cssselect('#content')[0].text_content()
-        self.assertNotIn("Error output", content_text)
-
     def test_view_node_shows_error_if_set(self):
         node = factory.make_node(
             owner=self.logged_in_user, error=factory.getRandomString())
@@ -665,7 +656,15 @@
         content_text = doc.cssselect('#content')[0].text_content()
         self.assertIn("Error output", content_text)
         self.assertIn(node.error, content_text)
-=======
+
+    def test_view_node_shows_no_error_if_no_error_set(self):
+        node = factory.make_node(owner=self.logged_in_user)
+        node_link = reverse('node-view', args=[node.system_id])
+        response = self.client.get(node_link)
+        doc = fromstring(response.content)
+        content_text = doc.cssselect('#content')[0].text_content()
+        self.assertNotIn("Error output", content_text)
+
     def test_view_node_POST_admin_can_start_commissioning_node(self):
         self.logged_in_user.is_superuser = True
         self.logged_in_user.save()
@@ -676,11 +675,9 @@
             data={
                 NodeActionForm.input_name: "Commission node",
             })
-
         self.assertEqual(httplib.FOUND, response.status_code)
         self.assertEqual(
             NODE_STATUS.COMMISSIONING, reload_object(node).status)
->>>>>>> 92c91154
 
 
 class AdminNodeViewsTest(AdminLoggedInTestCase):
