# Copyright 2012 Canonical Ltd.  This software is licensed under the
# GNU Affero General Public License version 3 (see the file LICENSE).

"""Test forms."""

from __future__ import (
    absolute_import,
    print_function,
    unicode_literals,
    )

__metaclass__ = type
__all__ = []

import httplib
from urlparse import urlparse

from django import forms
from django.core.exceptions import (
    PermissionDenied,
    ValidationError,
    )
from django.core.urlresolvers import reverse
from django.http import QueryDict
import maasserver.api
from maasserver.enum import (
    ARCHITECTURE,
    NODE_AFTER_COMMISSIONING_ACTION_CHOICES,
    NODE_PERMISSION,
    NODE_STATUS,
    NODE_STATUS_CHOICES_DICT,
    )
from maasserver.exceptions import MAASAPIException
from maasserver.forms import (
    ConfigForm,
    delete_node,
    EditUserForm,
    get_action_form,
    HostnameFormField,
<<<<<<< HEAD
    MACAddressForm,
=======
    inhibit_delete,
>>>>>>> d95ef459
    NewUserCreationForm,
    NODE_ACTIONS,
    NodeActionForm,
    NodeWithMACAddressesForm,
    ProfileForm,
    UIAdminNodeEditForm,
    UINodeEditForm,
    validate_hostname,
    )
from maasserver.models import (
    Config,
    DEFAULT_CONFIG,
    MACAddress,
    )
from maasserver.provisioning import get_provisioning_api_proxy
from maasserver.testing.factory import factory
from maasserver.testing.testcase import TestCase
from provisioningserver.enum import POWER_TYPE_CHOICES
from testtools.testcase import ExpectedException


class NodeWithMACAddressesFormTest(TestCase):

    def get_QueryDict(self, params):
        query_dict = QueryDict('', mutable=True)
        for k, v in params.items():
            if isinstance(v, list):
                query_dict.setlist(k, v)
            else:
                query_dict[k] = v
        return query_dict

    def test_NodeWithMACAddressesForm_valid(self):

        form = NodeWithMACAddressesForm(
            self.get_QueryDict({
                'mac_addresses': ['aa:bb:cc:dd:ee:ff', '9a:bb:c3:33:e5:7f'],
                'architecture': ARCHITECTURE.i386,
                }))

        self.assertTrue(form.is_valid())
        self.assertEqual(
            ['aa:bb:cc:dd:ee:ff', '9a:bb:c3:33:e5:7f'],
            form.cleaned_data['mac_addresses'])
        self.assertEqual(ARCHITECTURE.i386, form.cleaned_data['architecture'])

    def test_NodeWithMACAddressesForm_simple_invalid(self):
        # If the form only has one (invalid) MAC Address field to validate,
        # the error message in form.errors['mac_addresses'] is the
        # message from the field's validation error.
        form = NodeWithMACAddressesForm(
            self.get_QueryDict({
                'mac_addresses': ['invalid'],
                'architecture': ARCHITECTURE.i386,
                }))

        self.assertFalse(form.is_valid())
        self.assertEqual(['mac_addresses'], list(form.errors))
        self.assertEqual(
            ['Enter a valid MAC address (e.g. AA:BB:CC:DD:EE:FF).'],
            form.errors['mac_addresses'])

    def test_NodeWithMACAddressesForm_multiple_invalid(self):
        # If the form has multiple MAC Address fields to validate,
        # if one or more fields are invalid, a single error message is
        # present in form.errors['mac_addresses'] after validation.
        form = NodeWithMACAddressesForm(
            self.get_QueryDict({
                'mac_addresses': ['invalid_1', 'invalid_2'],
                'architecture': ARCHITECTURE.i386,
                }))

        self.assertFalse(form.is_valid())
        self.assertEqual(['mac_addresses'], list(form.errors))
        self.assertEqual(
            ['One or more MAC Addresses is invalid.'],
            form.errors['mac_addresses'])

    def test_NodeWithMACAddressesForm_empty(self):
        # Empty values in the list of MAC Addresses are simply ignored.
        form = NodeWithMACAddressesForm(
            self.get_QueryDict({
                'mac_addresses': ['aa:bb:cc:dd:ee:ff', ''],
                'architecture': ARCHITECTURE.i386,
                }))

        self.assertTrue(form.is_valid())

    def test_NodeWithMACAddressesForm_save(self):
        form = NodeWithMACAddressesForm(
            self.get_QueryDict({
                'mac_addresses': ['aa:bb:cc:dd:ee:ff', '9a:bb:c3:33:e5:7f'],
                'architecture': ARCHITECTURE.i386,
                }))
        node = form.save()

        self.assertIsNotNone(node.id)  # The node is persisted.
        self.assertSequenceEqual(
            ['aa:bb:cc:dd:ee:ff', '9a:bb:c3:33:e5:7f'],
            [mac.mac_address for mac in node.macaddress_set.all()])


class TestOptionForm(ConfigForm):
    field1 = forms.CharField(label="Field 1", max_length=10)
    field2 = forms.BooleanField(label="Field 2", required=False)


class ConfigFormTest(TestCase):

    def test_form_valid_saves_into_db(self):
        value = factory.getRandomString(10)
        form = TestOptionForm({'field1': value, 'field2': False})
        result = form.save()

        self.assertTrue(result)
        self.assertEqual(value, Config.objects.get_config('field1'))
        self.assertFalse(Config.objects.get_config('field2'))

    def test_form_invalid_does_not_save_into_db(self):
        value_too_long = factory.getRandomString(20)
        form = TestOptionForm({'field1': value_too_long, 'field2': False})
        result = form.save()

        self.assertFalse(result)
        self.assertIn('field1', form._errors)
        self.assertIsNone(Config.objects.get_config('field1'))
        self.assertIsNone(Config.objects.get_config('field2'))

    def test_form_loads_initial_values(self):
        value = factory.getRandomString()
        Config.objects.set_config('field1', value)
        form = TestOptionForm()

        self.assertItemsEqual(['field1'], form.initial)
        self.assertEqual(value, form.initial['field1'])

    def test_form_loads_initial_values_from_default_value(self):
        value = factory.getRandomString()
        DEFAULT_CONFIG['field1'] = value
        form = TestOptionForm()

        self.assertItemsEqual(['field1'], form.initial)
        self.assertEqual(value, form.initial['field1'])


class FormWithHostname(forms.Form):
    hostname = HostnameFormField()


class NodeEditForms(TestCase):

    def test_UINodeEditForm_contains_limited_set_of_fields(self):
        form = UINodeEditForm()

        self.assertEqual(
            [
                'hostname',
                'after_commissioning_action',
            ], list(form.fields))

    def test_UINodeEditForm_changes_node(self):
        node = factory.make_node()
        hostname = factory.getRandomString()
        after_commissioning_action = factory.getRandomChoice(
            NODE_AFTER_COMMISSIONING_ACTION_CHOICES)

        form = UINodeEditForm(
            data={
                'hostname': hostname,
                'after_commissioning_action': after_commissioning_action,
                },
            instance=node)
        form.save()

        self.assertEqual(hostname, node.hostname)
        self.assertEqual(
            after_commissioning_action, node.after_commissioning_action)

    def test_UIAdminNodeEditForm_contains_limited_set_of_fields(self):
        form = UIAdminNodeEditForm()

        self.assertEqual(
            [
                'hostname',
                'after_commissioning_action',
                'power_type',
            ],
            list(form.fields))

    def test_UIAdminNodeEditForm_changes_node(self):
        node = factory.make_node()
        hostname = factory.getRandomString()
        after_commissioning_action = factory.getRandomChoice(
            NODE_AFTER_COMMISSIONING_ACTION_CHOICES)
        power_type = factory.getRandomChoice(POWER_TYPE_CHOICES)
        form = UIAdminNodeEditForm(
            data={
                'hostname': hostname,
                'after_commissioning_action': after_commissioning_action,
                'power_type': power_type,
                },
            instance=node)
        form.save()

        self.assertEqual(hostname, node.hostname)
        self.assertEqual(
            after_commissioning_action, node.after_commissioning_action)
        self.assertEqual(power_type, node.power_type)


class NodeActionsTests(TestCase):
    """Test the structure of NODE_ACTIONS."""

    def test_NODE_ACTIONS_initial_states(self):
        allowed_states = set(NODE_STATUS_CHOICES_DICT.keys() + [None])
        self.assertTrue(set(NODE_ACTIONS.keys()) <= allowed_states)

    def test_NODE_ACTIONS_dict_contains_only_accepted_keys(self):
        actions = sum(NODE_ACTIONS.values(), [])
        accepted_keys = set([
            'permission',
            'inhibit',
            'display',
            'execute',
            'message',
            ])
        actual_keys = set(sum([action.keys() for action in actions], []))
        unknown_keys = actual_keys - accepted_keys
        self.assertEqual(set(), unknown_keys)


class TestNodeActionForm(TestCase):

    def test_inhibit_delete_allows_deletion_of_unowned_node(self):
        admin = factory.make_admin()
        node = factory.make_node(status=NODE_STATUS.DECLARED)
        self.assertIsNone(inhibit_delete(node, admin))

    def test_inhibit_delete_inhibits_deletion_of_owned_node(self):
        admin = factory.make_admin()
        node = factory.make_node(
            status=NODE_STATUS.ALLOCATED, owner=factory.make_user())
        self.assertEqual(
            "You cannot delete this node because it's in use.",
            inhibit_delete(node, admin))

    def test_delete_node_redirects_to_confirmation_page(self):
        admin = factory.make_admin()
        node = factory.make_node(status=NODE_STATUS.DECLARED)
        try:
            delete_node(node, admin)
        except MAASAPIException as e:
            pass
        else:
            self.fail("delete_node should have raised a Redirect.")
        response = e.make_http_response()
        self.assertEqual(httplib.FOUND, response.status_code)
        self.assertEqual(
            reverse('node-delete', args=[node.system_id]),
            urlparse(response['Location']).path)

    def have_permission_returns_False_if_action_is_None(self):
        admin = factory.make_admin()
        node = factory.make_node(status=NODE_STATUS.DECLARED)
        self.assertFalse(get_action_form(admin)(node).have_permission(None))

    def have_permission_returns_False_if_lacking_permission(self):
        user = factory.make_user()
        node = factory.make_node(
            status=NODE_STATUS.ALLOCATED, owner=factory.make_user())
        action = {
            'permission': NODE_PERMISSION.EDIT,
        }
        self.assertFalse(get_action_form(user)(node).have_permission(action))

    def have_permission_returns_True_given_permission(self):
        node = factory.make_node(
            status=NODE_STATUS.ALLOCATED, owner=factory.make_user())
        action = {
            'permission': NODE_PERMISSION.EDIT,
        }
        form = get_action_form(node.owner)(node)
        self.assertTrue(form.have_permission(action))

    def test_compile_action_records_inhibition(self):
        node = factory.make_node()
        user = factory.make_user()
        form = get_action_form(user)(node)
        inhibition = factory.getRandomString()

        def inhibit(*args, **kwargs):
            return inhibition

        compiled_action = form.compile_action({'inhibit': inhibit})
        self.assertEqual(inhibition, compiled_action['inhibition'])

    def test_compile_action_records_None_if_no_inhibition(self):
        node = factory.make_node()
        user = factory.make_user()
        form = get_action_form(user)(node)

        def inhibit(*args, **kwargs):
            return None

        compiled_action = form.compile_action({'inhibit': inhibit})
        self.assertIsNone(compiled_action['inhibition'])

    def test_compile_actions_for_declared_node_admin(self):
        # Check which transitions are available for an admin on a
        # 'Declared' node.
        admin = factory.make_admin()
        node = factory.make_node(status=NODE_STATUS.DECLARED)
        form = get_action_form(admin)(node)
        actions = form.compile_actions()
        self.assertItemsEqual(
            ["Accept & commission", "Delete node"],
            [action['display'] for action in actions])
        # All permissions should be ADMIN.
        self.assertEqual(
            [NODE_PERMISSION.ADMIN] * len(actions),
            [action['permission'] for actions in actions])

    def test_compile_actions_for_declared_node_simple_user(self):
        # A simple user sees no actions for a 'Declared' node.
        user = factory.make_user()
        node = factory.make_node(status=NODE_STATUS.DECLARED)
        form = get_action_form(user)(node)
        self.assertItemsEqual([], form.compile_actions())

    def test_get_action_form_creates_form_class_with_attributes(self):
        user = factory.make_admin()
        form_class = get_action_form(user)

        self.assertEqual(user, form_class.user)

    def test_get_action_form_creates_form_class(self):
        user = factory.make_admin()
        node = factory.make_node(status=NODE_STATUS.DECLARED)
        form = get_action_form(user)(node)

        self.assertIsInstance(form, NodeActionForm)
        self.assertEqual(node, form.node)

    def test_get_action_form_for_admin(self):
        admin = factory.make_admin()
        node = factory.make_node(status=NODE_STATUS.DECLARED)
        form = get_action_form(admin)(node)

        self.assertItemsEqual(
            ["Accept & commission", "Delete node"],
            [action['display'] for action in form.action_buttons])

    def test_get_action_form_for_user(self):
        user = factory.make_user()
        node = factory.make_node(status=NODE_STATUS.DECLARED)
        form = get_action_form(user)(node)

        self.assertIsInstance(form, NodeActionForm)
        self.assertEqual(node, form.node)
        self.assertItemsEqual({}, form.action_buttons)

    def test_get_action_form_node_for_admin_save(self):
        admin = factory.make_admin()
        node = factory.make_node(status=NODE_STATUS.DECLARED)
        form = get_action_form(admin)(
            node, {NodeActionForm.input_name: "Accept & commission"})
        form.save()

        self.assertEqual(NODE_STATUS.COMMISSIONING, node.status)

    def test_get_action_form_for_user_save(self):
        user = factory.make_user()
        node = factory.make_node(status=NODE_STATUS.DECLARED)
        form = get_action_form(user)(
            node, {NodeActionForm.input_name: "Enlist node"})

        self.assertRaises(PermissionDenied, form.save)

    def test_get_action_form_for_user_save_unknown_trans(self):
        user = factory.make_user()
        node = factory.make_node(status=NODE_STATUS.DECLARED)
        form = get_action_form(user)(
            node, {NodeActionForm.input_name: factory.getRandomString()})

        self.assertRaises(PermissionDenied, form.save)

    def test_save_double_checks_for_inhibitions(self):
        admin = factory.make_admin()
        node = factory.make_node(
            status=NODE_STATUS.ALLOCATED, owner=factory.make_user())
        form = get_action_form(admin)(
            node, {NodeActionForm.input_name: "Delete node"})
        with ExpectedException(PermissionDenied, "You cannot delete.*"):
            form.save()

    def test_start_action_acquires_and_starts_ready_node_for_user(self):
        node = factory.make_node(status=NODE_STATUS.READY)
        user = factory.make_user()
        factory.make_sshkey(user)
        consumer, token = user.get_profile().create_authorisation_token()
        self.patch(maasserver.api, 'get_oauth_token', lambda request: token)
        form = get_action_form(user)(
            node, {NodeActionForm.input_name: "Start node"})
        form.save()

        power_status = get_provisioning_api_proxy().power_status
        self.assertEqual('start', power_status.get(node.system_id))
        self.assertEqual(NODE_STATUS.ALLOCATED, node.status)
        self.assertEqual(user, node.owner)

    def test_start_action_is_enabled_for_user_with_key(self):
        node = factory.make_node(status=NODE_STATUS.READY)
        user = factory.make_user()
        factory.make_sshkey(user)
        consumer, token = user.get_profile().create_authorisation_token()
        self.patch(maasserver.api, 'get_oauth_token', lambda request: token)
        form = get_action_form(user)(node)
        # The user has an SSH key, so there is no inhibition to stop
        # them from starting a node.
        self.assertIsNone(form.find_action("Start node")['inhibition'])

    def test_start_action_is_disabled_for_keyless_user(self):
        node = factory.make_node(status=NODE_STATUS.READY)
        user = factory.make_user()
        consumer, token = user.get_profile().create_authorisation_token()
        self.patch(maasserver.api, 'get_oauth_token', lambda request: token)
        form = get_action_form(user)(node)
        self.assertIn("SSH key", form.find_action("Start node")['inhibition'])

    def test_accept_and_commission_starts_commissioning(self):
        admin = factory.make_admin()
        node = factory.make_node(status=NODE_STATUS.DECLARED)
        form = get_action_form(admin)(
            node, {NodeActionForm.input_name: "Accept & commission"})
        form.save()
        self.assertEqual(NODE_STATUS.COMMISSIONING, node.status)


class TestHostnameFormField(TestCase):

    def test_validate_hostname_validates_valid_hostnames(self):
        self.assertIsNone(validate_hostname('host.example.com'))
        self.assertIsNone(validate_hostname('host.my-example.com'))
        self.assertIsNone(validate_hostname('my-example.com'))
        #  No ValidationError.

    def test_validate_hostname_does_not_validate_invalid_hostnames(self):
        self.assertRaises(ValidationError, validate_hostname, 'invalid-host')

    def test_validate_hostname_does_not_validate_too_long_hostnames(self):
        self.assertRaises(ValidationError, validate_hostname, 'toolong' * 100)

    def test_hostname_field_validation_cleaned_data_if_hostname_valid(self):
        form = FormWithHostname({'hostname': 'host.example.com'})

        self.assertTrue(form.is_valid())
        self.assertEqual('host.example.com', form.cleaned_data['hostname'])

    def test_hostname_field_validation_error_if_invalid_hostname(self):
        form = FormWithHostname({'hostname': 'invalid-host'})

        self.assertFalse(form.is_valid())
        self.assertItemsEqual(['hostname'], list(form.errors))
        self.assertEqual(
            ["Enter a valid hostname (e.g. host.example.com)."],
            form.errors['hostname'])


class TestUniqueEmailForms(TestCase):

    def assertFormFailsValidationBecauseEmailNotUnique(self, form):
        self.assertFalse(form.is_valid())
        self.assertIn('email', form._errors)
        self.assertEqual(
            ["User with this E-mail address already exists."],
            form._errors['email'])

    def test_ProfileForm_fails_validation_if_email_taken(self):
        another_email = '%s@example.com' % factory.getRandomString()
        factory.make_user(email=another_email)
        email = '%s@example.com' % factory.getRandomString()
        user = factory.make_user(email=email)
        form = ProfileForm(instance=user, data={'email': another_email})
        self.assertFormFailsValidationBecauseEmailNotUnique(form)

    def test_ProfileForm_validates_if_email_unchanged(self):
        email = '%s@example.com' % factory.getRandomString()
        user = factory.make_user(email=email)
        form = ProfileForm(instance=user, data={'email': email})
        self.assertTrue(form.is_valid())

    def test_NewUserCreationForm_fails_validation_if_email_taken(self):
        email = '%s@example.com' % factory.getRandomString()
        username = factory.getRandomString()
        password = factory.getRandomString()
        factory.make_user(email=email)
        form = NewUserCreationForm(
            {
                'email': email,
                'username': username,
                'password1': password,
                'password2': password,
            })
        self.assertFormFailsValidationBecauseEmailNotUnique(form)

    def test_EditUserForm_fails_validation_if_email_taken(self):
        another_email = '%s@example.com' % factory.getRandomString()
        factory.make_user(email=another_email)
        email = '%s@example.com' % factory.getRandomString()
        user = factory.make_user(email=email)
        form = EditUserForm(instance=user, data={'email': another_email})
        self.assertFormFailsValidationBecauseEmailNotUnique(form)

    def test_EditUserForm_validates_if_email_unchanged(self):
        email = '%s@example.com' % factory.getRandomString()
        user = factory.make_user(email=email)
        form = EditUserForm(
            instance=user,
            data={
                'email': email,
                'username': factory.getRandomString(),
            })
        self.assertTrue(form.is_valid())


class TestNewUserCreationForm(TestCase):

    def test_fields_order(self):
        form = NewUserCreationForm()

        self.assertEqual(
            ['username', 'last_name', 'email', 'password1', 'password2',
                'is_superuser'],
            list(form.fields))


class TestMACAddressForm(TestCase):

    def test_MACAddressForm_creates_mac_address(self):
        node = factory.make_node()
        mac = factory.getRandomMACAddress()
        form = MACAddressForm(node=node, data={'mac_address': mac})
        form.save()
        self.assertTrue(
            MACAddress.objects.filter(node=node, mac_address=mac).exists())

    def test_MACAddressForm_displays_error_message_if_mac_already_used(self):
        mac = factory.getRandomMACAddress()
        node = factory.make_mac_address(address=mac)
        node = factory.make_node()
        form = MACAddressForm(node=node, data={'mac_address': mac})
        self.assertFalse(form.is_valid())
        self.assertEquals(
            {'mac_address': ['This MAC Address is already registered.']},
            form._errors)
        self.assertFalse(
            MACAddress.objects.filter(node=node, mac_address=mac).exists())<|MERGE_RESOLUTION|>--- conflicted
+++ resolved
@@ -37,11 +37,8 @@
     EditUserForm,
     get_action_form,
     HostnameFormField,
-<<<<<<< HEAD
+    inhibit_delete,
     MACAddressForm,
-=======
-    inhibit_delete,
->>>>>>> d95ef459
     NewUserCreationForm,
     NODE_ACTIONS,
     NodeActionForm,
