--- conflicted
+++ resolved
@@ -260,11 +260,8 @@
                 'hostname',
                 'after_commissioning_action',
                 'architecture',
-<<<<<<< HEAD
+                'distro_series',
                 'nodegroup',
-=======
-                'distro_series',
->>>>>>> 192005fc
             ], list(form.fields))
 
     def test_NodeForm_changes_node(self):
