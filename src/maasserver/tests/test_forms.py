--- conflicted
+++ resolved
@@ -42,15 +42,10 @@
     DEFAULT_CONFIG,
     MACAddress,
     )
-<<<<<<< HEAD
-from maasserver.provisioning import get_provisioning_api_proxy
-from maasserver.testing import extract_redirect
-=======
 from maasserver.node_action import (
     AcceptAndCommission,
     Delete,
     )
->>>>>>> a92cdd4d
 from maasserver.testing.factory import factory
 from maasserver.testing.testcase import TestCase
 from provisioningserver.enum import POWER_TYPE_CHOICES
@@ -248,104 +243,6 @@
 
 class TestNodeActionForm(TestCase):
 
-<<<<<<< HEAD
-    def test_inhibit_delete_allows_deletion_of_unowned_node(self):
-        admin = factory.make_admin()
-        node = factory.make_node(status=NODE_STATUS.DECLARED)
-        self.assertIsNone(inhibit_delete(node, admin))
-
-    def test_inhibit_delete_inhibits_deletion_of_owned_node(self):
-        admin = factory.make_admin()
-        node = factory.make_node(
-            status=NODE_STATUS.ALLOCATED, owner=factory.make_user())
-        self.assertEqual(
-            "You cannot delete this node because it's in use.",
-            inhibit_delete(node, admin))
-
-    def test_delete_node_redirects_to_confirmation_page(self):
-        admin = factory.make_admin()
-        node = factory.make_node(status=NODE_STATUS.DECLARED)
-        try:
-            delete_node(node, admin)
-        except MAASAPIException as e:
-            pass
-        else:
-            self.fail("delete_node should have raised a Redirect.")
-        response = e.make_http_response()
-        self.assertEqual(
-            reverse('node-delete', args=[node.system_id]),
-            extract_redirect(response))
-
-    def have_permission_returns_False_if_action_is_None(self):
-        admin = factory.make_admin()
-        node = factory.make_node(status=NODE_STATUS.DECLARED)
-        self.assertFalse(get_action_form(admin)(node).have_permission(None))
-
-    def have_permission_returns_False_if_lacking_permission(self):
-        user = factory.make_user()
-        node = factory.make_node(
-            status=NODE_STATUS.ALLOCATED, owner=factory.make_user())
-        action = {
-            'permission': NODE_PERMISSION.EDIT,
-        }
-        self.assertFalse(get_action_form(user)(node).have_permission(action))
-
-    def have_permission_returns_True_given_permission(self):
-        node = factory.make_node(
-            status=NODE_STATUS.ALLOCATED, owner=factory.make_user())
-        action = {
-            'permission': NODE_PERMISSION.EDIT,
-        }
-        form = get_action_form(node.owner)(node)
-        self.assertTrue(form.have_permission(action))
-
-    def test_compile_action_records_inhibition(self):
-        node = factory.make_node()
-        user = factory.make_user()
-        form = get_action_form(user)(node)
-        inhibition = factory.getRandomString()
-
-        def inhibit(*args, **kwargs):
-            return inhibition
-
-        compiled_action = form.compile_action({'inhibit': inhibit})
-        self.assertEqual(inhibition, compiled_action['inhibition'])
-
-    def test_compile_action_records_None_if_no_inhibition(self):
-        node = factory.make_node()
-        user = factory.make_user()
-        form = get_action_form(user)(node)
-
-        def inhibit(*args, **kwargs):
-            return None
-
-        compiled_action = form.compile_action({'inhibit': inhibit})
-        self.assertIsNone(compiled_action['inhibition'])
-
-    def test_compile_actions_for_declared_node_admin(self):
-        # Check which transitions are available for an admin on a
-        # 'Declared' node.
-        admin = factory.make_admin()
-        node = factory.make_node(status=NODE_STATUS.DECLARED)
-        form = get_action_form(admin)(node)
-        actions = form.compile_actions()
-        self.assertItemsEqual(
-            ["Accept & commission", "Delete node"],
-            [action['display'] for action in actions])
-        # All permissions should be ADMIN.
-        self.assertEqual(
-            [NODE_PERMISSION.ADMIN] * len(actions),
-            [action['permission'] for actions in actions])
-
-    def test_compile_actions_for_declared_node_simple_user(self):
-        # A simple user sees no actions for a 'Declared' node.
-        user = factory.make_user()
-        node = factory.make_node(status=NODE_STATUS.DECLARED)
-        form = get_action_form(user)(node)
-        self.assertItemsEqual([], form.compile_actions())
-
-=======
->>>>>>> a92cdd4d
     def test_get_action_form_creates_form_class_with_attributes(self):
         user = factory.make_admin()
         form_class = get_action_form(user)
