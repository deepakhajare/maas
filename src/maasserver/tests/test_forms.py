--- conflicted
+++ resolved
@@ -248,33 +248,20 @@
 
 class TestNodeActionForm(TestCase):
 
-<<<<<<< HEAD
-    def test_available_transition_methods_for_declared_node_admin(self):
+    def test_available_action_methods_for_declared_node_admin(self):
         # Check which transitions are available for an admin on a
-=======
-    def test_available_action_methods_for_declared_node_admin(self):
-        # An admin has access to the "Accept Enlisted node" action for a
->>>>>>> 705499af
         # 'Declared' node.
         admin = factory.make_admin()
         node = factory.make_node(status=NODE_STATUS.DECLARED)
         form = get_action_form(admin)(node)
         actions = form.available_action_methods(node, admin)
         self.assertEqual(
-<<<<<<< HEAD
             ["Accept Enlisted node", "Commission node"],
-            [transition['display'] for transition in transitions])
+            [action['display'] for action in actions])
         # All permissions should be ADMIN.
         self.assertEqual(
-            [NODE_PERMISSION.ADMIN] * len(transitions),
-            [transition['permission'] for transition in transitions])
-=======
-            ["Accept Enlisted node"],
-            [action['display'] for action in actions])
-        self.assertEqual(
-            [NODE_PERMISSION.ADMIN],
-            [action['permission'] for action in actions])
->>>>>>> 705499af
+            [NODE_PERMISSION.ADMIN] * len(actions),
+            [action['permission'] for actions in actions])
 
     def test_available_action_methods_for_declared_node_simple_user(self):
         # A simple user sees no actions for a 'Declared' node.
@@ -305,16 +292,11 @@
 
         self.assertItemsEqual(
             {"Accept Enlisted node": (
-<<<<<<< HEAD
                 'accept_enlistment', NODE_PERMISSION.ADMIN),
              "Commission node": (
                 'start_commissioning', NODE_PERMISSION.ADMIN),
             },
-            form.transition_dict)
-=======
-                'accept_enlistment', NODE_PERMISSION.ADMIN)},
             form.action_dict)
->>>>>>> 705499af
 
     def test_get_action_form_for_user(self):
         user = factory.make_user()
