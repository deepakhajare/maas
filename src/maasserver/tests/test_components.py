# Copyright 2012 Canonical Ltd.  This software is licensed under the
# GNU Affero General Public License version 3 (see the file LICENSE).

"""Test maasserver components module."""

from __future__ import (
    absolute_import,
    print_function,
    unicode_literals,
    )

__metaclass__ = type
__all__ = []


import random

from maasserver import (
    components,
    map_enum,
    )
from maasserver.components import (
    COMPONENT,
    discard_persistent_error,
    get_persistent_errors,
    register_persistent_error,
    )
<<<<<<< HEAD
from maasserver import map_enum
=======
>>>>>>> c1b4600b
from maasserver.testing.factory import factory
from maasserver.testing.testcase import TestCase


def simple_error_display(error):
    return str(error)


def get_random_component():
    random.choice(map_enum(COMPONENT).values())


class PersistentErrorsUtilitiesTest(TestCase):

    def setUp(self):
        super(PersistentErrorsUtilitiesTest, self).setUp()
        self._PERSISTENT_ERRORS = {}
        self.patch(components, '_PERSISTENT_ERRORS', self._PERSISTENT_ERRORS)

    def test_register_persistent_error_registers_error(self):
        error_message = factory.getRandomString()
        component = get_random_component()
        register_persistent_error(component, error_message)
        self.assertItemsEqual(
            {component: error_message}, self._PERSISTENT_ERRORS)

    def test_register_persistent_error_stores_last_error(self):
        error_message = factory.getRandomString()
        error_message2 = factory.getRandomString()
        component = get_random_component()
        register_persistent_error(component, error_message)
        register_persistent_error(component, error_message2)
        self.assertItemsEqual(
            {component: error_message2}, self._PERSISTENT_ERRORS)

    def test_discard_persistent_error_discards_error(self):
        error_message = factory.getRandomString()
        component = get_random_component()
        register_persistent_error(component, error_message)
        discard_persistent_error(component)
        self.assertItemsEqual({}, self._PERSISTENT_ERRORS)

    def test_discard_persistent_error_can_be_called_many_times(self):
        error_message = factory.getRandomString()
        component = get_random_component()
        register_persistent_error(component, error_message)
        discard_persistent_error(component)
        discard_persistent_error(component)
        self.assertItemsEqual({}, self._PERSISTENT_ERRORS)

    def get_persistent_errors_returns_text_for_error_codes(self):
        errors, components = [], []
        for i in range(3):
            error_message = factory.getRandomString()
            component = get_random_component()
            register_persistent_error(component, error_message)
            errors.append(error_message)
            components.append(component)
        self.assertItemsEqual(errors, get_persistent_errors())<|MERGE_RESOLUTION|>--- conflicted
+++ resolved
@@ -25,10 +25,6 @@
     get_persistent_errors,
     register_persistent_error,
     )
-<<<<<<< HEAD
-from maasserver import map_enum
-=======
->>>>>>> c1b4600b
 from maasserver.testing.factory import factory
 from maasserver.testing.testcase import TestCase
 
