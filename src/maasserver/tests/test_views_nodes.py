--- conflicted
+++ resolved
@@ -372,29 +372,18 @@
         self.assertIn(qs, query_value)
 
     def test_node_list_query_error_on_missing_tag(self):
-<<<<<<< HEAD
-        response = self.client.get(reverse('node-list'), {"query": "missing"})
-=======
         response = self.client.get(reverse('node-list'),
             {"query": "maas-tags=missing"})
->>>>>>> 6119cc7d
         error_string = fromstring(response.content).xpath(
             "string(//div[@id='nodes']//p[@class='form-errors'])")
         self.assertRegexpMatches(error_string, "Invalid .* No such tag")
 
     def test_node_list_query_error_on_unknown_constraint(self):
         response = self.client.get(reverse('node-list'),
-<<<<<<< HEAD
-            {"query": "color:red"})
-        error_string = fromstring(response.content).xpath(
-            "string(//div[@id='nodes']//p[@class='form-errors'])")
-        self.assertRegexpMatches(error_string, "Invalid .* 'color:red'")
-=======
             {"query": "color=red"})
         error_string = fromstring(response.content).xpath(
             "string(//div[@id='nodes']//p[@class='form-errors'])")
         self.assertEqual(error_string, "No such 'color' constraint")
->>>>>>> 6119cc7d
 
     def test_node_list_query_selects_subset(self):
         tag = factory.make_tag("shiny")
@@ -405,11 +394,7 @@
         node2.tags = [tag]
         node3.tags = []
         response = self.client.get(reverse('node-list'),
-<<<<<<< HEAD
-            {"query": "shiny cpu:2"})
-=======
             {"query": "maas-tags=shiny cpu=2"})
->>>>>>> 6119cc7d
         node2_link = reverse('node-view', args=[node2.system_id])
         document = fromstring(response.content)
         node_links = document.xpath("//div[@id='nodes']/table//a/@href")
@@ -614,64 +599,6 @@
         self.assertEqual({}, constraints)
 
     def test_tag_leading_whitespace(self):
-<<<<<<< HEAD
-        constraints = nodes_views._parse_constraints("\ttag")
-        self.assertEqual({"tags": "tag"}, constraints)
-
-    def test_tag_trailing_whitespace(self):
-        constraints = nodes_views._parse_constraints("tag\r\n")
-        self.assertEqual({"tags": "tag"}, constraints)
-
-    def test_tag_unicode(self):
-        constraints = nodes_views._parse_constraints("\xa7")
-        self.assertEqual({"tags": "\xa7"}, constraints)
-
-    def test_cpu(self):
-        constraints = nodes_views._parse_constraints("cpu:1.0")
-        self.assertEqual({"cpu_count": "1.0"}, constraints)
-
-    def test_cpu_count(self):
-        constraints = nodes_views._parse_constraints("cpu_count:1")
-        self.assertEqual({"cpu_count": "1"}, constraints)
-
-    def test_mem(self):
-        constraints = nodes_views._parse_constraints("mem:4096.0")
-        self.assertEqual({"memory": "4096.0"}, constraints)
-
-    def test_memory(self):
-        constraints = nodes_views._parse_constraints("memory:4096")
-        self.assertEqual({"memory": "4096"}, constraints)
-
-    def test_arch(self):
-        constraints = nodes_views._parse_constraints("arch:armhf/highbank")
-        self.assertEqual({"architecture": "armhf/highbank"}, constraints)
-
-    def test_name(self):
-        constraints = nodes_views._parse_constraints("name:node")
-        self.assertEqual({"hostname": "node"}, constraints)
-
-    def test_name_unicode(self):
-        constraints = nodes_views._parse_constraints("name:\xa7")
-        self.assertEqual({"hostname": "\xa7"}, constraints)
-
-    def test_unknown_constraint(self):
-        constraints = nodes_views._parse_constraints("custom:fancy")
-        self.assertEqual({"tags": "custom:fancy"}, constraints)
-
-    def test_unknown_unicode_constraint(self):
-        constraints = nodes_views._parse_constraints("custom:\xa7")
-        self.assertEqual({"tags": "custom:\xa7"}, constraints)
-
-    def test_multiple_tags_and_cpu(self):
-        constraints = nodes_views._parse_constraints("a_tag cpu:2 b_tag")
-        self.assertEqual({"cpu_count": "2", "tags": "a_tag b_tag"},
-            constraints)
-
-    def test_tag_and_cpu_and_mem(self):
-        constraints = nodes_views._parse_constraints("mem:1024 cpu:2 tag")
-        self.assertEqual({"cpu_count": "2", "memory": "1024", "tags": "tag"},
-            constraints)
-=======
         constraints = nodes_views._parse_constraints("\tmaas-tags=tag")
         self.assertEqual({"tags": "tag"}, constraints)
 
@@ -733,5 +660,4 @@
 
     def test_multiple_tags_and_cpu(self):
         constraints = nodes_views._parse_constraints("maas-tags=a,b cpu=2")
-        self.assertEqual({"cpu_count": "2", "tags": "a,b"}, constraints)
->>>>>>> 6119cc7d
+        self.assertEqual({"cpu_count": "2", "tags": "a,b"}, constraints)