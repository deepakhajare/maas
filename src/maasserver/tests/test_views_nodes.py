# Copyright 2012 Canonical Ltd.  This software is licensed under the
# GNU Affero General Public License version 3 (see the file LICENSE).

"""Test maasserver nodes views."""

from __future__ import (
    absolute_import,
    print_function,
    unicode_literals,
    )

__metaclass__ = type
__all__ = []

import httplib

from django.conf import settings
from django.core.urlresolvers import reverse
from lxml.html import fromstring
from maasserver import (
    map_enum,
    messages,
    )
import maasserver.api
from maasserver.enum import (
    NODE_AFTER_COMMISSIONING_ACTION,
    NODE_STATUS,
    )
from maasserver.exceptions import NoRabbit
from maasserver.forms import NodeActionForm
from maasserver.models import (
    MACAddress,
    Node,
    )
from maasserver.node_action import StartNode
from maasserver.testing import (
    extract_redirect,
    get_content_links,
    reload_object,
    reload_objects,
    )
<<<<<<< HEAD
from maasserver import map_enum
=======
>>>>>>> c1b4600b
from maasserver.testing.factory import factory
from maasserver.testing.testcase import (
    AdminLoggedInTestCase,
    LoggedInTestCase,
    TestCase,
    )
from maasserver.views import nodes as nodes_views
from maasserver.views.nodes import get_longpoll_context
from maastesting.matchers import ContainsAll
from maastesting.rabbit import uses_rabbit_fixture
from provisioningserver.enum import POWER_TYPE_CHOICES


class NodeViewsTest(LoggedInTestCase):

    def set_up_oauth_token(self):
        """Set up an oauth token to be used for requests."""
        profile = self.logged_in_user.get_profile()
        consumer, token = profile.create_authorisation_token()
        self.patch(maasserver.api, 'get_oauth_token', lambda request: token)

    def test_node_list_contains_link_to_node_view(self):
        node = factory.make_node()
        response = self.client.get(reverse('node-list'))
        node_link = reverse('node-view', args=[node.system_id])
        self.assertIn(node_link, get_content_links(response))

    def test_node_list_displays_sorted_list_of_nodes(self):
        # Nodes are sorted on the node list page, newest first.
        nodes = [factory.make_node() for i in range(3)]
        # Explicitely set node.created since all of these node will
        # be created in the same transaction and thus have the same
        # 'created' value by default.
        for node in nodes:
            created = factory.getRandomDate()
            # Update node.created without calling node.save().
            Node.objects.filter(id=node.id).update(created=created)
        nodes = reload_objects(Node, nodes)
        sorted_nodes = sorted(nodes, key=lambda x: x.created, reverse=True)
        response = self.client.get(reverse('node-list'))
        node_links = [
            reverse('node-view', args=[node.system_id])
            for node in sorted_nodes]
        self.assertEqual(
            node_links,
            [link for link in get_content_links(response)
                if link.startswith('/nodes')])

    def test_view_node_displays_node_info(self):
        # The node page features the basic information about the node.
        node = factory.make_node(owner=self.logged_in_user)
        node_link = reverse('node-view', args=[node.system_id])
        response = self.client.get(node_link)
        doc = fromstring(response.content)
        content_text = doc.cssselect('#content')[0].text_content()
        self.assertIn(node.hostname, content_text)
        self.assertIn(node.display_status(), content_text)
        self.assertIn(self.logged_in_user.username, content_text)

    def test_view_node_displays_node_info_no_owner(self):
        # If the node has no owner, the Owner 'slot' does not exist.
        node = factory.make_node()
        node_link = reverse('node-view', args=[node.system_id])
        response = self.client.get(node_link)
        doc = fromstring(response.content)
        content_text = doc.cssselect('#content')[0].text_content()
        self.assertNotIn('Owner', content_text)

    def test_view_node_displays_link_to_edit_if_user_owns_node(self):
        node = factory.make_node(owner=self.logged_in_user)
        node_link = reverse('node-view', args=[node.system_id])
        response = self.client.get(node_link)
        node_edit_link = reverse('node-edit', args=[node.system_id])
        self.assertIn(node_edit_link, get_content_links(response))

    def test_view_node_does_not_show_link_to_delete_node(self):
        # Only admin users can delete nodes.
        node = factory.make_node(owner=self.logged_in_user)
        node_link = reverse('node-view', args=[node.system_id])
        response = self.client.get(node_link)
        node_delete_link = reverse('node-delete', args=[node.system_id])
        self.assertNotIn(node_delete_link, get_content_links(response))

    def test_user_cannot_delete_node(self):
        node = factory.make_node(owner=self.logged_in_user)
        node_delete_link = reverse('node-delete', args=[node.system_id])
        response = self.client.get(node_delete_link)
        self.assertEqual(httplib.FORBIDDEN, response.status_code)

    def test_view_node_shows_message_for_commissioning_node(self):
        statuses_with_message = (
            NODE_STATUS.READY, NODE_STATUS.COMMISSIONING)
        help_link = "https://wiki.ubuntu.com/ServerTeam/MAAS/AvahiBoot"
        for status in map_enum(NODE_STATUS).values():
            node = factory.make_node(status=status)
            node_link = reverse('node-view', args=[node.system_id])
            response = self.client.get(node_link)
            links = get_content_links(response, '#flash-messages')
            if status in statuses_with_message:
                self.assertIn(help_link, links)
            else:
                self.assertNotIn(help_link, links)

    def test_admin_can_delete_nodes(self):
        self.become_admin()
        node = factory.make_node()
        node_delete_link = reverse('node-delete', args=[node.system_id])
        response = self.client.post(node_delete_link, {'post': 'yes'})
        self.assertEqual(httplib.FOUND, response.status_code)
        self.assertFalse(Node.objects.filter(id=node.id).exists())

    def test_allocated_node_view_page_says_node_cannot_be_deleted(self):
        self.become_admin()
        node = factory.make_node(
            status=NODE_STATUS.ALLOCATED, owner=factory.make_user())
        node_view_link = reverse('node-view', args=[node.system_id])
        response = self.client.get(node_view_link)
        node_delete_link = reverse('node-delete', args=[node.system_id])

        self.assertEqual(httplib.OK, response.status_code)
        self.assertNotIn(node_delete_link, get_content_links(response))
        self.assertIn(
            "You cannot delete this node because",
            response.content)

    def test_allocated_node_cannot_be_deleted(self):
        self.become_admin()
        node = factory.make_node(
            status=NODE_STATUS.ALLOCATED, owner=factory.make_user())
        node_delete_link = reverse('node-delete', args=[node.system_id])
        response = self.client.get(node_delete_link)

        self.assertEqual(httplib.FORBIDDEN, response.status_code)

    def test_user_cannot_view_someone_elses_node(self):
        node = factory.make_node(owner=factory.make_user())
        node_view_link = reverse('node-view', args=[node.system_id])
        response = self.client.get(node_view_link)
        self.assertEqual(httplib.FORBIDDEN, response.status_code)

    def test_user_cannot_edit_someone_elses_node(self):
        node = factory.make_node(owner=factory.make_user())
        node_edit_link = reverse('node-edit', args=[node.system_id])
        response = self.client.get(node_edit_link)
        self.assertEqual(httplib.FORBIDDEN, response.status_code)

    def test_admin_can_view_someonelses_node(self):
        self.become_admin()
        node = factory.make_node(owner=factory.make_user())
        node_view_link = reverse('node-view', args=[node.system_id])
        response = self.client.get(node_view_link)
        self.assertEqual(httplib.OK, response.status_code)

    def test_admin_can_edit_someonelses_node(self):
        self.become_admin()
        node = factory.make_node(owner=factory.make_user())
        node_edit_link = reverse('node-edit', args=[node.system_id])
        response = self.client.get(node_edit_link)
        self.assertEqual(httplib.OK, response.status_code)

    def test_user_can_access_the_edition_page_for_his_nodes(self):
        node = factory.make_node(owner=self.logged_in_user)
        node_edit_link = reverse('node-edit', args=[node.system_id])
        response = self.client.get(node_edit_link)
        self.assertEqual(httplib.OK, response.status_code)

    def test_user_can_edit_his_nodes(self):
        node = factory.make_node(owner=self.logged_in_user)
        node_edit_link = reverse('node-edit', args=[node.system_id])
        params = {
            'hostname': factory.getRandomString(),
            'after_commissioning_action': factory.getRandomEnum(
                NODE_AFTER_COMMISSIONING_ACTION),
        }
        response = self.client.post(node_edit_link, params)

        node = reload_object(node)
        self.assertEqual(httplib.FOUND, response.status_code)
        self.assertAttributes(node, params)

    def test_edit_nodes_contains_list_of_macaddresses(self):
        node = factory.make_node(owner=self.logged_in_user)
        macs = [
            factory.make_mac_address(node=node).mac_address
            for i in range(3)
        ]
        node_edit_link = reverse('node-edit', args=[node.system_id])
        response = self.client.get(node_edit_link)
        self.assertThat(response.content, ContainsAll(macs))

    def test_edit_nodes_contains_links_to_delete_the_macaddresses(self):
        node = factory.make_node(owner=self.logged_in_user)
        macs = [
            factory.make_mac_address(node=node).mac_address
            for i in range(3)
        ]
        node_edit_link = reverse('node-edit', args=[node.system_id])
        response = self.client.get(node_edit_link)
        self.assertThat(
            response.content,
            ContainsAll(
                [reverse('mac-delete', args=[node.system_id, mac])
                for mac in macs]))

    def test_edit_nodes_contains_link_to_add_a_macaddresses(self):
        node = factory.make_node(owner=self.logged_in_user)
        node_edit_link = reverse('node-edit', args=[node.system_id])
        response = self.client.get(node_edit_link)
        self.assertIn(
            reverse('mac-add', args=[node.system_id]), response.content)

    def test_view_node_has_button_to_accept_enlistement_for_user(self):
        # A simple user can't see the button to enlist a declared node.
        node = factory.make_node(status=NODE_STATUS.DECLARED)
        node_link = reverse('node-view', args=[node.system_id])
        response = self.client.get(node_link)
        doc = fromstring(response.content)

        self.assertEqual(0, len(doc.cssselect('form#node_actions input')))

    def test_view_node_shows_console_output_if_error_set(self):
        # When node.error is set but the node's status does not indicate an
        # error condition, the contents of node.error are displayed as console
        # output.
        node = factory.make_node(
            owner=self.logged_in_user, error=factory.getRandomString(),
            status=NODE_STATUS.READY)
        node_link = reverse('node-view', args=[node.system_id])
        response = self.client.get(node_link)
        console_output = fromstring(response.content).xpath(
            '//h4[text()="Console output"]/following-sibling::span/text()')
        self.assertEqual([node.error], console_output)

    def test_view_node_shows_error_output_if_error_set(self):
        # When node.error is set and the node's status indicates an error
        # condition, the contents of node.error are displayed as error output.
        node = factory.make_node(
            owner=self.logged_in_user, error=factory.getRandomString(),
            status=NODE_STATUS.FAILED_TESTS)
        node_link = reverse('node-view', args=[node.system_id])
        response = self.client.get(node_link)
        error_output = fromstring(response.content).xpath(
            '//h4[text()="Error output"]/following-sibling::span/text()')
        self.assertEqual([node.error], error_output)

    def test_view_node_shows_no_error_if_no_error_set(self):
        node = factory.make_node(owner=self.logged_in_user)
        node_link = reverse('node-view', args=[node.system_id])
        response = self.client.get(node_link)
        doc = fromstring(response.content)
        content_text = doc.cssselect('#content')[0].text_content()
        self.assertNotIn("Error output", content_text)

    def test_view_node_POST_performs_action(self):
        factory.make_sshkey(self.logged_in_user)
        self.set_up_oauth_token()
        node = factory.make_node(status=NODE_STATUS.READY)
        node_link = reverse('node-view', args=[node.system_id])
        response = self.client.post(
            node_link, data={NodeActionForm.input_name: StartNode.display})
        self.assertEqual(httplib.FOUND, response.status_code)
        self.assertEqual(NODE_STATUS.ALLOCATED, reload_object(node).status)

    def perform_action_and_get_node_page(self, node, action_name):
        """POST to perform a node action, then load the resulting page."""
        node_link = reverse('node-view', args=[node.system_id])
        response = self.client.post(
            node_link, data={NodeActionForm.input_name: action_name})
        redirect = extract_redirect(response)
        if redirect != node_link:
            self.fail("Odd: %s redirected to %s." % (node_link, redirect))
        return self.client.get(redirect)

    def test_view_node_POST_action_displays_message(self):
        factory.make_sshkey(self.logged_in_user)
        self.set_up_oauth_token()
        node = factory.make_node(status=NODE_STATUS.READY)
        response = self.perform_action_and_get_node_page(
            node, StartNode.display)
        self.assertIn(
            "This node is now allocated to you.",
            '\n'.join(msg.message for msg in response.context['messages']))


class NodeDeleteMacTest(LoggedInTestCase):

    def test_node_delete_not_found_if_node_does_not_exist(self):
        # This returns a 404 rather than returning to the node page
        # with a nice error message because the node could not be found.
        node_id = factory.getRandomString()
        mac = factory.getRandomMACAddress()
        mac_delete_link = reverse('mac-delete', args=[node_id, mac])
        response = self.client.get(mac_delete_link)
        self.assertEqual(httplib.NOT_FOUND, response.status_code)

    def test_node_delete_redirects_if_mac_does_not_exist(self):
        # If the MAC address does not exist, the user is redirected
        # to the node edit page.
        node = factory.make_node(owner=self.logged_in_user)
        mac = factory.getRandomMACAddress()
        mac_delete_link = reverse('mac-delete', args=[node.system_id, mac])
        response = self.client.get(mac_delete_link)
        self.assertEqual(
            reverse('node-edit', args=[node.system_id]),
            extract_redirect(response))

    def test_node_delete_access_denied_if_user_cannot_edit_node(self):
        node = factory.make_node(owner=factory.make_user())
        mac = factory.make_mac_address(node=node)
        mac_delete_link = reverse('mac-delete', args=[node.system_id, mac])
        response = self.client.get(mac_delete_link)
        self.assertEqual(httplib.FORBIDDEN, response.status_code)

    def test_node_delete_mac_contains_mac(self):
        node = factory.make_node(owner=self.logged_in_user)
        mac = factory.make_mac_address(node=node)
        mac_delete_link = reverse('mac-delete', args=[node.system_id, mac])
        response = self.client.get(mac_delete_link)
        self.assertIn(
            'Are you sure you want to delete the MAC address "%s"' %
                mac.mac_address,
            response.content)

    def test_node_delete_mac_POST_deletes_mac(self):
        node = factory.make_node(owner=self.logged_in_user)
        mac = factory.make_mac_address(node=node)
        mac_delete_link = reverse('mac-delete', args=[node.system_id, mac])
        response = self.client.post(mac_delete_link, {'post': 'yes'})
        self.assertEqual(
            reverse('node-edit', args=[node.system_id]),
            extract_redirect(response))
        self.assertFalse(MACAddress.objects.filter(id=mac.id).exists())

    def test_node_delete_mac_POST_displays_message(self):
        node = factory.make_node(owner=self.logged_in_user)
        mac = factory.make_mac_address(node=node)
        mac_delete_link = reverse('mac-delete', args=[node.system_id, mac])
        response = self.client.post(mac_delete_link, {'post': 'yes'})
        redirect = extract_redirect(response)
        response = self.client.get(redirect)
        self.assertEqual(
            ["Mac address %s deleted." % mac.mac_address],
            [message.message for message in response.context['messages']])


class NodeAddMacTest(LoggedInTestCase):

    def test_node_add_mac_contains_form(self):
        node = factory.make_node(owner=self.logged_in_user)
        mac_add_link = reverse('mac-add', args=[node.system_id])
        response = self.client.get(mac_add_link)
        doc = fromstring(response.content)
        self.assertEqual(1, len(doc.cssselect('form input#id_mac_address')))

    def test_node_add_mac_POST_adds_mac(self):
        node = factory.make_node(owner=self.logged_in_user)
        mac_add_link = reverse('mac-add', args=[node.system_id])
        mac = factory.getRandomMACAddress()
        response = self.client.post(mac_add_link, {'mac_address': mac})
        self.assertEqual(
            reverse('node-edit', args=[node.system_id]),
            extract_redirect(response))
        self.assertTrue(
            MACAddress.objects.filter(node=node, mac_address=mac).exists())

    def test_node_add_mac_POST_displays_message(self):
        node = factory.make_node(owner=self.logged_in_user)
        mac_add_link = reverse('mac-add', args=[node.system_id])
        mac = factory.getRandomMACAddress()
        response = self.client.post(mac_add_link, {'mac_address': mac})
        redirect = extract_redirect(response)
        response = self.client.get(redirect)
        self.assertEqual(
            ["MAC address added."],
            [message.message for message in response.context['messages']])


class AdminNodeViewsTest(AdminLoggedInTestCase):

    def test_admin_can_edit_nodes(self):
        node = factory.make_node(owner=factory.make_user())
        node_edit_link = reverse('node-edit', args=[node.system_id])
        params = {
            'hostname': factory.getRandomString(),
            'after_commissioning_action': factory.getRandomEnum(
                NODE_AFTER_COMMISSIONING_ACTION),
            'power_type': factory.getRandomChoice(POWER_TYPE_CHOICES),
        }
        response = self.client.post(node_edit_link, params)

        node = reload_object(node)
        self.assertEqual(httplib.FOUND, response.status_code)
        self.assertAttributes(node, params)


class TestGetLongpollContext(TestCase):

    def test_get_longpoll_context_empty_if_rabbitmq_publish_is_none(self):
        self.patch(settings, 'RABBITMQ_PUBLISH', None)
        self.patch(nodes_views, 'messaging', messages.get_messaging())
        self.assertEqual({}, get_longpoll_context())

    def test_get_longpoll_context_returns_empty_if_rabbit_not_running(self):

        class FakeMessaging:
            """Fake :class:`RabbitMessaging`: fail with `NoRabbit`."""

            def getQueue(self, *args, **kwargs):
                raise NoRabbit("Pretending not to have a rabbit.")

        self.patch(messages, 'messaging', FakeMessaging())
        self.assertEqual({}, get_longpoll_context())

    def test_get_longpoll_context_empty_if_longpoll_url_is_None(self):
        self.patch(settings, 'LONGPOLL_PATH', None)
        self.patch(nodes_views, 'messaging', messages.get_messaging())
        self.assertEqual({}, get_longpoll_context())

    @uses_rabbit_fixture
    def test_get_longpoll_context(self):
        longpoll = factory.getRandomString()
        self.patch(settings, 'LONGPOLL_PATH', longpoll)
        self.patch(settings, 'RABBITMQ_PUBLISH', True)
        self.patch(nodes_views, 'messaging', messages.get_messaging())
        context = get_longpoll_context()
        self.assertItemsEqual(
            ['LONGPOLL_PATH', 'longpoll_queue'], context)
        self.assertEqual(longpoll, context['LONGPOLL_PATH'])<|MERGE_RESOLUTION|>--- conflicted
+++ resolved
@@ -39,10 +39,6 @@
     reload_object,
     reload_objects,
     )
-<<<<<<< HEAD
-from maasserver import map_enum
-=======
->>>>>>> c1b4600b
 from maasserver.testing.factory import factory
 from maasserver.testing.testcase import (
     AdminLoggedInTestCase,
