--- conflicted
+++ resolved
@@ -26,15 +26,11 @@
     )
 from maasserver.exceptions import NoRabbit
 from maasserver.forms import NodeActionForm
-<<<<<<< HEAD
-from maasserver.models import Node
 from maasserver.node_action import StartNode
-=======
 from maasserver.models import (
     MACAddress,
     Node,
     )
->>>>>>> 40dcd8cd
 from maasserver.testing import (
     get_content_links,
     reload_object,
