# Copyright 2012 Canonical Ltd.  This software is licensed under the
# GNU Affero General Public License version 3 (see the file LICENSE).

"""Test maasserver nodes views."""

from __future__ import (
    absolute_import,
    print_function,
    unicode_literals,
    )

__metaclass__ = type
__all__ = []

from datetime import (
    datetime,
    timedelta,
    )
import httplib
<<<<<<< HEAD
import random
=======
from urlparse import urlparse
>>>>>>> ea604644

from django.conf import settings
from django.core.urlresolvers import reverse
from lxml.html import fromstring
from maasserver import messages
import maasserver.api
from maasserver.enum import (
    NODE_AFTER_COMMISSIONING_ACTION,
    NODE_STATUS,
    )
from maasserver.exceptions import NoRabbit
from maasserver.forms import NodeActionForm
from maasserver.models import Node
from maasserver.testing import (
    get_content_links,
    reload_object,
    reload_objects,
    )
from maasserver.testing.enum import map_enum
from maasserver.testing.factory import factory
from maasserver.testing.testcase import (
    AdminLoggedInTestCase,
    LoggedInTestCase,
    TestCase,
    )
from maasserver.views import nodes as nodes_views
from maasserver.views.nodes import get_longpoll_context
from maastesting.rabbit import uses_rabbit_fixture
from provisioningserver.enum import POWER_TYPE_CHOICES


class NodeViewsTest(LoggedInTestCase):

    def test_node_list_contains_link_to_node_view(self):
        node = factory.make_node()
        response = self.client.get(reverse('node-list'))
        node_link = reverse('node-view', args=[node.system_id])
        self.assertIn(node_link, get_content_links(response))

    def test_node_list_displays_sorted_list_of_nodes(self):
        # Nodes are sorted on the node list page, newest first.
        nodes = [factory.make_node() for i in range(3)]
        # Explicitely set node.created since all of these node will
        # be created in the same transaction and thus have the same
        # 'created' value by default.
        now = datetime.now()
        for node in nodes:
            delta = timedelta(hours=random.randint(0, 10))
            created = now - delta
            # Update node.created without calling node.save().
            Node.objects.filter(id=node.id).update(created=created)
        nodes = reload_objects(Node, nodes)
        sorted_nodes = sorted(nodes, key=lambda x: x.created, reverse=True)
        response = self.client.get(reverse('node-list'))
        node_links = [
            reverse('node-view', args=[node.system_id])
            for node in sorted_nodes]
        self.assertEqual(
            node_links,
            [link for link in get_content_links(response)
                if link.startswith('/nodes')])

    def test_view_node_displays_node_info(self):
        # The node page features the basic information about the node.
        node = factory.make_node(owner=self.logged_in_user)
        node_link = reverse('node-view', args=[node.system_id])
        response = self.client.get(node_link)
        doc = fromstring(response.content)
        content_text = doc.cssselect('#content')[0].text_content()
        self.assertIn(node.hostname, content_text)
        self.assertIn(node.display_status(), content_text)
        self.assertIn(self.logged_in_user.username, content_text)

    def test_view_node_displays_node_info_no_owner(self):
        # If the node has no owner, the Owner 'slot' does not exist.
        node = factory.make_node()
        node_link = reverse('node-view', args=[node.system_id])
        response = self.client.get(node_link)
        doc = fromstring(response.content)
        content_text = doc.cssselect('#content')[0].text_content()
        self.assertNotIn('Owner', content_text)

    def test_view_node_displays_link_to_edit_if_user_owns_node(self):
        node = factory.make_node(owner=self.logged_in_user)
        node_link = reverse('node-view', args=[node.system_id])
        response = self.client.get(node_link)
        node_edit_link = reverse('node-edit', args=[node.system_id])
        self.assertIn(node_edit_link, get_content_links(response))

    def test_view_node_does_not_show_link_to_delete_node(self):
        # Only admin users can delete nodes.
        node = factory.make_node(owner=self.logged_in_user)
        node_link = reverse('node-view', args=[node.system_id])
        response = self.client.get(node_link)
        node_delete_link = reverse('node-delete', args=[node.system_id])
        self.assertNotIn(node_delete_link, get_content_links(response))

    def test_user_cannot_delete_node(self):
        node = factory.make_node(owner=self.logged_in_user)
        node_delete_link = reverse('node-delete', args=[node.system_id])
        response = self.client.get(node_delete_link)
        self.assertEqual(httplib.FORBIDDEN, response.status_code)

    def test_view_node_shows_message_for_commissioning_node(self):
        statuses_with_message = (
            NODE_STATUS.READY, NODE_STATUS.COMMISSIONING)
        help_link = "https://wiki.ubuntu.com/ServerTeam/MAAS/AvahiBoot"
        for status in map_enum(NODE_STATUS).values():
            node = factory.make_node(status=status)
            node_link = reverse('node-view', args=[node.system_id])
            response = self.client.get(node_link)
            links = get_content_links(response, '#flash-messages')
            if status in statuses_with_message:
                self.assertIn(help_link, links)
            else:
                self.assertNotIn(help_link, links)

    def test_view_node_shows_link_to_delete_node_for_admin(self):
        self.become_admin()
        node = factory.make_node()
        node_link = reverse('node-view', args=[node.system_id])
        response = self.client.get(node_link)
        node_delete_link = reverse('node-delete', args=[node.system_id])
        self.assertIn(node_delete_link, get_content_links(response))

    def test_admin_can_delete_nodes(self):
        self.become_admin()
        node = factory.make_node()
        node_delete_link = reverse('node-delete', args=[node.system_id])
        response = self.client.post(node_delete_link, {'post': 'yes'})
        self.assertEqual(httplib.FOUND, response.status_code)
        self.assertFalse(Node.objects.filter(id=node.id).exists())

    def test_allocated_node_view_page_says_node_cannot_be_deleted(self):
        self.become_admin()
        node = factory.make_node(
            status=NODE_STATUS.ALLOCATED, owner=factory.make_user())
        node_view_link = reverse('node-view', args=[node.system_id])
        response = self.client.get(node_view_link)
        node_delete_link = reverse('node-delete', args=[node.system_id])

        self.assertEqual(httplib.OK, response.status_code)
        self.assertNotIn(node_delete_link, get_content_links(response))
        self.assertIn(
            "You cannot delete this node because it's in use.",
            response.content)

    def test_allocated_node_cannot_be_deleted(self):
        self.become_admin()
        node = factory.make_node(
            status=NODE_STATUS.ALLOCATED, owner=factory.make_user())
        node_delete_link = reverse('node-delete', args=[node.system_id])
        response = self.client.get(node_delete_link)

        self.assertEqual(httplib.FORBIDDEN, response.status_code)

    def test_user_cannot_view_someone_elses_node(self):
        node = factory.make_node(owner=factory.make_user())
        node_view_link = reverse('node-view', args=[node.system_id])
        response = self.client.get(node_view_link)
        self.assertEqual(httplib.FORBIDDEN, response.status_code)

    def test_user_cannot_edit_someone_elses_node(self):
        node = factory.make_node(owner=factory.make_user())
        node_edit_link = reverse('node-edit', args=[node.system_id])
        response = self.client.get(node_edit_link)
        self.assertEqual(httplib.FORBIDDEN, response.status_code)

    def test_admin_can_view_someonelses_node(self):
        self.become_admin()
        node = factory.make_node(owner=factory.make_user())
        node_view_link = reverse('node-view', args=[node.system_id])
        response = self.client.get(node_view_link)
        self.assertEqual(httplib.OK, response.status_code)

    def test_admin_can_edit_someonelses_node(self):
        self.become_admin()
        node = factory.make_node(owner=factory.make_user())
        node_edit_link = reverse('node-edit', args=[node.system_id])
        response = self.client.get(node_edit_link)
        self.assertEqual(httplib.OK, response.status_code)

    def test_user_can_access_the_edition_page_for_his_nodes(self):
        node = factory.make_node(owner=self.logged_in_user)
        node_edit_link = reverse('node-edit', args=[node.system_id])
        response = self.client.get(node_edit_link)
        self.assertEqual(httplib.OK, response.status_code)

    def test_user_can_edit_his_nodes(self):
        node = factory.make_node(owner=self.logged_in_user)
        node_edit_link = reverse('node-edit', args=[node.system_id])
        params = {
            'hostname': factory.getRandomString(),
            'after_commissioning_action': factory.getRandomEnum(
                NODE_AFTER_COMMISSIONING_ACTION),
        }
        response = self.client.post(node_edit_link, params)

        node = reload_object(node)
        self.assertEqual(httplib.FOUND, response.status_code)
        self.assertAttributes(node, params)

    def test_view_node_has_button_to_accept_enlistement_for_user(self):
        # A simple user can't see the button to enlist a declared node.
        node = factory.make_node(status=NODE_STATUS.DECLARED)
        node_link = reverse('node-view', args=[node.system_id])
        response = self.client.get(node_link)
        doc = fromstring(response.content)

        self.assertEqual(0, len(doc.cssselect('form#node_actions input')))

    def test_view_node_shows_console_output_if_error_set(self):
        # When node.error is set but the node's status does not indicate an
        # error condition, the contents of node.error are displayed as console
        # output.
        node = factory.make_node(
            owner=self.logged_in_user, error=factory.getRandomString(),
            status=NODE_STATUS.READY)
        node_link = reverse('node-view', args=[node.system_id])
        response = self.client.get(node_link)
        console_output = fromstring(response.content).xpath(
            '//h4[text()="Console output"]/following-sibling::span/text()')
        self.assertEqual([node.error], console_output)

    def test_view_node_shows_error_output_if_error_set(self):
        # When node.error is set and the node's status indicates an error
        # condition, the contents of node.error are displayed as error output.
        node = factory.make_node(
            owner=self.logged_in_user, error=factory.getRandomString(),
            status=NODE_STATUS.FAILED_TESTS)
        node_link = reverse('node-view', args=[node.system_id])
        response = self.client.get(node_link)
        error_output = fromstring(response.content).xpath(
            '//h4[text()="Error output"]/following-sibling::span/text()')
        self.assertEqual([node.error], error_output)

    def test_view_node_shows_no_error_if_no_error_set(self):
        node = factory.make_node(owner=self.logged_in_user)
        node_link = reverse('node-view', args=[node.system_id])
        response = self.client.get(node_link)
        doc = fromstring(response.content)
        content_text = doc.cssselect('#content')[0].text_content()
        self.assertNotIn("Error output", content_text)

    def test_view_node_POST_admin_can_start_commissioning_node(self):
        self.become_admin()
        node = factory.make_node(status=NODE_STATUS.DECLARED)
        node_link = reverse('node-view', args=[node.system_id])
        response = self.client.post(
            node_link,
            data={
                NodeActionForm.input_name: "Accept & commission",
            })
        self.assertEqual(httplib.FOUND, response.status_code)
        self.assertEqual(
            NODE_STATUS.COMMISSIONING, reload_object(node).status)

    def test_view_node_POST_admin_can_retry_failed_commissioning(self):
        self.become_admin()
        node = factory.make_node(status=NODE_STATUS.FAILED_TESTS)
        node_link = reverse('node-view', args=[node.system_id])
        response = self.client.post(
            node_link,
            data={NodeActionForm.input_name: "Retry commissioning"})
        self.assertEqual(httplib.FOUND, response.status_code)
        self.assertEqual(
            NODE_STATUS.COMMISSIONING, reload_object(node).status)

    def perform_action_and_get_node_page(self, node, action_name):
        """POST to perform a node action, then load the resulting page."""
        node_link = reverse('node-view', args=[node.system_id])
        response = self.client.post(
            node_link,
            data={
                NodeActionForm.input_name: action_name,
            })
        if response.status_code != httplib.FOUND:
            self.fail(
                "POST failed with code %d: '%s'"
                % (response.status_code, response.content))
        redirect = urlparse(response['Location']).path
        if redirect != node_link:
            self.fail(
                "Odd: POST on %s redirected to %s." % (node_link, redirect))
        return self.client.get(redirect)

    def test_start_commisioning_displays_message(self):
        self.become_admin()
        node = factory.make_node(status=NODE_STATUS.DECLARED)
        response = self.perform_action_and_get_node_page(
            node, "Accept & commission")
        self.assertIn(
            "Node commissioning started.",
            [message.message for message in response.context['messages']])

    def test_start_node_from_ready_displays_message(self):
        profile = self.logged_in_user.get_profile()
        consumer, token = profile.create_authorisation_token()
        self.patch(maasserver.api, 'get_oauth_token', lambda request: token)
        node = factory.make_node(status=NODE_STATUS.READY)
        response = self.perform_action_and_get_node_page(node, "Start node")
        notices = '\n'.join(
            message.message for message in response.context['messages'])
        self.assertIn("This node is now allocated to you.", notices)
        self.assertIn("asked to start up.", notices)

    def test_start_node_from_allocated_displays_message(self):
        node = factory.make_node(
            status=NODE_STATUS.ALLOCATED, owner=self.logged_in_user)
        response = self.perform_action_and_get_node_page(node, "Start node")
        self.assertEqual(
            ["The node has been asked to start up."],
            [message.message for message in response.context['messages']])

    def test_start_node_without_auth_returns_Unauthorized(self):
        node = factory.make_node(status=NODE_STATUS.READY)
        response = self.client.post(
            reverse('node-view', args=[node.system_id]),
            data={NodeActionForm.input_name: "Start node"})
        self.assertEqual(httplib.UNAUTHORIZED, response.status_code)


class AdminNodeViewsTest(AdminLoggedInTestCase):

    def test_admin_can_edit_nodes(self):
        node = factory.make_node(owner=factory.make_user())
        node_edit_link = reverse('node-edit', args=[node.system_id])
        params = {
            'hostname': factory.getRandomString(),
            'after_commissioning_action': factory.getRandomEnum(
                NODE_AFTER_COMMISSIONING_ACTION),
            'power_type': factory.getRandomChoice(POWER_TYPE_CHOICES),
        }
        response = self.client.post(node_edit_link, params)

        node = reload_object(node)
        self.assertEqual(httplib.FOUND, response.status_code)
        self.assertAttributes(node, params)


class TestGetLongpollContext(TestCase):

    def test_get_longpoll_context_empty_if_rabbitmq_publish_is_none(self):
        self.patch(settings, 'RABBITMQ_PUBLISH', None)
        self.patch(nodes_views, 'messaging', messages.get_messaging())
        self.assertEqual({}, get_longpoll_context())

    def test_get_longpoll_context_returns_empty_if_rabbit_not_running(self):

        class FakeMessaging:
            """Fake :class:`RabbitMessaging`: fail with `NoRabbit`."""

            def getQueue(self, *args, **kwargs):
                raise NoRabbit("Pretending not to have a rabbit.")

        self.patch(messages, 'messaging', FakeMessaging())
        self.assertEqual({}, get_longpoll_context())

    def test_get_longpoll_context_empty_if_longpoll_url_is_None(self):
        self.patch(settings, 'LONGPOLL_PATH', None)
        self.patch(nodes_views, 'messaging', messages.get_messaging())
        self.assertEqual({}, get_longpoll_context())

    @uses_rabbit_fixture
    def test_get_longpoll_context(self):
        longpoll = factory.getRandomString()
        self.patch(settings, 'LONGPOLL_PATH', longpoll)
        self.patch(settings, 'RABBITMQ_PUBLISH', True)
        self.patch(nodes_views, 'messaging', messages.get_messaging())
        context = get_longpoll_context()
        self.assertItemsEqual(
            ['LONGPOLL_PATH', 'longpoll_queue'], context)
        self.assertEqual(longpoll, context['LONGPOLL_PATH'])<|MERGE_RESOLUTION|>--- conflicted
+++ resolved
@@ -17,11 +17,8 @@
     timedelta,
     )
 import httplib
-<<<<<<< HEAD
 import random
-=======
 from urlparse import urlparse
->>>>>>> ea604644
 
 from django.conf import settings
 from django.core.urlresolvers import reverse
