--- conflicted
+++ resolved
@@ -215,14 +215,8 @@
         architecture = factory.getRandomChoice(ARCHITECTURE_CHOICES)
 
         def node_created(sender, instance, created, **kwargs):
-<<<<<<< HEAD
-            self.fail(
-                "The post_save event for %r should not have "
-                "been fired." % instance)
-
-=======
             self.fail("post_save should not have been called")
->>>>>>> 3a585b49
+
         post_save.connect(node_created, sender=Node)
         self.client.post(
             self.get_uri('nodes/'),
