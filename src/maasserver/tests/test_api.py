# Copyright 2012 Canonical Ltd.  This software is licensed under the
# GNU Affero General Public License version 3 (see the file LICENSE).

"""Test maasserver API."""

from __future__ import (
    absolute_import,
    print_function,
    unicode_literals,
    )

__metaclass__ = type
__all__ = []

from abc import (
    ABCMeta,
    abstractproperty,
    )
from base64 import b64encode
from collections import namedtuple
from cStringIO import StringIO
from datetime import (
    datetime,
    timedelta,
    )
from functools import partial
import httplib
from itertools import izip
import json
from operator import itemgetter
import os
import random
import shutil
import sys
from urlparse import urlparse

from apiclient.maas_client import MAASClient
from celery.app import app_or_default
from django.conf import settings
from django.contrib.auth.models import AnonymousUser
from django.core.urlresolvers import reverse
from django.http import QueryDict
from django.test.client import RequestFactory
from fixtures import Fixture
from maasserver import api
from maasserver.api import (
    describe,
    DISPLAYED_NODEGROUP_FIELDS,
    extract_constraints,
    extract_oauth_key,
    extract_oauth_key_from_auth_header,
    get_oauth_token,
    get_overrided_query_dict,
    store_node_power_parameters,
    )
from maasserver.enum import (
    ARCHITECTURE,
    ARCHITECTURE_CHOICES,
    COMPONENT,
    DISTRO_SERIES,
    NODE_AFTER_COMMISSIONING_ACTION,
    NODE_STATUS,
    NODE_STATUS_CHOICES_DICT,
    NODEGROUP_STATUS,
    NODEGROUPINTERFACE_MANAGEMENT,
    )
from maasserver.exceptions import (
    MAASAPIBadRequest,
    Unauthorized,
    )
from maasserver.fields import mac_error_msg
from maasserver.forms import DEFAULT_ZONE_NAME
from maasserver.models import (
    BootImage,
    Config,
    DHCPLease,
    MACAddress,
    Node,
    NodeGroup,
    NodeGroupInterface,
    Tag,
    )
from maasserver.models.node import generate_node_system_id
from maasserver.models.user import (
    create_auth_token,
    get_auth_tokens,
    )
from maasserver.preseed import (
    compose_enlistment_preseed_url,
    compose_preseed_url,
    )
from maasserver.refresh_worker import refresh_worker
from maasserver.testing import (
    reload_object,
    reload_objects,
    )
from maasserver.testing.factory import factory
from maasserver.testing.oauthclient import OAuthAuthenticatedClient
from maasserver.testing.testcase import (
    AdminLoggedInTestCase,
    LoggedInTestCase,
    TestCase,
    )
from maasserver.tests.test_forms import make_interface_settings
from maasserver.utils import map_enum
from maasserver.utils.orm import get_one
from maasserver.worker_user import get_worker_user
from maastesting.celery import CeleryFixture
from maastesting.djangotestcase import TransactionTestCase
from maastesting.fakemethod import FakeMethod
from maastesting.matchers import ContainsAll
from metadataserver.models import (
    NodeKey,
    NodeUserData,
    )
from metadataserver.nodeinituser import get_node_init_user
from mock import (
    ANY,
    Mock,
    )
from provisioningserver import (
    boot_images,
    kernel_opts,
    tasks,
    )
from provisioningserver.auth import get_recorded_nodegroup_uuid
from provisioningserver.dhcp.leases import send_leases
from provisioningserver.enum import (
    POWER_TYPE,
    POWER_TYPE_CHOICES,
    )
from provisioningserver.kernel_opts import KernelParameters
from provisioningserver.omshell import Omshell
from provisioningserver.pxe import tftppath
from provisioningserver.testing.boot_images import make_boot_image_params
from testresources import FixtureResource
from testscenarios import multiply_scenarios
from testtools.matchers import (
    AfterPreprocessing,
    AllMatch,
    Contains,
    Equals,
    Is,
    MatchesAll,
    MatchesAny,
    MatchesListwise,
    MatchesStructure,
    StartsWith,
    )


class APIv10TestMixin:

    def get_uri(self, path):
        """GET an API V1 uri.

        :return: The API uri.
        """
        api_root = '/api/1.0/'
        return api_root + path


class TestModuleHelpers(TestCase):

    def make_fake_request(self, auth_header):
        """Create a very simple fake request, with just an auth header."""
        FakeRequest = namedtuple('FakeRequest', ['META'])
        return FakeRequest(META={'HTTP_AUTHORIZATION': auth_header})

    def test_extract_oauth_key_from_auth_header_returns_key(self):
        token = factory.getRandomString(18)
        self.assertEqual(
            token,
            extract_oauth_key_from_auth_header(
                factory.make_oauth_header(oauth_token=token)))

    def test_extract_oauth_key_from_auth_header_returns_None_if_missing(self):
        self.assertIs(None, extract_oauth_key_from_auth_header(''))

    def test_extract_oauth_key_raises_Unauthorized_if_no_auth_header(self):
        self.assertRaises(
            Unauthorized,
            extract_oauth_key, self.make_fake_request(None))

    def test_extract_oauth_key_raises_Unauthorized_if_no_key(self):
        self.assertRaises(
            Unauthorized,
            extract_oauth_key, self.make_fake_request(''))

    def test_extract_oauth_key_returns_key(self):
        token = factory.getRandomString(18)
        self.assertEqual(
            token,
            extract_oauth_key(self.make_fake_request(
                factory.make_oauth_header(oauth_token=token))))

    def test_get_oauth_token_finds_token(self):
        user = factory.make_user()
        consumer, token = user.get_profile().create_authorisation_token()
        self.assertEqual(
            token,
            get_oauth_token(
                self.make_fake_request(
                    factory.make_oauth_header(oauth_token=token.key))))

    def test_get_oauth_token_raises_Unauthorized_for_unknown_token(self):
        fake_token = factory.getRandomString(18)
        header = factory.make_oauth_header(oauth_token=fake_token)
        self.assertRaises(
            Unauthorized,
            get_oauth_token, self.make_fake_request(header))

    def test_extract_constraints_ignores_unknown_parameters(self):
        unknown_parameter = "%s=%s" % (
            factory.getRandomString(),
            factory.getRandomString(),
            )
        self.assertEqual(
            {}, extract_constraints(QueryDict(unknown_parameter)))

    def test_extract_constraints_extracts_name(self):
        name = factory.getRandomString()
        self.assertEqual(
            {'hostname': name},
            extract_constraints(QueryDict('name=%s' % name)))

    def test_get_overrided_query_dict_returns_QueryDict(self):
        defaults = {factory.getRandomString(): factory.getRandomString()}
        results = get_overrided_query_dict(defaults, QueryDict(''))
        expected_results = QueryDict('').copy()
        expected_results.update(defaults)
        self.assertEqual(expected_results, results)

    def test_get_overrided_query_dict_values_in_data_replaces_defaults(self):
        key = factory.getRandomString()
        defaults = {key: factory.getRandomString()}
        data_value = factory.getRandomString()
        data = {key: data_value}
        results = get_overrided_query_dict(defaults, data)
        self.assertEqual([data_value], results.getlist(key))


class TestAuthentication(APIv10TestMixin, TestCase):
    """Tests for `maasserver.api_auth`."""

    def test_invalid_oauth_request(self):
        # An OAuth-signed request that does not validate is an error.
        user = factory.make_user()
        client = OAuthAuthenticatedClient(user)
        get_auth_tokens(user).delete()  # Delete the user's API keys.
        response = client.post(self.get_uri('nodes/'), {'op': 'start'})
        observed = response.status_code, response.content
        expected = (
            Equals(httplib.UNAUTHORIZED),
            Contains("Invalid access token:"),
            )
        self.assertThat(observed, MatchesListwise(expected))


class TestStoreNodeParameters(TestCase):
    """Tests for `store_node_power_parameters`."""

    def setUp(self):
        super(TestStoreNodeParameters, self).setUp()
        self.node = factory.make_node()
        self.save = self.patch(self.node, "save")
        self.request = Mock()

    def test_power_type_not_given(self):
        # When power_type is not specified, nothing happens.
        self.request.POST = {}
        store_node_power_parameters(self.node, self.request)
        self.assertEqual(POWER_TYPE.DEFAULT, self.node.power_type)
        self.assertEqual("", self.node.power_parameters)
        self.save.assert_has_calls([])

    def test_power_type_set_but_no_parameters(self):
        # When power_type is valid, it is set. However, if power_parameters is
        # not specified, the node's power_parameters is left alone, and the
        # node is saved.
        power_type = factory.getRandomChoice(POWER_TYPE_CHOICES)
        self.request.POST = {"power_type": power_type}
        store_node_power_parameters(self.node, self.request)
        self.assertEqual(power_type, self.node.power_type)
        self.assertEqual("", self.node.power_parameters)
        self.save.assert_called_once_with()

    def test_power_type_set_with_parameters(self):
        # When power_type is valid, and power_parameters is valid JSON, both
        # fields are set on the node, and the node is saved.
        power_type = factory.getRandomChoice(POWER_TYPE_CHOICES)
        power_parameters = {"foo": [1, 2, 3]}
        self.request.POST = {
            "power_type": power_type,
            "power_parameters": json.dumps(power_parameters),
            }
        store_node_power_parameters(self.node, self.request)
        self.assertEqual(power_type, self.node.power_type)
        self.assertEqual(power_parameters, self.node.power_parameters)
        self.save.assert_called_once_with()

    def test_power_type_set_with_invalid_parameters(self):
        # When power_type is valid, but power_parameters is invalid JSON, the
        # node is not saved, and an exception is raised.
        power_type = factory.getRandomChoice(POWER_TYPE_CHOICES)
        self.request.POST = {
            "power_type": power_type,
            "power_parameters": "Not JSON.",
            }
        self.assertRaises(
            MAASAPIBadRequest, store_node_power_parameters,
            self.node, self.request)
        self.save.assert_has_calls([])

    def test_invalid_power_type(self):
        # When power_type is invalid, the node is not saved, and an exception
        # is raised.
        self.request.POST = {"power_type": factory.make_name("bogus")}
        self.assertRaises(
            MAASAPIBadRequest, store_node_power_parameters,
            self.node, self.request)
        self.save.assert_has_calls([])


class MultipleUsersScenarios:
    """A mixin that uses testscenarios to repeat a testcase as different
    users.

    The scenarios should inject a `userfactory` variable that will
    be called to produce the user used in the tests e.g.:

    class ExampleTest(MultipleUsersScenarios, TestCase):
        scenarios = [
            ('anon', dict(userfactory=lambda: AnonymousUser())),
            ('user', dict(userfactory=factory.make_user)),
            ('admin', dict(userfactory=factory.make_admin)),
            ]

        def test_something(self):
            pass

    The test `test_something` with be run 3 times: one with a anonymous user
    logged in, once with a simple (non-admin) user logged in and once with
    an admin user logged in.
    """

    __metaclass__ = ABCMeta

    scenarios = abstractproperty(
        "The scenarios as defined by testscenarios.")

    def setUp(self):
        super(MultipleUsersScenarios, self).setUp()
        user = self.userfactory()
        if not user.is_anonymous():
            password = factory.getRandomString()
            user.set_password(password)
            user.save()
            self.logged_in_user = user
            self.client.login(
                username=self.logged_in_user.username, password=password)


class EnlistmentAPITest(APIv10TestMixin, MultipleUsersScenarios, TestCase):
    """Enlistment tests."""
    scenarios = [
        ('anon', dict(userfactory=lambda: AnonymousUser())),
        ('user', dict(userfactory=factory.make_user)),
        ('admin', dict(userfactory=factory.make_admin)),
        ]

    def test_POST_new_creates_node(self):
        architecture = factory.getRandomChoice(ARCHITECTURE_CHOICES)
        response = self.client.post(
            self.get_uri('nodes/'),
            {
                'op': 'new',
                'hostname': 'diane',
                'architecture': architecture,
                'after_commissioning_action':
                    NODE_AFTER_COMMISSIONING_ACTION.DEFAULT,
                'mac_addresses': ['aa:bb:cc:dd:ee:ff', '22:bb:cc:dd:ee:ff'],
            })

        self.assertEqual(httplib.OK, response.status_code)
        parsed_result = json.loads(response.content)
        self.assertIn('application/json', response['Content-Type'])
        self.assertEqual('diane', parsed_result['hostname'])
        self.assertNotEqual(0, len(parsed_result.get('system_id')))
        [diane] = Node.objects.filter(hostname='diane')
        self.assertEqual(architecture, diane.architecture)

    def test_POST_new_generates_hostname_if_ip_based_hostname(self):
        hostname = '192-168-5-19.domain'
        response = self.client.post(
            self.get_uri('nodes/'),
            {
                'op': 'new',
                'hostname': hostname,
                'architecture': factory.getRandomChoice(ARCHITECTURE_CHOICES),
                'after_commissioning_action':
                    NODE_AFTER_COMMISSIONING_ACTION.DEFAULT,
                'mac_addresses': [factory.getRandomMACAddress()],
            })
        parsed_result = json.loads(response.content)

        self.assertEqual(httplib.OK, response.status_code)
        system_id = parsed_result.get('system_id')
        node = Node.objects.get(system_id=system_id)
        self.assertNotEqual(hostname, node.hostname)

    def test_POST_new_creates_node_with_power_parameters(self):
        # We're setting power parameters so we disable start_commissioning to
        # prevent anything from attempting to issue power instructions.
        self.patch(Node, "start_commissioning")
        hostname = factory.make_name("hostname")
        architecture = factory.getRandomChoice(ARCHITECTURE_CHOICES)
        power_type = POWER_TYPE.IPMI
        power_parameters = {
            "power_user": factory.make_name("power-user"),
            "power_pass": factory.make_name("power-pass"),
            }
        response = self.client.post(
            self.get_uri('nodes/'),
            {
                'op': 'new',
                'hostname': hostname,
                'architecture': architecture,
                'mac_addresses': factory.getRandomMACAddress(),
                'power_parameters': json.dumps(power_parameters),
                'power_type': power_type,
            })
        self.assertEqual(httplib.OK, response.status_code)
        [node] = Node.objects.filter(hostname=hostname)
        self.assertEqual(power_parameters, node.power_parameters)
        self.assertEqual(power_type, node.power_type)

    def test_POST_new_creates_node_with_arch_only(self):
        architecture = factory.getRandomChoice(
            [choice for choice in ARCHITECTURE_CHOICES
             if choice[0].endswith('/generic')])
        response = self.client.post(
            self.get_uri('nodes/'),
            {
                'op': 'new',
                'hostname': 'diane',
                'architecture': architecture.split('/')[0],
                'after_commissioning_action':
                    NODE_AFTER_COMMISSIONING_ACTION.DEFAULT,
                'mac_addresses': ['aa:bb:cc:dd:ee:ff', '22:bb:cc:dd:ee:ff'],
            })

        self.assertEqual(httplib.OK, response.status_code)
        parsed_result = json.loads(response.content)
        self.assertIn('application/json', response['Content-Type'])
        self.assertEqual('diane', parsed_result['hostname'])
        self.assertNotEqual(0, len(parsed_result.get('system_id')))
        [diane] = Node.objects.filter(hostname='diane')
        self.assertEqual(architecture, diane.architecture)

    def test_POST_new_creates_node_with_subarchitecture(self):
        # The API allows a Node to be created.
        architecture = factory.getRandomChoice(ARCHITECTURE_CHOICES)
        response = self.client.post(
            self.get_uri('nodes/'),
            {
                'op': 'new',
                'hostname': 'diane',
                'architecture': architecture.split('/')[0],
                'subarchitecture': architecture.split('/')[1],
                'after_commissioning_action':
                    NODE_AFTER_COMMISSIONING_ACTION.DEFAULT,
                'mac_addresses': ['aa:bb:cc:dd:ee:ff', '22:bb:cc:dd:ee:ff'],
            })

        self.assertEqual(httplib.OK, response.status_code)
        parsed_result = json.loads(response.content)
        self.assertIn('application/json', response['Content-Type'])
        self.assertEqual('diane', parsed_result['hostname'])
        self.assertNotEqual(0, len(parsed_result.get('system_id')))
        [diane] = Node.objects.filter(hostname='diane')
        self.assertEqual(architecture, diane.architecture)

    def test_POST_new_fails_node_with_double_subarchitecture(self):
        architecture = factory.getRandomChoice(ARCHITECTURE_CHOICES)
        response = self.client.post(
            self.get_uri('nodes/'),
            {
                'op': 'new',
                'hostname': 'diane',
                'architecture': architecture,
                'subarchitecture': architecture.split('/')[1],
                'after_commissioning_action':
                    NODE_AFTER_COMMISSIONING_ACTION.DEFAULT,
                'mac_addresses': ['aa:bb:cc:dd:ee:ff', '22:bb:cc:dd:ee:ff'],
            })
        self.assertEqual(httplib.BAD_REQUEST, response.status_code)
        self.assertIn('text/plain', response['Content-Type'])
        self.assertEqual("Subarchitecture cannot be specified twice.",
            response.content)

    def test_POST_new_power_type_defaults_to_asking_config(self):
        architecture = factory.getRandomChoice(ARCHITECTURE_CHOICES)
        response = self.client.post(
            self.get_uri('nodes/'), {
                'op': 'new',
                'architecture': architecture,
                'mac_addresses': ['00:11:22:33:44:55'],
                })
        node = Node.objects.get(
            system_id=json.loads(response.content)['system_id'])
        self.assertEqual(POWER_TYPE.DEFAULT, node.power_type)

    def test_POST_new_associates_mac_addresses(self):
        # The API allows a Node to be created and associated with MAC
        # Addresses.
        architecture = factory.getRandomChoice(ARCHITECTURE_CHOICES)
        self.client.post(
            self.get_uri('nodes/'),
            {
                'op': 'new',
                'hostname': 'diane',
                'architecture': architecture,
                'after_commissioning_action':
                    NODE_AFTER_COMMISSIONING_ACTION.DEFAULT,
                'mac_addresses': ['aa:bb:cc:dd:ee:ff', '22:bb:cc:dd:ee:ff'],
            })
        diane = get_one(Node.objects.filter(hostname='diane'))
        self.assertItemsEqual(
            ['aa:bb:cc:dd:ee:ff', '22:bb:cc:dd:ee:ff'],
            [mac.mac_address for mac in diane.macaddress_set.all()])

    def test_POST_new_initializes_nodegroup_to_master_by_default(self):
        hostname = factory.make_name('host')
        self.client.post(
            self.get_uri('nodes/'),
            {
                'op': 'new',
                'hostname': hostname,
                'architecture': factory.getRandomChoice(ARCHITECTURE_CHOICES),
                'mac_addresses': [factory.getRandomMACAddress()],
            })
        self.assertEqual(
            NodeGroup.objects.ensure_master(),
            Node.objects.get(hostname=hostname).nodegroup)

    def test_POST_with_no_hostname_auto_populates_hostname(self):
        architecture = factory.getRandomChoice(ARCHITECTURE_CHOICES)
        response = self.client.post(
            self.get_uri('nodes/'),
            {
                'op': 'new',
                'architecture': architecture,
                'mac_addresses': ['aa:BB:cc:dd:ee:ff', '22:bb:cc:dd:ee:ff'],
            })
        node = Node.objects.get(
            system_id=json.loads(response.content)['system_id'])
        self.assertEqual('node-aabbccddeeff.local', node.hostname)

    def test_POST_fails_without_operation(self):
        # If there is no operation ('op=operation_name') specified in the
        # request data, a 'Bad request' response is returned.
        response = self.client.post(
            self.get_uri('nodes/'),
            {
                'hostname': 'diane',
                'mac_addresses': ['aa:bb:cc:dd:ee:ff', 'invalid'],
            })

        self.assertEqual(httplib.BAD_REQUEST, response.status_code)
        self.assertIn('text/html', response['Content-Type'])
        self.assertEqual(
            "Unrecognised signature: POST None",
            response.content)

    def test_POST_fails_if_mac_duplicated(self):
        # Mac Addresses should be unique.
        mac = 'aa:bb:cc:dd:ee:ff'
        factory.make_mac_address(mac)
        architecture = factory.getRandomChoice(ARCHITECTURE_CHOICES)
        response = self.client.post(
            self.get_uri('nodes/'),
            {
                'op': 'new',
                'architecture': architecture,
                'hostname': factory.getRandomString(),
                'mac_addresses': [mac],
            })
        parsed_result = json.loads(response.content)

        self.assertEqual(httplib.BAD_REQUEST, response.status_code)
        self.assertIn('application/json', response['Content-Type'])
        self.assertEqual(
            ["Mac address %s already in use." % mac],
            parsed_result['mac_addresses'])

    def test_POST_fails_with_bad_operation(self):
        # If the operation ('op=operation_name') specified in the
        # request data is unknown, a 'Bad request' response is returned.
        response = self.client.post(
            self.get_uri('nodes/'),
            {
                'op': 'invalid_operation',
                'hostname': 'diane',
                'mac_addresses': ['aa:bb:cc:dd:ee:ff', 'invalid'],
            })

        self.assertEqual(httplib.BAD_REQUEST, response.status_code)
        self.assertEqual(
            "Unrecognised signature: POST invalid_operation",
            response.content)

    def test_POST_new_rejects_invalid_data(self):
        # If the data provided to create a node with an invalid MAC
        # Address, a 'Bad request' response is returned.
        response = self.client.post(
            self.get_uri('nodes/'),
            {
                'op': 'new',
                'hostname': 'diane',
                'mac_addresses': ['aa:bb:cc:dd:ee:ff', 'invalid'],
            })
        parsed_result = json.loads(response.content)

        self.assertEqual(httplib.BAD_REQUEST, response.status_code)
        self.assertIn('application/json', response['Content-Type'])
        self.assertEqual(
            ["One or more MAC addresses is invalid."],
            parsed_result['mac_addresses'])

    def test_POST_invalid_architecture_returns_bad_request(self):
        # If the architecture name provided to create a node is not a valid
        # architecture name, a 'Bad request' response is returned.
        response = self.client.post(
            self.get_uri('nodes/'),
            {
                'op': 'new',
                'hostname': 'diane',
                'mac_addresses': ['aa:bb:cc:dd:ee:ff'],
                'architecture': 'invalid-architecture',
            })
        parsed_result = json.loads(response.content)

        self.assertEqual(httplib.BAD_REQUEST, response.status_code)
        self.assertIn('application/json', response['Content-Type'])
        self.assertItemsEqual(['architecture'], parsed_result)


class NodeHostnameTest(APIv10TestMixin, MultipleUsersScenarios, TestCase):

    scenarios = [
        ('user', dict(userfactory=factory.make_user)),
        ('admin', dict(userfactory=factory.make_admin)),
        ]

    def test_GET_list_returns_fqdn_with_domain_name_from_cluster(self):
        # If DNS management is enabled, the domain part of a hostname
        # is replaced by the domain name defined on the cluster.
        hostname_without_domain = factory.make_name('hostname')
        hostname_with_domain = '%s.%s' % (
            hostname_without_domain, factory.getRandomString())
        domain = factory.make_name('domain')
        nodegroup = factory.make_node_group(
            status=NODEGROUP_STATUS.ACCEPTED,
            name=domain,
            management=NODEGROUPINTERFACE_MANAGEMENT.DHCP_AND_DNS)
        node = factory.make_node(
            hostname=hostname_with_domain, nodegroup=nodegroup)
        expected_hostname = '%s.%s' % (hostname_without_domain, domain)
        response = self.client.get(self.get_uri('nodes/'), {'op': 'list'})
        self.assertEqual(httplib.OK, response.status_code, response.content)
        parsed_result = json.loads(response.content)
        self.assertItemsEqual(
            [expected_hostname],
            [node.get('hostname') for node in parsed_result])


class NodeHostnameEnlistmentTest(APIv10TestMixin, MultipleUsersScenarios,
                                 TestCase):

    scenarios = [
        ('anon', dict(userfactory=lambda: AnonymousUser())),
        ('user', dict(userfactory=factory.make_user)),
        ('admin', dict(userfactory=factory.make_admin)),
        ]

    def test_created_node_has_domain_from_cluster(self):
        hostname_without_domain = factory.make_name('hostname')
        hostname_with_domain = '%s.%s' % (
            hostname_without_domain, factory.getRandomString())
        domain = factory.make_name('domain')
        factory.make_node_group(
            status=NODEGROUP_STATUS.ACCEPTED,
            name=domain,
            management=NODEGROUPINTERFACE_MANAGEMENT.DHCP_AND_DNS)
        response = self.client.post(
            self.get_uri('nodes/'),
            {
                'op': 'new',
                'hostname': hostname_with_domain,
                'architecture': factory.getRandomChoice(ARCHITECTURE_CHOICES),
                'after_commissioning_action':
                    NODE_AFTER_COMMISSIONING_ACTION.DEFAULT,
                'mac_addresses': [factory.getRandomMACAddress()],
            })
        self.assertEqual(httplib.OK, response.status_code, response.content)
        parsed_result = json.loads(response.content)
        expected_hostname = '%s.%s' % (hostname_without_domain, domain)
        self.assertEqual(
            expected_hostname, parsed_result.get('hostname'))

    def test_created_node_gets_domain_from_cluster_appended(self):
        hostname_without_domain = factory.make_name('hostname')
        domain = factory.make_name('domain')
        factory.make_node_group(
            status=NODEGROUP_STATUS.ACCEPTED,
            name=domain,
            management=NODEGROUPINTERFACE_MANAGEMENT.DHCP_AND_DNS)
        response = self.client.post(
            self.get_uri('nodes/'),
            {
                'op': 'new',
                'hostname': hostname_without_domain,
                'architecture': factory.getRandomChoice(ARCHITECTURE_CHOICES),
                'after_commissioning_action':
                    NODE_AFTER_COMMISSIONING_ACTION.DEFAULT,
                'mac_addresses': [factory.getRandomMACAddress()],
            })
        self.assertEqual(httplib.OK, response.status_code, response.content)
        parsed_result = json.loads(response.content)
        expected_hostname = '%s.%s' % (hostname_without_domain, domain)
        self.assertEqual(
            expected_hostname, parsed_result.get('hostname'))


class NonAdminEnlistmentAPITest(APIv10TestMixin, MultipleUsersScenarios,
                                TestCase):
    # Enlistment tests for non-admin users.

    scenarios = [
        ('anon', dict(userfactory=lambda: AnonymousUser())),
        ('user', dict(userfactory=factory.make_user)),
        ]

    def test_POST_non_admin_creates_node_in_declared_state(self):
        # Upon non-admin enlistment, a node goes into the Declared
        # state.  Deliberate approval is required before we start
        # reinstalling the system, wiping its disks etc.
        response = self.client.post(
            self.get_uri('nodes/'),
            {
                'op': 'new',
                'hostname': factory.getRandomString(),
                'architecture': factory.getRandomChoice(ARCHITECTURE_CHOICES),
                'after_commissioning_action':
                    NODE_AFTER_COMMISSIONING_ACTION.DEFAULT,
                'mac_addresses': ['aa:bb:cc:dd:ee:ff'],
            })
        self.assertEqual(httplib.OK, response.status_code)
        system_id = json.loads(response.content)['system_id']
        self.assertEqual(
            NODE_STATUS.DECLARED,
            Node.objects.get(system_id=system_id).status)


class AnonymousEnlistmentAPITest(APIv10TestMixin, TestCase):
    # Enlistment tests specific to anonymous users.

    def test_POST_accept_not_allowed(self):
        # An anonymous user is not allowed to accept an anonymously
        # enlisted node.  That would defeat the whole purpose of holding
        # those nodes for approval.
        node_id = factory.make_node(status=NODE_STATUS.DECLARED).system_id
        response = self.client.post(
            self.get_uri('nodes/'), {'op': 'accept', 'nodes': [node_id]})
        self.assertEqual(
            (httplib.UNAUTHORIZED, "You must be logged in to accept nodes."),
            (response.status_code, response.content))

    def test_POST_returns_limited_fields(self):
        response = self.client.post(
            self.get_uri('nodes/'),
            {
                'op': 'new',
                'architecture': factory.getRandomChoice(ARCHITECTURE_CHOICES),
                'hostname': factory.getRandomString(),
                'after_commissioning_action':
                    NODE_AFTER_COMMISSIONING_ACTION.DEFAULT,
                'mac_addresses': ['aa:bb:cc:dd:ee:ff', '22:bb:cc:dd:ee:ff'],
            })
        parsed_result = json.loads(response.content)
        self.assertItemsEqual(
            [
                'hostname',
                'system_id',
                'macaddress_set',
                'architecture',
                'status',
                'netboot',
                'power_type',
                'tag_names',
                'resource_uri',
            ],
            list(parsed_result))


class SimpleUserLoggedInEnlistmentAPITest(APIv10TestMixin, LoggedInTestCase):
    # Enlistment tests specific to simple (non-admin) users.

    def test_POST_accept_not_allowed(self):
        # An non-admin user is not allowed to accept an anonymously
        # enlisted node.  That would defeat the whole purpose of holding
        # those nodes for approval.
        node_id = factory.make_node(status=NODE_STATUS.DECLARED).system_id
        response = self.client.post(
            self.get_uri('nodes/'), {'op': 'accept', 'nodes': [node_id]})
        self.assertEqual(
            (httplib.FORBIDDEN,
                "You don't have the required permission to accept the "
                "following node(s): %s." % node_id),
            (response.status_code, response.content))

    def test_POST_accept_all_does_not_accept_anything(self):
        # It is not an error for a non-admin user to attempt to accept all
        # anonymously enlisted nodes, but only those for which he/she has
        # admin privs will be accepted, which currently equates to none of
        # them.
        factory.make_node(status=NODE_STATUS.DECLARED),
        factory.make_node(status=NODE_STATUS.DECLARED),
        response = self.client.post(
            self.get_uri('nodes/'), {'op': 'accept_all'})
        self.assertEqual(httplib.OK, response.status_code)
        nodes_returned = json.loads(response.content)
        self.assertEqual([], nodes_returned)

    def test_POST_simple_user_can_set_power_type_and_parameters(self):
        new_power_address = factory.getRandomString()
        response = self.client.post(
            self.get_uri('nodes/'), {
                'op': 'new',
                'architecture': factory.getRandomChoice(ARCHITECTURE_CHOICES),
                'power_type': POWER_TYPE.WAKE_ON_LAN,
                'power_parameters': json.dumps(
                    {"power_address": new_power_address}),
                'mac_addresses': ['AA:BB:CC:DD:EE:FF'],
                })

        node = Node.objects.get(
            system_id=json.loads(response.content)['system_id'])
        self.assertEqual(
            (httplib.OK, {"power_address": new_power_address},
             POWER_TYPE.WAKE_ON_LAN),
            (response.status_code, node.power_parameters,
             node.power_type))

    def test_POST_returns_limited_fields(self):
        response = self.client.post(
            self.get_uri('nodes/'),
            {
                'op': 'new',
                'hostname': factory.getRandomString(),
                'architecture': factory.getRandomChoice(ARCHITECTURE_CHOICES),
                'after_commissioning_action':
                    NODE_AFTER_COMMISSIONING_ACTION.DEFAULT,
                'mac_addresses': ['aa:bb:cc:dd:ee:ff', '22:bb:cc:dd:ee:ff'],
            })
        parsed_result = json.loads(response.content)
        self.assertItemsEqual(
            [
                'hostname',
                'system_id',
                'macaddress_set',
                'architecture',
                'status',
                'netboot',
                'power_type',
                'resource_uri',
                'tag_names',
            ],
            list(parsed_result))


class AdminLoggedInEnlistmentAPITest(APIv10TestMixin, AdminLoggedInTestCase):
    # Enlistment tests specific to admin users.

    def test_POST_new_creates_node_default_values_for_power_settings(self):
        architecture = factory.getRandomChoice(ARCHITECTURE_CHOICES)
        mac_address = 'AA:BB:CC:DD:EE:FF'
        response = self.client.post(
            self.get_uri('nodes/'), {
                'op': 'new',
                'architecture': architecture,
                'mac_addresses': [mac_address],
                })
        node = Node.objects.get(
            system_id=json.loads(response.content)['system_id'])
        self.assertAttributes(
            node,
            dict(
                architecture=architecture, power_type=POWER_TYPE.DEFAULT,
                power_parameters=''))

    def test_POST_new_sets_power_type_if_admin(self):
        response = self.client.post(
            self.get_uri('nodes/'), {
                'op': 'new',
                'architecture': factory.getRandomChoice(ARCHITECTURE_CHOICES),
                'power_type': POWER_TYPE.WAKE_ON_LAN,
                'mac_addresses': ['00:11:22:33:44:55'],
                })
        node = Node.objects.get(
            system_id=json.loads(response.content)['system_id'])
        self.assertEqual(POWER_TYPE.WAKE_ON_LAN, node.power_type)
        self.assertEqual('', node.power_parameters)

    def test_POST_new_sets_power_parameters_field(self):
        # The api allows the setting of a Node's power_parameters field.
        # Create a power_parameter valid for the selected power_type.
        new_mac_address = factory.getRandomMACAddress()
        response = self.client.post(
            self.get_uri('nodes/'), {
                'op': 'new',
                'architecture': factory.getRandomChoice(ARCHITECTURE_CHOICES),
                'power_type': POWER_TYPE.WAKE_ON_LAN,
                'power_parameters_mac_address': new_mac_address,
                'mac_addresses': ['AA:BB:CC:DD:EE:FF'],
                })

        node = Node.objects.get(
            system_id=json.loads(response.content)['system_id'])
        self.assertEqual(httplib.OK, response.status_code)
        self.assertEqual(
            {'mac_address': new_mac_address},
            reload_object(node).power_parameters)

    def test_POST_updates_power_parameters_rejects_unknown_param(self):
        hostname = factory.getRandomString()
        response = self.client.post(
            self.get_uri('nodes/'), {
                'op': 'new',
                'hostname': hostname,
                'architecture': factory.getRandomChoice(ARCHITECTURE_CHOICES),
                'power_type': POWER_TYPE.WAKE_ON_LAN,
                'power_parameters_unknown_param': factory.getRandomString(),
                'mac_addresses': [factory.getRandomMACAddress()],
                })

        self.assertEqual(
            (
                httplib.BAD_REQUEST,
                {'power_parameters': ["Unknown parameter(s): unknown_param."]}
            ),
            (response.status_code, json.loads(response.content)))
        self.assertFalse(Node.objects.filter(hostname=hostname).exists())

    def test_POST_new_sets_power_parameters_skip_check(self):
        # The api allows to skip the validation step and set arbitrary
        # power parameters.
        param = factory.getRandomString()
        response = self.client.post(
            self.get_uri('nodes/'), {
                'op': 'new',
                'architecture': factory.getRandomChoice(ARCHITECTURE_CHOICES),
                'power_type': POWER_TYPE.WAKE_ON_LAN,
                'power_parameters_param': param,
                'power_parameters_skip_check': 'true',
                'mac_addresses': ['AA:BB:CC:DD:EE:FF'],
                })

        node = Node.objects.get(
            system_id=json.loads(response.content)['system_id'])
        self.assertEqual(httplib.OK, response.status_code)
        self.assertEqual(
            {'param': param},
            reload_object(node).power_parameters)

    def test_POST_admin_creates_node_in_commissioning_state(self):
        # When an admin user enlists a node, it goes into the
        # Commissioning state.
        response = self.client.post(
            self.get_uri('nodes/'),
            {
                'op': 'new',
                'hostname': factory.getRandomString(),
                'architecture': factory.getRandomChoice(ARCHITECTURE_CHOICES),
                'after_commissioning_action':
                    NODE_AFTER_COMMISSIONING_ACTION.DEFAULT,
                'mac_addresses': ['aa:bb:cc:dd:ee:ff'],
            })
        self.assertEqual(httplib.OK, response.status_code)
        system_id = json.loads(response.content)['system_id']
        self.assertEqual(
            NODE_STATUS.COMMISSIONING,
            Node.objects.get(system_id=system_id).status)

    def test_POST_returns_limited_fields(self):
        response = self.client.post(
            self.get_uri('nodes/'),
            {
                'op': 'new',
                'hostname': factory.getRandomString(),
                'architecture': factory.getRandomChoice(ARCHITECTURE_CHOICES),
                'after_commissioning_action':
                    NODE_AFTER_COMMISSIONING_ACTION.DEFAULT,
                'mac_addresses': ['aa:bb:cc:dd:ee:ff', '22:bb:cc:dd:ee:ff'],
            })
        parsed_result = json.loads(response.content)
        self.assertItemsEqual(
            [
                'hostname',
                'system_id',
                'macaddress_set',
                'architecture',
                'status',
                'netboot',
                'power_type',
                'resource_uri',
                'tag_names',
            ],
            list(parsed_result))

    def test_POST_accept_all(self):
        # An admin user can accept all anonymously enlisted nodes.
        nodes = [
            factory.make_node(status=NODE_STATUS.DECLARED),
            factory.make_node(status=NODE_STATUS.DECLARED),
            ]
        response = self.client.post(
            self.get_uri('nodes/'), {'op': 'accept_all'})
        self.assertEqual(httplib.OK, response.status_code)
        nodes_returned = json.loads(response.content)
        self.assertSetEqual(
            {node.system_id for node in nodes},
            {node["system_id"] for node in nodes_returned})


class AnonymousIsRegisteredAPITest(APIv10TestMixin, TestCase):

    def test_is_registered_returns_True_if_node_registered(self):
        mac_address = factory.getRandomMACAddress()
        factory.make_mac_address(mac_address)
        response = self.client.get(
            self.get_uri('nodes/'),
            {'op': 'is_registered', 'mac_address': mac_address})
        self.assertEqual(
            (httplib.OK, "true"),
            (response.status_code, response.content))

    def test_is_registered_returns_False_if_mac_registered_node_retired(self):
        mac_address = factory.getRandomMACAddress()
        mac = factory.make_mac_address(mac_address)
        mac.node.status = NODE_STATUS.RETIRED
        mac.node.save()
        response = self.client.get(
            self.get_uri('nodes/'),
            {'op': 'is_registered', 'mac_address': mac_address})
        self.assertEqual(
            (httplib.OK, "false"),
            (response.status_code, response.content))

    def test_is_registered_normalizes_mac_address(self):
        # These two non-normalized MAC addresses are the same.
        non_normalized_mac_address = 'AA-bb-cc-dd-ee-ff'
        non_normalized_mac_address2 = 'aabbccddeeff'
        factory.make_mac_address(non_normalized_mac_address)
        response = self.client.get(
            self.get_uri('nodes/'),
            {
                'op': 'is_registered',
                'mac_address': non_normalized_mac_address2
            })
        self.assertEqual(
            (httplib.OK, "true"),
            (response.status_code, response.content))

    def test_is_registered_returns_False_if_node_not_registered(self):
        mac_address = factory.getRandomMACAddress()
        response = self.client.get(
            self.get_uri('nodes/'),
            {'op': 'is_registered', 'mac_address': mac_address})
        self.assertEqual(
            (httplib.OK, "false"),
            (response.status_code, response.content))


class NodeAnonAPITest(APIv10TestMixin, TestCase):

    def test_anon_nodes_GET(self):
        # Anonymous requests to the API without a specified operation
        # get a "Bad Request" response.
        response = self.client.get(self.get_uri('nodes/'))

        self.assertEqual(httplib.BAD_REQUEST, response.status_code)

    def test_anon_api_doc(self):
        # The documentation is accessible to anon users.
        self.patch(sys, "stderr", StringIO())
        response = self.client.get(self.get_uri('doc/'))
        self.assertEqual(httplib.OK, response.status_code)
        # No error or warning are emitted by docutils.
        self.assertEqual("", sys.stderr.getvalue())

    def test_node_init_user_cannot_access(self):
        token = NodeKey.objects.get_token_for_node(factory.make_node())
        client = OAuthAuthenticatedClient(get_node_init_user(), token)
        response = client.get(self.get_uri('nodes/'), {'op': 'list'})
        self.assertEqual(httplib.FORBIDDEN, response.status_code)


class AnonAPITestCase(APIv10TestMixin, TestCase):
    """Base class for anonymous API tests."""


class APITestCase(APIv10TestMixin, TestCase):
    """Base class for logged-in API tests.

    :ivar logged_in_user: A user who is currently logged in and can access
        the API.
    :ivar client: Authenticated API client (unsurprisingly, logged in as
        `logged_in_user`).
    """

    def setUp(self):
        super(APITestCase, self).setUp()
        self.logged_in_user = factory.make_user(
            username='test', password='test')
        self.client = OAuthAuthenticatedClient(self.logged_in_user)

    def become_admin(self):
        """Promote the logged-in user to admin."""
        self.logged_in_user.is_superuser = True
        self.logged_in_user.save()

    def assertResponseCode(self, expected_code, response):
        if response.status_code != expected_code:
            self.fail("Expected %s response, got %s:\n%s" % (
                expected_code, response.status_code, response.content))


def extract_system_ids(parsed_result):
    """List the system_ids of the nodes in `parsed_result`."""
    return [node.get('system_id') for node in parsed_result]


class NodeAPILoggedInTest(APIv10TestMixin, LoggedInTestCase):

    def test_nodes_GET_logged_in(self):
        # A (Django) logged-in user can access the API.
        node = factory.make_node()
        response = self.client.get(self.get_uri('nodes/'), {'op': 'list'})
        parsed_result = json.loads(response.content)

        self.assertEqual(httplib.OK, response.status_code)
        self.assertEqual([node.system_id], extract_system_ids(parsed_result))


class TestNodeAPI(APITestCase):
    """Tests for /api/1.0/nodes/<node>/."""

    def get_node_uri(self, node):
        """Get the API URI for `node`."""
        return self.get_uri('nodes/%s/') % node.system_id

    def test_GET_returns_node(self):
        # The api allows for fetching a single Node (using system_id).
        node = factory.make_node(set_hostname=True)
        response = self.client.get(self.get_node_uri(node))

        self.assertEqual(httplib.OK, response.status_code)
        parsed_result = json.loads(response.content)
        self.assertEqual(node.hostname, parsed_result['hostname'])
        self.assertEqual(node.system_id, parsed_result['system_id'])

    def test_GET_returns_associated_tag(self):
        node = factory.make_node(set_hostname=True)
        tag = factory.make_tag()
        node.tags.add(tag)
        response = self.client.get(self.get_node_uri(node))

        self.assertEqual(httplib.OK, response.status_code)
        parsed_result = json.loads(response.content)
        self.assertEqual([tag.name], parsed_result['tag_names'])

    def test_GET_refuses_to_access_invisible_node(self):
        # The request to fetch a single node is denied if the node isn't
        # visible by the user.
        other_node = factory.make_node(
            status=NODE_STATUS.ALLOCATED, owner=factory.make_user())

        response = self.client.get(self.get_node_uri(other_node))

        self.assertEqual(httplib.FORBIDDEN, response.status_code)

    def test_GET_refuses_to_access_nonexistent_node(self):
        # When fetching a Node, the api returns a 'Not Found' (404) error
        # if no node is found.
        response = self.client.get(self.get_uri('nodes/invalid-uuid/'))

        self.assertEqual(httplib.NOT_FOUND, response.status_code)

    def test_POST_stop_checks_permission(self):
        node = factory.make_node()
        response = self.client.post(self.get_node_uri(node), {'op': 'stop'})
        self.assertEqual(httplib.FORBIDDEN, response.status_code)

    def test_POST_stop_returns_node(self):
        node = factory.make_node(owner=self.logged_in_user)
        response = self.client.post(self.get_node_uri(node), {'op': 'stop'})
        self.assertEqual(httplib.OK, response.status_code)
        self.assertEqual(
            node.system_id, json.loads(response.content)['system_id'])

    def test_POST_stop_may_be_repeated(self):
        node = factory.make_node(
            owner=self.logged_in_user, mac=True,
            power_type=POWER_TYPE.WAKE_ON_LAN)
        self.client.post(self.get_node_uri(node), {'op': 'stop'})
        response = self.client.post(self.get_node_uri(node), {'op': 'stop'})
        self.assertEqual(httplib.OK, response.status_code)

    def test_POST_start_checks_permission(self):
        node = factory.make_node()
        response = self.client.post(self.get_node_uri(node), {'op': 'start'})
        self.assertEqual(httplib.FORBIDDEN, response.status_code)

    def test_POST_start_returns_node(self):
        node = factory.make_node(
            owner=self.logged_in_user, mac=True,
            power_type=POWER_TYPE.WAKE_ON_LAN)
        response = self.client.post(self.get_node_uri(node), {'op': 'start'})
        self.assertEqual(httplib.OK, response.status_code)
        self.assertEqual(
            node.system_id, json.loads(response.content)['system_id'])

    def test_POST_start_sets_distro_series(self):
        node = factory.make_node(
            owner=self.logged_in_user, mac=True,
            power_type=POWER_TYPE.WAKE_ON_LAN)
        distro_series = factory.getRandomEnum(DISTRO_SERIES)
        response = self.client.post(
            self.get_node_uri(node),
            {'op': 'start', 'distro_series': distro_series})
        self.assertEqual(
            (httplib.OK, node.system_id),
            (response.status_code, json.loads(response.content)['system_id']))
        self.assertEqual(
            distro_series, reload_object(node).distro_series)

    def test_POST_start_validates_distro_series(self):
        node = factory.make_node(
            owner=self.logged_in_user, mac=True,
            power_type=POWER_TYPE.WAKE_ON_LAN)
        invalid_distro_series = factory.getRandomString()
        response = self.client.post(
            self.get_node_uri(node),
            {'op': 'start', 'distro_series': invalid_distro_series})
        self.assertEqual(
            (
                httplib.BAD_REQUEST,
                {'distro_series': ["Value u'%s' is not a valid choice." %
                    invalid_distro_series]}
            ),
            (response.status_code, json.loads(response.content)))

    def test_POST_start_may_be_repeated(self):
        node = factory.make_node(
            owner=self.logged_in_user, mac=True,
            power_type=POWER_TYPE.WAKE_ON_LAN)
        self.client.post(self.get_node_uri(node), {'op': 'start'})
        response = self.client.post(self.get_node_uri(node), {'op': 'start'})
        self.assertEqual(httplib.OK, response.status_code)

    def test_POST_start_stores_user_data(self):
        node = factory.make_node(
            owner=self.logged_in_user, mac=True,
            power_type=POWER_TYPE.WAKE_ON_LAN)
        user_data = (
            b'\xff\x00\xff\xfe\xff\xff\xfe' +
            factory.getRandomString().encode('ascii'))
        response = self.client.post(
            self.get_node_uri(node), {
                'op': 'start',
                'user_data': b64encode(user_data),
                })
        self.assertEqual(httplib.OK, response.status_code)
        self.assertEqual(user_data, NodeUserData.objects.get_user_data(node))

    def test_POST_release_releases_owned_node(self):
        owned_statuses = [
            NODE_STATUS.RESERVED,
            NODE_STATUS.ALLOCATED,
            ]
        owned_nodes = [
            factory.make_node(owner=self.logged_in_user, status=status)
            for status in owned_statuses]
        responses = [
            self.client.post(self.get_node_uri(node), {'op': 'release'})
            for node in owned_nodes]
        self.assertEqual(
            [httplib.OK] * len(owned_nodes),
            [response.status_code for response in responses])
        self.assertItemsEqual(
            [NODE_STATUS.READY] * len(owned_nodes),
            [node.status for node in reload_objects(Node, owned_nodes)])

    def test_POST_release_turns_on_netboot(self):
        node = factory.make_node(
            status=NODE_STATUS.ALLOCATED, owner=self.logged_in_user)
        node.set_netboot(on=False)
        self.client.post(self.get_node_uri(node), {'op': 'release'})
        self.assertTrue(reload_object(node).netboot)

    def test_POST_release_resets_distro_series(self):
        node = factory.make_node(
            status=NODE_STATUS.ALLOCATED, owner=self.logged_in_user,
            distro_series=factory.getRandomEnum(DISTRO_SERIES))
        self.client.post(self.get_node_uri(node), {'op': 'release'})
        self.assertEqual('', reload_object(node).distro_series)

    def test_POST_release_removes_token_and_user(self):
        node = factory.make_node(status=NODE_STATUS.READY)
        self.client.post(self.get_uri('nodes/'), {'op': 'acquire'})
        node = Node.objects.get(system_id=node.system_id)
        self.assertEqual(NODE_STATUS.ALLOCATED, node.status)
        self.assertEqual(self.logged_in_user, node.owner)
        self.assertEqual(self.client.token.key, node.token.key)
        self.client.post(self.get_node_uri(node), {'op': 'release'})
        node = Node.objects.get(system_id=node.system_id)
        self.assertIs(None, node.owner)
        self.assertIs(None, node.token)

    def test_POST_release_does_nothing_for_unowned_node(self):
        node = factory.make_node(
            status=NODE_STATUS.READY, owner=self.logged_in_user)
        response = self.client.post(
            self.get_node_uri(node), {'op': 'release'})
        self.assertEqual(httplib.OK, response.status_code)
        self.assertEqual(NODE_STATUS.READY, reload_object(node).status)

    def test_POST_release_forbidden_if_user_cannot_edit_node(self):
        node = factory.make_node(status=NODE_STATUS.READY)
        response = self.client.post(
            self.get_node_uri(node), {'op': 'release'})
        self.assertEqual(httplib.FORBIDDEN, response.status_code)

    def test_POST_release_fails_for_other_node_states(self):
        releasable_statuses = [
            NODE_STATUS.RESERVED,
            NODE_STATUS.ALLOCATED,
            NODE_STATUS.READY,
            ]
        unreleasable_statuses = [
            status
            for status in map_enum(NODE_STATUS).values()
                if status not in releasable_statuses]
        nodes = [
            factory.make_node(status=status, owner=self.logged_in_user)
            for status in unreleasable_statuses]
        responses = [
            self.client.post(self.get_node_uri(node), {'op': 'release'})
            for node in nodes]
        self.assertEqual(
            [httplib.CONFLICT] * len(unreleasable_statuses),
            [response.status_code for response in responses])
        self.assertItemsEqual(
            unreleasable_statuses,
            [node.status for node in reload_objects(Node, nodes)])

    def test_POST_release_in_wrong_state_reports_current_state(self):
        node = factory.make_node(
            status=NODE_STATUS.RETIRED, owner=self.logged_in_user)
        response = self.client.post(
            self.get_node_uri(node), {'op': 'release'})
        self.assertEqual(
            (
                httplib.CONFLICT,
                "Node cannot be released in its current state ('Retired').",
            ),
            (response.status_code, response.content))

    def test_POST_release_rejects_request_from_unauthorized_user(self):
        node = factory.make_node(
            status=NODE_STATUS.ALLOCATED, owner=factory.make_user())
        response = self.client.post(
            self.get_node_uri(node), {'op': 'release'})
        self.assertEqual(httplib.FORBIDDEN, response.status_code)
        self.assertEqual(NODE_STATUS.ALLOCATED, reload_object(node).status)

    def test_POST_release_allows_admin_to_release_anyones_node(self):
        node = factory.make_node(
            status=NODE_STATUS.ALLOCATED, owner=factory.make_user())
        self.become_admin()
        response = self.client.post(
            self.get_node_uri(node), {'op': 'release'})
        self.assertEqual(httplib.OK, response.status_code)
        self.assertEqual(NODE_STATUS.READY, reload_object(node).status)

    def test_POST_release_combines_with_acquire(self):
        node = factory.make_node(status=NODE_STATUS.READY)
        response = self.client.post(
            self.get_uri('nodes/'), {'op': 'acquire'})
        self.assertEqual(NODE_STATUS.ALLOCATED, reload_object(node).status)
        node_uri = json.loads(response.content)['resource_uri']
        response = self.client.post(node_uri, {'op': 'release'})
        self.assertEqual(httplib.OK, response.status_code)
        self.assertEqual(NODE_STATUS.READY, reload_object(node).status)

    def test_PUT_updates_node(self):
        # The api allows the updating of a Node.
        node = factory.make_node(hostname='diane', owner=self.logged_in_user)
        response = self.client.put(
            self.get_node_uri(node), {'hostname': 'francis'})
        parsed_result = json.loads(response.content)

        self.assertEqual(httplib.OK, response.status_code)
        self.assertEqual('francis', parsed_result['hostname'])
        self.assertEqual(0, Node.objects.filter(hostname='diane').count())
        self.assertEqual(1, Node.objects.filter(hostname='francis').count())

    def test_PUT_ignores_unknown_fields(self):
        node = factory.make_node(
            owner=self.logged_in_user,
            after_commissioning_action=(
                NODE_AFTER_COMMISSIONING_ACTION.DEFAULT))
        field = factory.getRandomString()
        response = self.client.put(
            self.get_node_uri(node),
            {field: factory.getRandomString()}
            )

        self.assertEqual(httplib.OK, response.status_code)

    def test_PUT_admin_can_change_power_type(self):
        self.become_admin()
        original_power_type = factory.getRandomChoice(
            POWER_TYPE_CHOICES)
        new_power_type = factory.getRandomChoice(
            POWER_TYPE_CHOICES, but_not=original_power_type)
        node = factory.make_node(
            owner=self.logged_in_user,
            power_type=original_power_type,
            after_commissioning_action=(
                NODE_AFTER_COMMISSIONING_ACTION.DEFAULT))
        self.client.put(
            self.get_node_uri(node),
            {'power_type': new_power_type}
            )

        self.assertEqual(
            new_power_type, reload_object(node).power_type)

    def test_PUT_non_admin_cannot_change_power_type(self):
        original_power_type = factory.getRandomChoice(
            POWER_TYPE_CHOICES)
        new_power_type = factory.getRandomChoice(
            POWER_TYPE_CHOICES, but_not=original_power_type)
        node = factory.make_node(
            owner=self.logged_in_user,
            power_type=original_power_type,
            after_commissioning_action=(
                NODE_AFTER_COMMISSIONING_ACTION.DEFAULT))
        self.client.put(
            self.get_node_uri(node),
            {'power_type': new_power_type}
            )

        self.assertEqual(
            original_power_type, reload_object(node).power_type)

    def test_resource_uri_points_back_at_node(self):
        # When a Node is returned by the API, the field 'resource_uri'
        # provides the URI for this Node.
        node = factory.make_node(hostname='diane', owner=self.logged_in_user)
        response = self.client.put(
            self.get_node_uri(node), {'hostname': 'francis'})
        parsed_result = json.loads(response.content)

        self.assertEqual(
            self.get_uri('nodes/%s/') % (parsed_result['system_id']),
            parsed_result['resource_uri'])

    def test_PUT_rejects_invalid_data(self):
        # If the data provided to update a node is invalid, a 'Bad request'
        # response is returned.
        node = factory.make_node(hostname='diane', owner=self.logged_in_user)
        response = self.client.put(
            self.get_node_uri(node), {'hostname': 'too long' * 100})
        parsed_result = json.loads(response.content)

        self.assertEqual(httplib.BAD_REQUEST, response.status_code)
        self.assertEqual(
            {'hostname':
                ['Ensure this value has at most 255 characters '
                 '(it has 800).']},
            parsed_result)

    def test_PUT_refuses_to_update_invisible_node(self):
        # The request to update a single node is denied if the node isn't
        # visible by the user.
        other_node = factory.make_node(
            status=NODE_STATUS.ALLOCATED, owner=factory.make_user())

        response = self.client.put(self.get_node_uri(other_node))

        self.assertEqual(httplib.FORBIDDEN, response.status_code)

    def test_PUT_refuses_to_update_nonexistent_node(self):
        # When updating a Node, the api returns a 'Not Found' (404) error
        # if no node is found.
        response = self.client.put(self.get_uri('nodes/no-node-here/'))

        self.assertEqual(httplib.NOT_FOUND, response.status_code)

    def test_PUT_updates_power_parameters_field(self):
        # The api allows the updating of a Node's power_parameters field.
        self.become_admin()
        node = factory.make_node(
            owner=self.logged_in_user,
            power_type=POWER_TYPE.WAKE_ON_LAN)
        # Create a power_parameter valid for the selected power_type.
        new_power_address = factory.getRandomMACAddress()
        response = self.client.put(
            self.get_node_uri(node),
            {'power_parameters_mac_address': new_power_address})

        self.assertEqual(httplib.OK, response.status_code)
        self.assertEqual(
            {'mac_address': new_power_address},
            reload_object(node).power_parameters)

    def test_PUT_updates_power_parameters_accepts_only_mac_for_wol(self):
        self.become_admin()
        node = factory.make_node(
            owner=self.logged_in_user,
            power_type=POWER_TYPE.WAKE_ON_LAN)
        # Create an invalid power_parameter for WoL (not a valid
        # MAC address).
        new_power_address = factory.getRandomString()
        response = self.client.put(
            self.get_node_uri(node),
            {'power_parameters_mac_address': new_power_address})

        self.assertEqual(
            (
                httplib.BAD_REQUEST,
                {'power_parameters': ["MAC Address: %s" % mac_error_msg]},
            ),
            (response.status_code, json.loads(response.content)))

    def test_PUT_updates_power_parameters_rejects_unknown_param(self):
        self.become_admin()
        power_parameters = factory.getRandomString()
        node = factory.make_node(
            owner=self.logged_in_user,
            power_type=POWER_TYPE.WAKE_ON_LAN,
            power_parameters=power_parameters)
        response = self.client.put(
            self.get_node_uri(node),
            {'power_parameters_unknown_param': factory.getRandomString()})

        self.assertEqual(
            (
                httplib.BAD_REQUEST,
                {'power_parameters': ["Unknown parameter(s): unknown_param."]}
            ),
            (response.status_code, json.loads(response.content)))
        self.assertEqual(
            power_parameters, reload_object(node).power_parameters)

    def test_PUT_updates_power_type_default_resets_params(self):
        # If one sets power_type to DEFAULT, power_parameter gets
        # reset by default (if skip_check is not set).
        self.become_admin()
        power_parameters = factory.getRandomString()
        node = factory.make_node(
            owner=self.logged_in_user,
            power_type=POWER_TYPE.WAKE_ON_LAN,
            power_parameters=power_parameters)
        response = self.client.put(
            self.get_node_uri(node),
            {'power_type': POWER_TYPE.DEFAULT})

        node = reload_object(node)
        self.assertEqual(
            (httplib.OK, node.power_type, node.power_parameters),
            (response.status_code, POWER_TYPE.DEFAULT, ''))

    def test_PUT_updates_power_type_default_rejects_params(self):
        # If one sets power_type to DEFAULT, on cannot set power_parameters.
        self.become_admin()
        power_parameters = factory.getRandomString()
        node = factory.make_node(
            owner=self.logged_in_user,
            power_type=POWER_TYPE.WAKE_ON_LAN,
            power_parameters=power_parameters)
        new_param = factory.getRandomString()
        response = self.client.put(
            self.get_node_uri(node),
            {
                'power_type': POWER_TYPE.DEFAULT,
                'power_parameters_address': new_param,
            })

        node = reload_object(node)
        self.assertEqual(
            (
                httplib.BAD_REQUEST,
                {'power_parameters': ["Unknown parameter(s): address."]}
            ),
            (response.status_code, json.loads(response.content)))
        self.assertEqual(
            power_parameters, reload_object(node).power_parameters)

    def test_PUT_updates_power_type_default_skip_check_to_force_params(self):
        # If one sets power_type to DEFAULT, it is possible to pass
        # power_parameter_skip_check='true' to force power_parameters.
        self.become_admin()
        power_parameters = factory.getRandomString()
        node = factory.make_node(
            owner=self.logged_in_user,
            power_type=POWER_TYPE.WAKE_ON_LAN,
            power_parameters=power_parameters)
        new_param = factory.getRandomString()
        response = self.client.put(
            self.get_node_uri(node),
            {
                'power_type': POWER_TYPE.DEFAULT,
                'power_parameters_param': new_param,
                'power_parameters_skip_check': 'true',
            })

        node = reload_object(node)
        self.assertEqual(
            (httplib.OK, node.power_type, node.power_parameters),
            (response.status_code, POWER_TYPE.DEFAULT, {'param': new_param}))

    def test_PUT_updates_power_parameters_skip_ckeck(self):
        # With power_parameters_skip_check, arbitrary data
        # can be put in a Node's power_parameter field.
        self.become_admin()
        node = factory.make_node(owner=self.logged_in_user)
        new_param = factory.getRandomString()
        new_value = factory.getRandomString()
        response = self.client.put(
            self.get_node_uri(node),
           {
                'power_parameters_%s' % new_param: new_value,
                'power_parameters_skip_check': 'true',
            })

        self.assertEqual(httplib.OK, response.status_code)
        self.assertEqual(
            {new_param: new_value}, reload_object(node).power_parameters)

    def test_PUT_updates_power_parameters_empty_string(self):
        self.become_admin()
        node = factory.make_node(
            owner=self.logged_in_user,
            power_type=POWER_TYPE.WAKE_ON_LAN,
            power_parameters=factory.getRandomString())
        response = self.client.put(
            self.get_node_uri(node),
            {'power_parameters_mac_address': ''})

        self.assertEqual(httplib.OK, response.status_code)
        self.assertEqual(
            {'mac_address': ''},
            reload_object(node).power_parameters)

    def test_DELETE_deletes_node(self):
        # The api allows to delete a Node.
        self.become_admin()
        node = factory.make_node(set_hostname=True, owner=self.logged_in_user)
        system_id = node.system_id
        response = self.client.delete(self.get_node_uri(node))

        self.assertEqual(204, response.status_code)
        self.assertItemsEqual([], Node.objects.filter(system_id=system_id))

    def test_DELETE_cannot_delete_allocated_node(self):
        # The api allows to delete a Node.
        self.become_admin()
        node = factory.make_node(status=NODE_STATUS.ALLOCATED)
        response = self.client.delete(self.get_node_uri(node))

        self.assertEqual(
            (httplib.CONFLICT,
                "Cannot delete node %s: node is in state %s." % (
                    node.system_id,
                    NODE_STATUS_CHOICES_DICT[NODE_STATUS.ALLOCATED])),
            (response.status_code, response.content))

    def test_DELETE_deletes_node_fails_if_not_admin(self):
        # Only superusers can delete nodes.
        node = factory.make_node(set_hostname=True, owner=self.logged_in_user)
        response = self.client.delete(self.get_node_uri(node))

        self.assertEqual(httplib.FORBIDDEN, response.status_code)

    def test_DELETE_forbidden_without_edit_permission(self):
        # A user without the edit permission cannot delete a Node.
        node = factory.make_node(set_hostname=True)
        response = self.client.delete(self.get_node_uri(node))

        self.assertEqual(httplib.FORBIDDEN, response.status_code)

    def test_DELETE_refuses_to_delete_invisible_node(self):
        # The request to delete a single node is denied if the node isn't
        # visible by the user.
        other_node = factory.make_node(
            status=NODE_STATUS.ALLOCATED, owner=factory.make_user())

        response = self.client.delete(self.get_node_uri(other_node))

        self.assertEqual(httplib.FORBIDDEN, response.status_code)

    def test_DELETE_refuses_to_delete_nonexistent_node(self):
        # When deleting a Node, the api returns a 'Not Found' (404) error
        # if no node is found.
        response = self.client.delete(self.get_uri('nodes/no-node-here/'))

        self.assertEqual(httplib.NOT_FOUND, response.status_code)


class TestNodesAPI(APITestCase):
    """Tests for /api/1.0/nodes/."""

    def test_POST_new_creates_node(self):
        # The API allows a non-admin logged-in user to create a Node.
        architecture = factory.getRandomChoice(ARCHITECTURE_CHOICES)
        response = self.client.post(
            self.get_uri('nodes/'),
            {
                'op': 'new',
                'hostname': factory.getRandomString(),
                'architecture': architecture,
                'after_commissioning_action':
                    NODE_AFTER_COMMISSIONING_ACTION.DEFAULT,
                'mac_addresses': ['aa:bb:cc:dd:ee:ff', '22:bb:cc:dd:ee:ff'],
            })

        self.assertEqual(httplib.OK, response.status_code)

    def test_POST_new_when_logged_in_creates_node_in_declared_state(self):
        # When a user enlists a node, it goes into the Declared state.
        # This will change once we start doing proper commissioning.
        response = self.client.post(
            self.get_uri('nodes/'),
            {
                'op': 'new',
                'hostname': factory.getRandomString(),
                'architecture': factory.getRandomChoice(ARCHITECTURE_CHOICES),
                'after_commissioning_action':
                    NODE_AFTER_COMMISSIONING_ACTION.DEFAULT,
                'mac_addresses': ['aa:bb:cc:dd:ee:ff'],
            })
        self.assertEqual(httplib.OK, response.status_code)
        system_id = json.loads(response.content)['system_id']
        self.assertEqual(
            NODE_STATUS.DECLARED,
            Node.objects.get(system_id=system_id).status)

    def test_GET_list_lists_nodes(self):
        # The api allows for fetching the list of Nodes.
        node1 = factory.make_node()
        node2 = factory.make_node(
            set_hostname=True, status=NODE_STATUS.ALLOCATED,
            owner=self.logged_in_user)
        response = self.client.get(self.get_uri('nodes/'), {'op': 'list'})
        parsed_result = json.loads(response.content)

        self.assertEqual(httplib.OK, response.status_code)
        self.assertItemsEqual(
            [node1.system_id, node2.system_id],
            extract_system_ids(parsed_result))

    def create_nodes(self, nodegroup, nb):
        [factory.make_node(nodegroup=nodegroup, mac=True)
            for i in range(nb)]

    def test_GET_list_nodes_issues_constant_number_of_queries(self):
        nodegroup = factory.make_node_group()
        self.create_nodes(nodegroup, 10)
        num_queries1, response1 = self.getNumQueries(
            self.client.get, self.get_uri('nodes/'), {'op': 'list'})
        self.create_nodes(nodegroup, 10)
        num_queries2, response2 = self.getNumQueries(
            self.client.get, self.get_uri('nodes/'), {'op': 'list'})
        # Make sure the responses are ok as it's not useful to compare the
        # number of queries if they are not.
        self.assertEqual(
            [httplib.OK, httplib.OK, 10, 20],
            [
                response1.status_code,
                response2.status_code,
                len(extract_system_ids(json.loads(response1.content))),
                len(extract_system_ids(json.loads(response2.content))),
            ])
        self.assertEqual(num_queries1, num_queries2)

    def test_GET_list_without_nodes_returns_empty_list(self):
        # If there are no nodes to list, the "list" op still works but
        # returns an empty list.
        response = self.client.get(self.get_uri('nodes/'), {'op': 'list'})
        self.assertItemsEqual([], json.loads(response.content))

    def test_GET_list_orders_by_id(self):
        # Nodes are returned in id order.
        nodes = [factory.make_node() for counter in range(3)]
        response = self.client.get(self.get_uri('nodes/'), {'op': 'list'})
        parsed_result = json.loads(response.content)
        self.assertSequenceEqual(
            [node.system_id for node in nodes],
            extract_system_ids(parsed_result))

    def test_GET_list_with_id_returns_matching_nodes(self):
        # The "list" operation takes optional "id" parameters.  Only
        # nodes with matching ids will be returned.
        ids = [factory.make_node().system_id for counter in range(3)]
        matching_id = ids[0]
        response = self.client.get(self.get_uri('nodes/'), {
            'op': 'list',
            'id': [matching_id],
        })
        parsed_result = json.loads(response.content)
        self.assertItemsEqual(
            [matching_id], extract_system_ids(parsed_result))

    def test_GET_list_with_nonexistent_id_returns_empty_list(self):
        # Trying to list a nonexistent node id returns a list containing
        # no nodes -- even if other (non-matching) nodes exist.
        existing_id = factory.make_node().system_id
        nonexistent_id = existing_id + factory.getRandomString()
        response = self.client.get(self.get_uri('nodes/'), {
            'op': 'list',
            'id': [nonexistent_id],
        })
        self.assertItemsEqual([], json.loads(response.content))

    def test_GET_list_with_ids_orders_by_id(self):
        # Even when ids are passed to "list," nodes are returned in id
        # order, not necessarily in the order of the id arguments.
        ids = [factory.make_node().system_id for counter in range(3)]
        response = self.client.get(self.get_uri('nodes/'), {
            'op': 'list',
            'id': list(reversed(ids)),
        })
        parsed_result = json.loads(response.content)
        self.assertSequenceEqual(ids, extract_system_ids(parsed_result))

    def test_GET_list_with_some_matching_ids_returns_matching_nodes(self):
        # If some nodes match the requested ids and some don't, only the
        # matching ones are returned.
        existing_id = factory.make_node().system_id
        nonexistent_id = existing_id + factory.getRandomString()
        response = self.client.get(self.get_uri('nodes/'), {
            'op': 'list',
            'id': [existing_id, nonexistent_id],
        })
        parsed_result = json.loads(response.content)
        self.assertItemsEqual(
            [existing_id], extract_system_ids(parsed_result))

    def test_GET_list_with_macs_returns_matching_nodes(self):
        # The "list" operation takes optional "mac_address" parameters.  Only
        # nodes with matching MAC addresses will be returned.
        macs = [factory.make_mac_address() for counter in range(3)]
        matching_mac = macs[0].mac_address
        matching_system_id = macs[0].node.system_id
        response = self.client.get(self.get_uri('nodes/'), {
            'op': 'list',
            'mac_address': [matching_mac],
        })
        parsed_result = json.loads(response.content)
        self.assertItemsEqual(
            [matching_system_id], extract_system_ids(parsed_result))

    def test_GET_list_with_invalid_macs_returns_sensible_error(self):
        # If specifying an invalid MAC, make sure the error that's
        # returned is not a crazy stack trace, but something nice to
        # humans.
        bad_mac1 = '00:E0:81:DD:D1:ZZ'  # ZZ is bad.
        bad_mac2 = '00:E0:81:DD:D1:XX'  # XX is bad.
        ok_mac = factory.make_mac_address()
        response = self.client.get(self.get_uri('nodes/'), {
            'op': 'list',
            'mac_address': [bad_mac1, bad_mac2, ok_mac],
            })
        observed = response.status_code, response.content
        expected = (
            Equals(httplib.BAD_REQUEST),
            Contains(
                "Invalid MAC address(es): 00:E0:81:DD:D1:ZZ, "
                "00:E0:81:DD:D1:XX"),
            )
        self.assertThat(observed, MatchesListwise(expected))

    def test_GET_list_allocated_returns_only_allocated_with_user_token(self):
        # If the user's allocated nodes have different session tokens,
        # list_allocated should only return the nodes that have the
        # current request's token on them.
        node_1 = factory.make_node(
            status=NODE_STATUS.ALLOCATED, owner=self.logged_in_user,
            token=get_auth_tokens(self.logged_in_user)[0])
        second_token = create_auth_token(self.logged_in_user)
        factory.make_node(
            owner=self.logged_in_user, status=NODE_STATUS.ALLOCATED,
            token=second_token)

        user_2 = factory.make_user()
        create_auth_token(user_2)
        factory.make_node(
            owner=self.logged_in_user, status=NODE_STATUS.ALLOCATED,
            token=second_token)

        # At this point we have two nodes owned by the same user but
        # allocated with different tokens, and a third node allocated to
        # someone else entirely.  We expect list_allocated to
        # return the node with the same token as the one used in
        # self.client, which is the one we set on node_1 above.

        response = self.client.get(self.get_uri('nodes/'), {
            'op': 'list_allocated'})
        self.assertEqual(httplib.OK, response.status_code)
        parsed_result = json.loads(response.content)
        self.assertItemsEqual(
            [node_1.system_id], extract_system_ids(parsed_result))

    def test_GET_list_allocated_filters_by_id(self):
        # list_allocated takes an optional list of 'id' parameters to
        # filter returned results.
        current_token = get_auth_tokens(self.logged_in_user)[0]
        nodes = []
        for i in range(3):
            nodes.append(factory.make_node(
                status=NODE_STATUS.ALLOCATED,
                owner=self.logged_in_user, token=current_token))

        required_node_ids = [nodes[0].system_id, nodes[1].system_id]
        response = self.client.get(self.get_uri('nodes/'), {
            'op': 'list_allocated',
            'id': required_node_ids,
        })
        self.assertEqual(httplib.OK, response.status_code)
        parsed_result = json.loads(response.content)
        self.assertItemsEqual(
            required_node_ids, extract_system_ids(parsed_result))

    def test_POST_acquire_returns_available_node(self):
        # The "acquire" operation returns an available node.
        available_status = NODE_STATUS.READY
        node = factory.make_node(status=available_status, owner=None)
        response = self.client.post(self.get_uri('nodes/'), {'op': 'acquire'})
        self.assertEqual(httplib.OK, response.status_code)
        parsed_result = json.loads(response.content)
        self.assertEqual(node.system_id, parsed_result['system_id'])

    def test_POST_acquire_allocates_node(self):
        # The "acquire" operation allocates the node it returns.
        available_status = NODE_STATUS.READY
        node = factory.make_node(status=available_status, owner=None)
        self.client.post(self.get_uri('nodes/'), {'op': 'acquire'})
        node = Node.objects.get(system_id=node.system_id)
        self.assertEqual(self.logged_in_user, node.owner)

    def test_POST_acquire_fails_if_no_node_present(self):
        # The "acquire" operation returns a Conflict error if no nodes
        # are available.
        response = self.client.post(self.get_uri('nodes/'), {'op': 'acquire'})
        # Fails with Conflict error: resource can't satisfy request.
        self.assertEqual(httplib.CONFLICT, response.status_code)

    def test_POST_ignores_already_allocated_node(self):
        factory.make_node(
            status=NODE_STATUS.ALLOCATED, owner=factory.make_user())
        response = self.client.post(self.get_uri('nodes/'), {'op': 'acquire'})
        self.assertEqual(httplib.CONFLICT, response.status_code)

    def test_POST_acquire_chooses_candidate_matching_constraint(self):
        # If "acquire" is passed a constraint, it will go for a node
        # matching that constraint even if there's tons of other nodes
        # available.
        # (Creating lots of nodes here to minimize the chances of this
        # passing by accident).
        available_nodes = [
            factory.make_node(status=NODE_STATUS.READY, owner=None)
            for counter in range(20)]
        desired_node = random.choice(available_nodes)
        response = self.client.post(self.get_uri('nodes/'), {
            'op': 'acquire',
            'name': desired_node.hostname,
        })
        self.assertEqual(httplib.OK, response.status_code)
        parsed_result = json.loads(response.content)
        self.assertEqual(desired_node.hostname, parsed_result['hostname'])

    def test_POST_acquire_would_rather_fail_than_disobey_constraint(self):
        # If "acquire" is passed a constraint, it won't return a node
        # that does not meet that constraint.  Even if it means that it
        # can't meet the request.
        factory.make_node(status=NODE_STATUS.READY, owner=None)
        desired_node = factory.make_node(
            status=NODE_STATUS.ALLOCATED, owner=factory.make_user())
        response = self.client.post(self.get_uri('nodes/'), {
            'op': 'acquire',
            'name': desired_node.system_id,
        })
        self.assertEqual(httplib.CONFLICT, response.status_code)

    def test_POST_acquire_ignores_unknown_constraint(self):
        node = factory.make_node(status=NODE_STATUS.READY, owner=None)
        response = self.client.post(self.get_uri('nodes/'), {
            'op': 'acquire',
            factory.getRandomString(): factory.getRandomString(),
        })
        self.assertEqual(httplib.OK, response.status_code)
        parsed_result = json.loads(response.content)
        self.assertEqual(node.system_id, parsed_result['system_id'])

    def test_POST_acquire_allocates_node_by_name(self):
        # Positive test for name constraint.
        # If a name constraint is given, "acquire" attempts to allocate
        # a node of that name.
        node = factory.make_node(status=NODE_STATUS.READY, owner=None)
        response = self.client.post(self.get_uri('nodes/'), {
            'op': 'acquire',
            'name': node.hostname,
        })
        self.assertEqual(httplib.OK, response.status_code)
        self.assertEqual(
            node.hostname, json.loads(response.content)['hostname'])

    def test_POST_acquire_treats_unknown_name_as_resource_conflict(self):
        # A name constraint naming an unknown node produces a resource
        # conflict: most likely the node existed but has changed or
        # disappeared.
        # Certainly it's not a 404, since the resource named in the URL
        # is "nodes/," which does exist.
        factory.make_node(status=NODE_STATUS.READY, owner=None)
        response = self.client.post(self.get_uri('nodes/'), {
            'op': 'acquire',
            'name': factory.getRandomString(),
        })
        self.assertEqual(httplib.CONFLICT, response.status_code)

    def test_POST_acquire_allocates_node_by_arch(self):
        # Asking for a particular arch acquires a node with that arch.
        node = factory.make_node(
            status=NODE_STATUS.READY, architecture=ARCHITECTURE.i386)
        response = self.client.post(self.get_uri('nodes/'), {
            'op': 'acquire',
            'arch': 'i386/generic',
        })
        self.assertEqual(httplib.OK, response.status_code)
        response_json = json.loads(response.content)
        self.assertEqual(node.architecture, response_json['architecture'])

    def test_POST_acquire_treats_unknown_arch_as_bad_request(self):
        # Asking for an unknown arch returns an HTTP "400 Bad Request"
        factory.make_node(status=NODE_STATUS.READY)
        response = self.client.post(self.get_uri('nodes/'), {
            'op': 'acquire',
            'arch': 'sparc',
        })
        self.assertEqual(httplib.BAD_REQUEST, response.status_code)

    def test_POST_acquire_allocates_node_by_cpu(self):
        # Asking for enough cpu acquires a node with at least that.
        node = factory.make_node(status=NODE_STATUS.READY, cpu_count=3)
        response = self.client.post(self.get_uri('nodes/'), {
            'op': 'acquire',
            'cpu_count': 2,
        })
        self.assertResponseCode(httplib.OK, response)
        response_json = json.loads(response.content)
        self.assertEqual(node.system_id, response_json['system_id'])

    def test_POST_acquire_allocates_node_by_float_cpu(self):
        # Asking for a needlessly precise number of cpus works.
        node = factory.make_node(status=NODE_STATUS.READY, cpu_count=1)
        response = self.client.post(self.get_uri('nodes/'), {
            'op': 'acquire',
            'cpu_count': '1.0',
        })
        self.assertResponseCode(httplib.OK, response)
        response_json = json.loads(response.content)
        self.assertEqual(node.system_id, response_json['system_id'])

    def test_POST_acquire_fails_with_invalid_cpu(self):
        # Asking for an invalid amount of cpu returns a bad request.
        factory.make_node(status=NODE_STATUS.READY)
        response = self.client.post(self.get_uri('nodes/'), {
            'op': 'acquire',
            'cpu_count': 'plenty',
        })
        self.assertResponseCode(httplib.BAD_REQUEST, response)

    def test_POST_acquire_allocates_node_by_mem(self):
        # Asking for enough memory acquires a node with at least that.
        node = factory.make_node(status=NODE_STATUS.READY, memory=1024)
        response = self.client.post(self.get_uri('nodes/'), {
            'op': 'acquire',
            'mem': 1024,
        })
        self.assertResponseCode(httplib.OK, response)
        response_json = json.loads(response.content)
        self.assertEqual(node.system_id, response_json['system_id'])

    def test_POST_acquire_fails_with_invalid_mem(self):
        # Asking for an invalid amount of cpu returns a bad request.
        factory.make_node(status=NODE_STATUS.READY)
        response = self.client.post(self.get_uri('nodes/'), {
            'op': 'acquire',
            'mem': 'bags',
        })
        self.assertResponseCode(httplib.BAD_REQUEST, response)

    def test_POST_acquire_allocates_node_by_tags(self):
        # Asking for particular tags acquires a node with those tags.
        node = factory.make_node(status=NODE_STATUS.READY)
        node_tag_names = ["fast", "stable", "cute"]
        node.tags = [factory.make_tag(t) for t in node_tag_names]
        response = self.client.post(self.get_uri('nodes/'), {
            'op': 'acquire',
            'tags': 'fast, stable',
        })
        self.assertResponseCode(httplib.OK, response)
        response_json = json.loads(response.content)
        self.assertEqual(node_tag_names, response_json['tag_names'])

    def test_POST_acquire_fails_without_all_tags(self):
        # Asking for particular tags does not acquire if no node has all tags.
        node1 = factory.make_node(status=NODE_STATUS.READY)
        node1.tags = [factory.make_tag(t) for t in ("fast", "stable", "cute")]
        node2 = factory.make_node(status=NODE_STATUS.READY)
        node2.tags = [factory.make_tag("cheap")]
        response = self.client.post(self.get_uri('nodes/'), {
            'op': 'acquire',
            'tags': 'fast, cheap',
        })
        self.assertResponseCode(httplib.CONFLICT, response)

    def test_POST_acquire_fails_with_unknown_tags(self):
        # Asking for a tag that does not exist gives a specific error.
        node = factory.make_node(status=NODE_STATUS.READY)
        node.tags = [factory.make_tag("fast")]
        response = self.client.post(self.get_uri('nodes/'), {
            'op': 'acquire',
            'tags': 'fast, hairy',
        })
        self.assertResponseCode(httplib.BAD_REQUEST, response)

    def test_POST_acquire_sets_a_token(self):
        # "acquire" should set the Token being used in the request on
        # the Node that is allocated.
        available_status = NODE_STATUS.READY
        node = factory.make_node(status=available_status, owner=None)
        self.client.post(self.get_uri('nodes/'), {'op': 'acquire'})
        node = Node.objects.get(system_id=node.system_id)
        oauth_key = self.client.token.key
        self.assertEqual(oauth_key, node.token.key)

    def test_POST_accept_gets_node_out_of_declared_state(self):
        # This will change when we add provisioning.  Until then,
        # acceptance gets a node straight to Ready state.
        self.become_admin()
        target_state = NODE_STATUS.COMMISSIONING

        node = factory.make_node(status=NODE_STATUS.DECLARED)
        response = self.client.post(
            self.get_uri('nodes/'),
            {'op': 'accept', 'nodes': [node.system_id]})
        accepted_ids = [
            accepted_node['system_id']
            for accepted_node in json.loads(response.content)]
        self.assertEqual(
            (httplib.OK, [node.system_id]),
            (response.status_code, accepted_ids))
        self.assertEqual(target_state, reload_object(node).status)

    def test_POST_quietly_accepts_empty_set(self):
        response = self.client.post(self.get_uri('nodes/'), {'op': 'accept'})
        self.assertEqual(
            (httplib.OK, "[]"), (response.status_code, response.content))

    def test_POST_accept_rejects_impossible_state_changes(self):
        self.become_admin()
        acceptable_states = set([
            NODE_STATUS.DECLARED,
            NODE_STATUS.COMMISSIONING,
            NODE_STATUS.READY,
            ])
        unacceptable_states = (
            set(map_enum(NODE_STATUS).values()) - acceptable_states)
        nodes = {
            status: factory.make_node(status=status)
            for status in unacceptable_states}
        responses = {
            status: self.client.post(
                self.get_uri('nodes/'), {
                    'op': 'accept',
                    'nodes': [node.system_id],
                    })
            for status, node in nodes.items()}
        # All of these attempts are rejected with Conflict errors.
        self.assertEqual(
            {status: httplib.CONFLICT for status in unacceptable_states},
            {
                status: responses[status].status_code
                for status in unacceptable_states})

        for status, response in responses.items():
            # Each error describes the problem.
            self.assertIn("Cannot accept node enlistment", response.content)
            # Each error names the node it encountered a problem with.
            self.assertIn(nodes[status].system_id, response.content)
            # Each error names the node state that the request conflicted
            # with.
            self.assertIn(NODE_STATUS_CHOICES_DICT[status], response.content)

    def test_POST_accept_fails_if_node_does_not_exist(self):
        self.become_admin()
        # Make sure there is a node, it just isn't the one being accepted
        factory.make_node()
        node_id = factory.getRandomString()
        response = self.client.post(
            self.get_uri('nodes/'), {'op': 'accept', 'nodes': [node_id]})
        self.assertEqual(
            (httplib.BAD_REQUEST, "Unknown node(s): %s." % node_id),
            (response.status_code, response.content))

    def test_POST_accept_accepts_multiple_nodes(self):
        # This will change when we add provisioning.  Until then,
        # acceptance gets a node straight to Ready state.
        self.become_admin()
        target_state = NODE_STATUS.COMMISSIONING

        nodes = [
            factory.make_node(status=NODE_STATUS.DECLARED)
            for counter in range(2)]
        node_ids = [node.system_id for node in nodes]
        response = self.client.post(self.get_uri('nodes/'), {
            'op': 'accept',
            'nodes': node_ids,
            })
        self.assertEqual(httplib.OK, response.status_code)
        self.assertEqual(
            [target_state] * len(nodes),
            [reload_object(node).status for node in nodes])

    def test_POST_accept_returns_actually_accepted_nodes(self):
        self.become_admin()
        acceptable_nodes = [
            factory.make_node(status=NODE_STATUS.DECLARED)
            for counter in range(2)
            ]
        accepted_node = factory.make_node(status=NODE_STATUS.READY)
        nodes = acceptable_nodes + [accepted_node]
        response = self.client.post(self.get_uri('nodes/'), {
            'op': 'accept',
            'nodes': [node.system_id for node in nodes],
            })
        self.assertEqual(httplib.OK, response.status_code)
        accepted_ids = [
            node['system_id'] for node in json.loads(response.content)]
        self.assertItemsEqual(
            [node.system_id for node in acceptable_nodes], accepted_ids)
        self.assertNotIn(accepted_node.system_id, accepted_ids)


class MACAddressAPITest(APITestCase):

    def createNodeWithMacs(self, owner=None):
        node = factory.make_node(owner=owner)
        mac1 = node.add_mac_address('aa:bb:cc:dd:ee:ff')
        mac2 = node.add_mac_address('22:bb:cc:dd:aa:ff')
        return node, mac1, mac2

    def test_macs_GET(self):
        # The api allows for fetching the list of the MAC address for a node.
        node, mac1, mac2 = self.createNodeWithMacs()
        response = self.client.get(
            self.get_uri('nodes/%s/macs/') % node.system_id)
        parsed_result = json.loads(response.content)

        self.assertEqual(httplib.OK, response.status_code)
        self.assertEqual(2, len(parsed_result))
        self.assertEqual(
            mac1.mac_address, parsed_result[0]['mac_address'])
        self.assertEqual(
            mac2.mac_address, parsed_result[1]['mac_address'])

    def test_macs_GET_forbidden(self):
        # When fetching MAC addresses, the api returns a 'Forbidden' (403)
        # error if the node is not visible to the logged-in user.
        other_node = factory.make_node(
            status=NODE_STATUS.ALLOCATED, owner=factory.make_user())
        response = self.client.get(
            self.get_uri('nodes/%s/macs/') % other_node.system_id)

        self.assertEqual(httplib.FORBIDDEN, response.status_code)

    def test_macs_GET_not_found(self):
        # When fetching MAC addresses, the api returns a 'Not Found' (404)
        # error if no node is found.
        response = self.client.get(self.get_uri('nodes/invalid-id/macs/'))

        self.assertEqual(httplib.NOT_FOUND, response.status_code)

    def test_macs_GET_node_not_found(self):
        # When fetching a MAC address, the api returns a 'Not Found' (404)
        # error if the MAC address does not exist.
        node = factory.make_node()
        response = self.client.get(
            self.get_uri(
                'nodes/%s/macs/00-aa-22-cc-44-dd/') % node.system_id)

        self.assertEqual(httplib.NOT_FOUND, response.status_code)

    def test_macs_GET_node_forbidden(self):
        # When fetching a MAC address, the api returns a 'Forbidden' (403)
        # error if the node is not visible to the logged-in user.
        other_node = factory.make_node(
            status=NODE_STATUS.ALLOCATED, owner=factory.make_user())
        response = self.client.get(
            self.get_uri(
                'nodes/%s/macs/0-aa-22-cc-44-dd/') % other_node.system_id)

        self.assertEqual(httplib.FORBIDDEN, response.status_code)

    def test_macs_GET_node_bad_request(self):
        # When fetching a MAC address, the api returns a 'Bad Request' (400)
        # error if the MAC address is not valid.
        node = factory.make_node()
        response = self.client.get(
            self.get_uri('nodes/%s/macs/invalid-mac/') % node.system_id)

        self.assertEqual(400, response.status_code)

    def test_macs_POST_add_mac(self):
        # The api allows to add a MAC address to an existing node.
        node = factory.make_node(owner=self.logged_in_user)
        nb_macs = MACAddress.objects.filter(node=node).count()
        response = self.client.post(
            self.get_uri('nodes/%s/macs/') % node.system_id,
            {'mac_address': '01:BB:CC:DD:EE:FF'})
        parsed_result = json.loads(response.content)

        self.assertEqual(httplib.OK, response.status_code)
        self.assertEqual('01:BB:CC:DD:EE:FF', parsed_result['mac_address'])
        self.assertEqual(
            nb_macs + 1,
            MACAddress.objects.filter(node=node).count())

    def test_macs_POST_add_mac_without_edit_perm(self):
        # Adding a MAC address to a node requires the NODE_PERMISSION.EDIT
        # permission.
        node = factory.make_node()
        response = self.client.post(
            self.get_uri('nodes/%s/macs/') % node.system_id,
            {'mac_address': '01:BB:CC:DD:EE:FF'})

        self.assertEqual(httplib.FORBIDDEN, response.status_code)

    def test_macs_POST_add_mac_invalid(self):
        # A 'Bad Request' response is returned if one tries to add an invalid
        # MAC address to a node.
        node = self.createNodeWithMacs(self.logged_in_user)[0]
        response = self.client.post(
            self.get_uri('nodes/%s/macs/') % node.system_id,
            {'mac_address': 'invalid-mac'})
        parsed_result = json.loads(response.content)

        self.assertEqual(400, response.status_code)
        self.assertEqual(['mac_address'], list(parsed_result))
        self.assertEqual(
            ["Enter a valid MAC address (e.g. AA:BB:CC:DD:EE:FF)."],
            parsed_result['mac_address'])

    def test_macs_DELETE_mac(self):
        # The api allows to delete a MAC address.
        node, mac1, mac2 = self.createNodeWithMacs(self.logged_in_user)
        nb_macs = node.macaddress_set.count()
        response = self.client.delete(
            self.get_uri('nodes/%s/macs/%s/') % (
                node.system_id, mac1.mac_address))

        self.assertEqual(204, response.status_code)
        self.assertEqual(
            nb_macs - 1,
            node.macaddress_set.count())

    def test_macs_DELETE_mac_forbidden(self):
        # When deleting a MAC address, the api returns a 'Forbidden' (403)
        # error if the node is not visible to the logged-in user.
        node, mac1, _ = self.createNodeWithMacs()
        other_node = factory.make_node(
            status=NODE_STATUS.ALLOCATED, owner=factory.make_user())
        response = self.client.delete(
            self.get_uri('nodes/%s/macs/%s/') % (
                other_node.system_id, mac1.mac_address))

        self.assertEqual(httplib.FORBIDDEN, response.status_code)

    def test_macs_DELETE_not_found(self):
        # When deleting a MAC address, the api returns a 'Not Found' (404)
        # error if no existing MAC address is found.
        node = factory.make_node(owner=self.logged_in_user)
        response = self.client.delete(
            self.get_uri('nodes/%s/macs/%s/') % (
                node.system_id, '00-aa-22-cc-44-dd'))

        self.assertEqual(httplib.NOT_FOUND, response.status_code)

    def test_macs_DELETE_forbidden(self):
        # When deleting a MAC address, the api returns a 'Forbidden'
        # (403) error if the user does not have the 'edit' permission on the
        # node.
        node = factory.make_node(owner=self.logged_in_user)
        response = self.client.delete(
            self.get_uri('nodes/%s/macs/%s/') % (
                node.system_id, '00-aa-22-cc-44-dd'))

        self.assertEqual(httplib.NOT_FOUND, response.status_code)

    def test_macs_DELETE_bad_request(self):
        # When deleting a MAC address, the api returns a 'Bad Request' (400)
        # error if the provided MAC address is not valid.
        node = factory.make_node()
        response = self.client.delete(
            self.get_uri('nodes/%s/macs/%s/') % (
                node.system_id, 'invalid-mac'))

        self.assertEqual(httplib.BAD_REQUEST, response.status_code)


class AccountAPITest(APITestCase):

    def test_create_authorisation_token(self):
        # The api operation create_authorisation_token returns a json dict
        # with the consumer_key, the token_key and the token_secret in it.
        response = self.client.post(
            self.get_uri('account/'), {'op': 'create_authorisation_token'})
        parsed_result = json.loads(response.content)

        self.assertEqual(
            ['consumer_key', 'token_key', 'token_secret'],
            sorted(parsed_result))
        self.assertIsInstance(parsed_result['consumer_key'], basestring)
        self.assertIsInstance(parsed_result['token_key'], basestring)
        self.assertIsInstance(parsed_result['token_secret'], basestring)

    def test_delete_authorisation_token_not_found(self):
        # If the provided token_key does not exist (for the currently
        # logged-in user), the api returns a 'Not Found' (404) error.
        response = self.client.post(
            self.get_uri('account/'),
            {'op': 'delete_authorisation_token', 'token_key': 'no-such-token'})

        self.assertEqual(httplib.NOT_FOUND, response.status_code)

    def test_delete_authorisation_token_bad_request_no_token(self):
        # token_key is a mandatory parameter when calling
        # delete_authorisation_token. It it is not present in the request's
        # parameters, the api returns a 'Bad Request' (400) error.
        response = self.client.post(
            self.get_uri('account/'), {'op': 'delete_authorisation_token'})

        self.assertEqual(httplib.BAD_REQUEST, response.status_code)


class MediaRootFixture(Fixture):
    """Create and clear-down a `settings.MEDIA_ROOT` directory.

    The directory must not previously exist.
    """

    def setUp(self):
        super(MediaRootFixture, self).setUp()
        self.path = settings.MEDIA_ROOT
        if os.path.exists(self.path):
            raise AssertionError("See media/README")
        self.addCleanup(shutil.rmtree, self.path, ignore_errors=True)
        os.mkdir(self.path)


class FileStorageAPITestMixin:

    def setUp(self):
        super(FileStorageAPITestMixin, self).setUp()
        media_root = self.useFixture(MediaRootFixture()).path
        self.tmpdir = os.path.join(media_root, "testing")
        os.mkdir(self.tmpdir)

    def make_upload_file(self, name=None, contents=None):
        """Make a temp upload file named `name` with contents `contents`.

        :return: The full file path of the file that was created.
        """
        return factory.make_file(
            location=self.tmpdir, name=name, contents=contents)

    def _create_API_params(self, op=None, filename=None, fileObj=None):
        params = {}
        if op is not None:
            params["op"] = op
        if filename is not None:
            params["filename"] = filename
        if fileObj is not None:
            params["file"] = fileObj
        return params

    def make_API_POST_request(self, op=None, filename=None, fileObj=None):
        """Make an API POST request and return the response."""
        params = self._create_API_params(op, filename, fileObj)
        return self.client.post(self.get_uri('files/'), params)

    def make_API_GET_request(self, op=None, filename=None, fileObj=None):
        """Make an API GET request and return the response."""
        params = self._create_API_params(op, filename, fileObj)
        return self.client.get(self.get_uri('files/'), params)


class AnonymousFileStorageAPITest(FileStorageAPITestMixin, AnonAPITestCase):

    def test_get_works_anonymously(self):
        factory.make_file_storage(
            filename="foofilers", content=b"give me rope")
        response = self.make_API_GET_request("get", "foofilers")

        self.assertEqual(httplib.OK, response.status_code)
        self.assertEqual(b"give me rope", response.content)


class FileStorageAPITest(FileStorageAPITestMixin, APITestCase):

    def test_add_file_succeeds(self):
        filepath = self.make_upload_file()

        with open(filepath) as f:
            response = self.make_API_POST_request("add", "foo", f)

        self.assertEqual(httplib.CREATED, response.status_code)

    def test_add_file_fails_with_no_filename(self):
        filepath = self.make_upload_file()

        with open(filepath) as f:
            response = self.make_API_POST_request("add", fileObj=f)

        self.assertEqual(httplib.BAD_REQUEST, response.status_code)
        self.assertIn('text/plain', response['Content-Type'])
        self.assertEqual("Filename not supplied", response.content)

    def test_add_file_fails_with_no_file_attached(self):
        response = self.make_API_POST_request("add", "foo")

        self.assertEqual(httplib.BAD_REQUEST, response.status_code)
        self.assertIn('text/plain', response['Content-Type'])
        self.assertEqual("File not supplied", response.content)

    def test_add_file_fails_with_too_many_files(self):
        filepath = self.make_upload_file(name="foo")
        filepath2 = self.make_upload_file(name="foo2")

        with open(filepath) as f, open(filepath2) as f2:
            response = self.client.post(
                self.get_uri('files/'),
                {
                    "op": "add",
                    "filename": "foo",
                    "file": f,
                    "file2": f2,
                })

        self.assertEqual(httplib.BAD_REQUEST, response.status_code)
        self.assertIn('text/plain', response['Content-Type'])
        self.assertEqual("Exactly one file must be supplied", response.content)

    def test_add_file_can_overwrite_existing_file_of_same_name(self):
        # Write file one.
        filepath = self.make_upload_file(contents="file one")
        with open(filepath) as f:
            response = self.make_API_POST_request("add", "foo", f)
        self.assertEqual(httplib.CREATED, response.status_code)

        # Write file two with the same name but different contents.
        filepath = self.make_upload_file(contents="file two")
        with open(filepath) as f:
            response = self.make_API_POST_request("add", "foo", f)
        self.assertEqual(httplib.CREATED, response.status_code)

        # Retrieve the file and check its contents are the new contents.
        response = self.make_API_GET_request("get", "foo")
        self.assertEqual("file two", response.content)

    def test_get_file_succeeds(self):
        factory.make_file_storage(
            filename="foofilers", content=b"give me rope")
        response = self.make_API_GET_request("get", "foofilers")

        self.assertEqual(httplib.OK, response.status_code)
        self.assertEqual(b"give me rope", response.content)

    def test_get_file_fails_with_no_filename(self):
        response = self.make_API_GET_request("get")

        self.assertEqual(httplib.BAD_REQUEST, response.status_code)
        self.assertIn('text/plain', response['Content-Type'])
        self.assertEqual("Filename not supplied", response.content)

    def test_get_file_fails_with_missing_file(self):
        response = self.make_API_GET_request("get", filename="missingfilename")

        self.assertEqual(httplib.NOT_FOUND, response.status_code)
        self.assertIn('text/plain', response['Content-Type'])
        self.assertEqual("File not found", response.content)


class TestTagAPI(APITestCase):
    """Tests for /api/1.0/tags/<tagname>/."""

    def get_tag_uri(self, tag):
        """Get the API URI for `tag`."""
        return self.get_uri('tags/%s/') % tag.name

    def test_DELETE_requires_admin(self):
        tag = factory.make_tag()
        response = self.client.delete(self.get_tag_uri(tag))
        self.assertEqual(httplib.FORBIDDEN, response.status_code)
        self.assertItemsEqual([tag], Tag.objects.filter(id=tag.id))

    def test_DELETE_removes_tag(self):
        self.become_admin()
        tag = factory.make_tag()
        response = self.client.delete(self.get_tag_uri(tag))
        self.assertEqual(httplib.NO_CONTENT, response.status_code)
        self.assertFalse(Tag.objects.filter(id=tag.id).exists())

    def test_DELETE_404(self):
        self.become_admin()
        response = self.client.delete(self.get_uri('tags/no-tag/'))
        self.assertEqual(httplib.NOT_FOUND, response.status_code)

    def test_GET_returns_tag(self):
        # The api allows for fetching a single Node (using system_id).
        tag = factory.make_tag('tag-name')
        response = self.client.get(self.get_uri('tags/tag-name/'))

        self.assertEqual(httplib.OK, response.status_code)
        parsed_result = json.loads(response.content)
        self.assertEqual(tag.name, parsed_result['name'])
        self.assertEqual(tag.definition, parsed_result['definition'])
        self.assertEqual(tag.comment, parsed_result['comment'])

    def test_GET_refuses_to_access_nonexistent_node(self):
        # When fetching a Tag, the api returns a 'Not Found' (404) error
        # if no tag is found.
        response = self.client.get(self.get_uri('tags/no-such-tag/'))
        self.assertEqual(httplib.NOT_FOUND, response.status_code)

    def test_PUT_refuses_non_superuser(self):
        tag = factory.make_tag()
        response = self.client.put(self.get_tag_uri(tag),
                                   {'comment': 'A special comment'})
        self.assertEqual(httplib.FORBIDDEN, response.status_code)

    def test_PUT_updates_tag(self):
        self.become_admin()
        tag = factory.make_tag()
        # Note that 'definition' is not being sent
        response = self.client.put(self.get_tag_uri(tag),
            {'name': 'new-tag-name', 'comment': 'A random comment'})

        self.assertEqual(httplib.OK, response.status_code)
        parsed_result = json.loads(response.content)
        self.assertEqual('new-tag-name', parsed_result['name'])
        self.assertEqual('A random comment', parsed_result['comment'])
        self.assertEqual(tag.definition, parsed_result['definition'])
        self.assertFalse(Tag.objects.filter(name=tag.name).exists())
        self.assertTrue(Tag.objects.filter(name='new-tag-name').exists())

    def test_PUT_updates_node_associations(self):
        node1 = factory.make_node()
        node1.set_hardware_details('<node><foo/></node>')
        node2 = factory.make_node()
        node2.set_hardware_details('<node><bar/></node>')
        tag = factory.make_tag(definition='/node/foo')
        self.assertItemsEqual([tag.name], node1.tag_names())
        self.assertItemsEqual([], node2.tag_names())
        self.become_admin()
        response = self.client.put(self.get_tag_uri(tag),
            {'definition': '/node/bar'})
        self.assertEqual(httplib.OK, response.status_code)
        self.assertItemsEqual([], node1.tag_names())
        self.assertItemsEqual([tag.name], node2.tag_names())

    def test_GET_nodes_with_no_nodes(self):
        tag = factory.make_tag()
        response = self.client.get(self.get_tag_uri(tag), {'op': 'nodes'})

        self.assertEqual(httplib.OK, response.status_code)
        parsed_result = json.loads(response.content)
        self.assertEqual([], parsed_result)

    def test_GET_nodes_returns_nodes(self):
        tag = factory.make_tag()
        node1 = factory.make_node()
        # Create a second node that isn't tagged.
        factory.make_node()
        node1.tags.add(tag)
        response = self.client.get(self.get_tag_uri(tag), {'op': 'nodes'})

        self.assertEqual(httplib.OK, response.status_code)
        parsed_result = json.loads(response.content)
        self.assertEqual([node1.system_id],
                         [r['system_id'] for r in parsed_result])

    def test_GET_nodes_hides_invisible_nodes(self):
        user2 = factory.make_user()
        node1 = factory.make_node()
        node1.set_hardware_details('<node><foo/></node>')
        node2 = factory.make_node(status=NODE_STATUS.ALLOCATED, owner=user2)
        node2.set_hardware_details('<node><bar/></node>')
        tag = factory.make_tag(definition='/node')
        response = self.client.get(self.get_tag_uri(tag), {'op': 'nodes'})

        self.assertEqual(httplib.OK, response.status_code)
        parsed_result = json.loads(response.content)
        self.assertEqual([node1.system_id],
                         [r['system_id'] for r in parsed_result])
        # However, for the other user, they should see the result
        client2 = OAuthAuthenticatedClient(user2)
        response = client2.get(self.get_tag_uri(tag), {'op': 'nodes'})
        self.assertEqual(httplib.OK, response.status_code)
        parsed_result = json.loads(response.content)
        self.assertItemsEqual([node1.system_id, node2.system_id],
                              [r['system_id'] for r in parsed_result])

    def test_PUT_invalid_definition(self):
        self.become_admin()
        node = factory.make_node()
        node.set_hardware_details('<node ><child/></node>')
        tag = factory.make_tag(definition='//child')
        self.assertItemsEqual([tag.name], node.tag_names())
        response = self.client.put(self.get_tag_uri(tag),
            {'definition': 'invalid::tag'})

        self.assertEqual(httplib.BAD_REQUEST, response.status_code)
        # The tag should not be modified
        tag = reload_object(tag)
        self.assertItemsEqual([tag.name], node.tag_names())
        self.assertEqual('//child', tag.definition)

    def test_POST_update_nodes_unknown_tag(self):
        self.become_admin()
        name = factory.make_name()
        response = self.client.post(
            self.get_uri('tags/%s/' % (name,)),
            {'op': 'update_nodes'})
        self.assertEqual(httplib.NOT_FOUND, response.status_code)

    def test_POST_update_nodes_changes_associations(self):
        tag = factory.make_tag()
        self.become_admin()
        node_first = factory.make_node()
        node_second = factory.make_node()
        node_first.tags.add(tag)
        self.assertItemsEqual([node_first], tag.node_set.all())
        response = self.client.post(self.get_tag_uri(tag),
            {'op': 'update_nodes',
             'add': [node_second.system_id],
             'remove': [node_first.system_id],
            })
        self.assertEqual(httplib.OK, response.status_code)
        parsed_result = json.loads(response.content)
        self.assertItemsEqual([node_second], tag.node_set.all())
        self.assertEqual({'added': 1, 'removed': 1}, parsed_result)

    def test_POST_update_nodes_ignores_unknown_nodes(self):
        tag = factory.make_tag()
        self.become_admin()
        unknown_add_system_id = generate_node_system_id()
        unknown_remove_system_id = generate_node_system_id()
        self.assertItemsEqual([], tag.node_set.all())
        response = self.client.post(self.get_tag_uri(tag),
            {'op': 'update_nodes',
             'add': [unknown_add_system_id],
             'remove': [unknown_remove_system_id],
            })
        self.assertEqual(httplib.OK, response.status_code)
        parsed_result = json.loads(response.content)
        self.assertItemsEqual([], tag.node_set.all())
        self.assertEqual({'added': 0, 'removed': 0}, parsed_result)

    def test_POST_update_nodes_doesnt_require_add_or_remove(self):
        tag = factory.make_tag()
        node = factory.make_node()
        self.become_admin()
        self.assertItemsEqual([], tag.node_set.all())
        response = self.client.post(self.get_tag_uri(tag),
            {'op': 'update_nodes',
             'add': [node.system_id],
            })
        self.assertEqual(httplib.OK, response.status_code)
        parsed_result = json.loads(response.content)
        self.assertEqual({'added': 1, 'removed': 0}, parsed_result)
        response = self.client.post(self.get_tag_uri(tag),
            {'op': 'update_nodes',
             'remove': [node.system_id],
            })
        self.assertEqual(httplib.OK, response.status_code)
        parsed_result = json.loads(response.content)
        self.assertEqual({'added': 0, 'removed': 1}, parsed_result)

    def test_POST_update_nodes_rejects_normal_user(self):
        tag = factory.make_tag()
        node = factory.make_node()
        response = self.client.post(self.get_tag_uri(tag),
            {'op': 'update_nodes',
             'add': [node.system_id]})
        self.assertEqual(httplib.FORBIDDEN, response.status_code)
        self.assertItemsEqual([], tag.node_set.all())

    def test_POST_update_nodes_allows_nodegroup_worker(self):
        tag = factory.make_tag()
        nodegroup = factory.make_node_group()
        node = factory.make_node(nodegroup=nodegroup)
        client = make_worker_client(nodegroup)
        response = client.post(self.get_tag_uri(tag),
            {'op': 'update_nodes',
             'add': [node.system_id],
             'nodegroup': nodegroup.uuid,
            })
        self.assertEqual(httplib.OK, response.status_code)
        parsed_result = json.loads(response.content)
        self.assertEqual({'added': 1, 'removed': 0}, parsed_result)
        self.assertItemsEqual([node], tag.node_set.all())

    def test_POST_update_nodes_refuses_unidentified_nodegroup_worker(self):
        tag = factory.make_tag()
        nodegroup = factory.make_node_group()
        node = factory.make_node(nodegroup=nodegroup)
        client = make_worker_client(nodegroup)
        # We don't pass nodegroup:uuid so we get refused
        response = client.post(self.get_tag_uri(tag),
            {'op': 'update_nodes',
             'add': [node.system_id],
            })
        self.assertEqual(httplib.FORBIDDEN, response.status_code)
        self.assertItemsEqual([], tag.node_set.all())

    def test_POST_update_nodes_refuses_non_nodegroup_worker(self):
        tag = factory.make_tag()
        nodegroup = factory.make_node_group()
        node = factory.make_node(nodegroup=nodegroup)
        response = self.client.post(self.get_tag_uri(tag),
            {'op': 'update_nodes',
             'add': [node.system_id],
             'nodegroup': nodegroup.uuid,
            })
        self.assertEqual(httplib.FORBIDDEN, response.status_code)
        self.assertItemsEqual([], tag.node_set.all())

    def test_POST_update_nodes_doesnt_modify_other_nodegroup_nodes(self):
        tag = factory.make_tag()
        nodegroup_mine = factory.make_node_group()
        nodegroup_theirs = factory.make_node_group()
        node_theirs = factory.make_node(nodegroup=nodegroup_theirs)
        client = make_worker_client(nodegroup_mine)
        response = client.post(self.get_tag_uri(tag),
            {'op': 'update_nodes',
             'add': [node_theirs.system_id],
             'nodegroup': nodegroup_mine.uuid,
            })
        self.assertEqual(httplib.OK, response.status_code)
        parsed_result = json.loads(response.content)
        self.assertEqual({'added': 0, 'removed': 0}, parsed_result)
        self.assertItemsEqual([], tag.node_set.all())

    def test_POST_rebuild_rebuilds_node_mapping(self):
        tag = factory.make_tag(definition='/foo/bar')
        # Only one node matches the tag definition, rebuilding should notice
        node_matching = factory.make_node()
        node_matching.set_hardware_details('<foo><bar/></foo>')
        node_bogus = factory.make_node()
        node_bogus.set_hardware_details('<foo/>')
        node_matching.tags.add(tag)
        node_bogus.tags.add(tag)
        self.assertItemsEqual(
            [node_matching, node_bogus], tag.node_set.all())
        self.become_admin()
        response = self.client.post(self.get_tag_uri(tag), {'op': 'rebuild'})
        self.assertEqual(httplib.OK, response.status_code)
        parsed_result = json.loads(response.content)
        self.assertEqual({'rebuilding': tag.name}, parsed_result)
        self.assertItemsEqual([node_matching], tag.node_set.all())

    def test_POST_rebuild_leaves_manual_tags(self):
        tag = factory.make_tag(definition='')
        node = factory.make_node()
        node.tags.add(tag)
        self.assertItemsEqual([node], tag.node_set.all())
        self.become_admin()
        response = self.client.post(self.get_tag_uri(tag), {'op': 'rebuild'})
        self.assertEqual(httplib.OK, response.status_code)
        parsed_result = json.loads(response.content)
        self.assertEqual({'rebuilding': tag.name}, parsed_result)
        self.assertItemsEqual([node], tag.node_set.all())

    def test_POST_rebuild_unknown_404(self):
        self.become_admin()
        response = self.client.post(
            self.get_uri('tags/unknown-tag/'), {'op': 'rebuild'})
        self.assertEqual(httplib.NOT_FOUND, response.status_code)

    def test_POST_rebuild_requires_admin(self):
        tag = factory.make_tag(definition='/foo/bar')
        response = self.client.post(
            self.get_tag_uri(tag), {'op': 'rebuild'})
        self.assertEqual(httplib.FORBIDDEN, response.status_code)


class TestTagsAPI(APITestCase):

    def test_GET_list_without_tags_returns_empty_list(self):
        response = self.client.get(self.get_uri('tags/'), {'op': 'list'})
        self.assertItemsEqual([], json.loads(response.content))

    def test_POST_new_refuses_non_admin(self):
        name = factory.getRandomString()
        response = self.client.post(
            self.get_uri('tags/'),
            {
                'op': 'new',
                'name': name,
                'comment': factory.getRandomString(),
                'definition': factory.getRandomString(),
            })
        self.assertEqual(httplib.FORBIDDEN, response.status_code)
        self.assertFalse(Tag.objects.filter(name=name).exists())

    def test_POST_new_creates_tag(self):
        self.become_admin()
        name = factory.getRandomString()
        definition = '//node'
        comment = factory.getRandomString()
        response = self.client.post(
            self.get_uri('tags/'),
            {
                'op': 'new',
                'name': name,
                'comment': comment,
                'definition': definition,
            })
        self.assertEqual(httplib.OK, response.status_code)
        parsed_result = json.loads(response.content)
        self.assertEqual(name, parsed_result['name'])
        self.assertEqual(comment, parsed_result['comment'])
        self.assertEqual(definition, parsed_result['definition'])
        self.assertTrue(Tag.objects.filter(name=name).exists())

    def test_POST_new_without_definition_creates_tag(self):
        self.become_admin()
        name = factory.getRandomString()
        comment = factory.getRandomString()
        response = self.client.post(
            self.get_uri('tags/'),
            {
                'op': 'new',
                'name': name,
                'comment': comment,
            })
        self.assertEqual(httplib.OK, response.status_code)
        parsed_result = json.loads(response.content)
        self.assertEqual(name, parsed_result['name'])
        self.assertEqual(comment, parsed_result['comment'])
        self.assertEqual("", parsed_result['definition'])
        self.assertTrue(Tag.objects.filter(name=name).exists())

    def test_POST_new_invalid_tag_name(self):
        self.become_admin()
        # We do not check the full possible set of invalid names here, a more
        # thorough check is done in test_tag, we just check that we get a
        # reasonable error here.
        invalid = 'invalid:name'
        definition = '//node'
        comment = factory.getRandomString()
        response = self.client.post(
            self.get_uri('tags/'),
            {
                'op': 'new',
                'name': invalid,
                'comment': comment,
                'definition': definition,
            })
        self.assertEqual(httplib.BAD_REQUEST, response.status_code,
            'We did not get BAD_REQUEST for an invalid tag name: %r'
            % (invalid,))
        self.assertFalse(Tag.objects.filter(name=invalid).exists())

    def test_POST_new_kernel_opts(self):
        self.become_admin()
        name = factory.getRandomString()
        definition = '//node'
        comment = factory.getRandomString()
        extra_kernel_opts = factory.getRandomString()
        response = self.client.post(
            self.get_uri('tags/'),
            {
                'op': 'new',
                'name': name,
                'comment': comment,
                'definition': definition,
                'kernel_opts': extra_kernel_opts,
            })
        self.assertEqual(httplib.OK, response.status_code)
        parsed_result = json.loads(response.content)
        self.assertEqual(name, parsed_result['name'])
        self.assertEqual(comment, parsed_result['comment'])
        self.assertEqual(definition, parsed_result['definition'])
        self.assertEqual(extra_kernel_opts, parsed_result['kernel_opts'])
        self.assertEqual(
            extra_kernel_opts, Tag.objects.filter(name=name)[0].kernel_opts)

    def test_POST_new_populates_nodes(self):
        self.become_admin()
        node1 = factory.make_node()
        node1.set_hardware_details('<node><child/></node>')
        # Create another node that doesn't have a 'child'
        node2 = factory.make_node()
        node2.set_hardware_details('<node/>')
        self.assertItemsEqual([], node1.tag_names())
        self.assertItemsEqual([], node2.tag_names())
        name = factory.getRandomString()
        definition = '/node/child'
        comment = factory.getRandomString()
        response = self.client.post(
            self.get_uri('tags/'),
            {
                'op': 'new',
                'name': name,
                'comment': comment,
                'definition': definition,
            })
        self.assertEqual(httplib.OK, response.status_code)
        self.assertItemsEqual([name], node1.tag_names())
        self.assertItemsEqual([], node2.tag_names())


class MAASAPIAnonTest(APIv10TestMixin, TestCase):
    # The MAAS' handler is not accessible to anon users.

    def test_anon_get_config_forbidden(self):
        response = self.client.get(
            self.get_uri('maas/'),
            {'op': 'get_config'})

        self.assertEqual(httplib.FORBIDDEN, response.status_code)

    def test_anon_set_config_forbidden(self):
        response = self.client.post(
            self.get_uri('maas/'),
            {'op': 'set_config'})

        self.assertEqual(httplib.FORBIDDEN, response.status_code)


class MAASAPITest(APITestCase):

    def test_simple_user_get_config_forbidden(self):
        response = self.client.get(
            self.get_uri('maas/'),
            {'op': 'get_config'})

        self.assertEqual(httplib.FORBIDDEN, response.status_code)

    def test_simple_user_set_config_forbidden(self):
        response = self.client.post(
            self.get_uri('maas/'),
            {'op': 'set_config'})

        self.assertEqual(httplib.FORBIDDEN, response.status_code)

    def test_get_config_requires_name_param(self):
        self.become_admin()
        response = self.client.get(
            self.get_uri('maas/'),
            {
                'op': 'get_config',
            })

        self.assertEqual(httplib.BAD_REQUEST, response.status_code)
        self.assertEqual("No provided name!", response.content)

    def test_get_config_returns_config(self):
        self.become_admin()
        name = factory.getRandomString()
        value = factory.getRandomString()
        Config.objects.set_config(name, value)
        response = self.client.get(
            self.get_uri('maas/'),
            {
                'op': 'get_config',
                'name': name,
            })

        self.assertEqual(httplib.OK, response.status_code)
        parsed_result = json.loads(response.content)
        self.assertIn('application/json', response['Content-Type'])
        self.assertEqual(value, parsed_result)

    def test_set_config_requires_name_param(self):
        self.become_admin()
        response = self.client.post(
            self.get_uri('maas/'),
            {
                'op': 'set_config',
                'value': factory.getRandomString(),
            })

        self.assertEqual(httplib.BAD_REQUEST, response.status_code)
        self.assertEqual("No provided name!", response.content)

    def test_set_config_requires_string_name_param(self):
        self.become_admin()
        value = factory.getRandomString()
        response = self.client.post(
            self.get_uri('maas/'),
            {
                'op': 'set_config',
                'name': '',  # Invalid empty name.
                'value': value,
            })

        self.assertEqual(httplib.BAD_REQUEST, response.status_code)
        self.assertEqual(
           "Invalid name: Please enter a value", response.content)

    def test_set_config_requires_value_param(self):
        self.become_admin()
        response = self.client.post(
            self.get_uri('maas/'),
            {
                'op': 'set_config',
                'name': factory.getRandomString(),
            })

        self.assertEqual(httplib.BAD_REQUEST, response.status_code)
        self.assertEqual("No provided value!", response.content)

    def test_admin_set_config(self):
        self.become_admin()
        name = factory.getRandomString()
        value = factory.getRandomString()
        response = self.client.post(
            self.get_uri('maas/'),
            {
                'op': 'set_config',
                'name': name,
                'value': value,
            })

        self.assertEqual(httplib.OK, response.status_code)
        stored_value = Config.objects.get_config(name)
        self.assertEqual(stored_value, value)


class APIErrorsTest(APIv10TestMixin, TransactionTestCase):

    def test_internal_error_generates_proper_api_response(self):
        error_message = factory.getRandomString()

        # Monkey patch api.create_node to have it raise a RuntimeError.
        def raise_exception(*args, **kwargs):
            raise RuntimeError(error_message)
        self.patch(api, 'create_node', raise_exception)
        response = self.client.post(self.get_uri('nodes/'), {'op': 'new'})

        self.assertEqual(
            (httplib.INTERNAL_SERVER_ERROR, error_message),
            (response.status_code, response.content))


class TestAnonymousCommissioningTimeout(APIv10TestMixin, TestCase):
    """Testing of commissioning timeout API."""

    def test_check_with_no_action(self):
        node = factory.make_node(status=NODE_STATUS.READY)
        self.client.post(
            self.get_uri('nodes/'), {'op': 'check_commissioning'})
        # Anything that's not commissioning should be ignored.
        node = reload_object(node)
        self.assertEqual(NODE_STATUS.READY, node.status)

    def test_check_with_commissioning_but_not_expired_node(self):
        node = factory.make_node(
            status=NODE_STATUS.COMMISSIONING)
        self.client.post(
            self.get_uri('nodes/'), {'op': 'check_commissioning'})
        node = reload_object(node)
        self.assertEqual(NODE_STATUS.COMMISSIONING, node.status)

    def test_check_with_commissioning_and_expired_node(self):
        # Have an interval 1 second longer than the timeout.
        interval = timedelta(seconds=1, minutes=settings.COMMISSIONING_TIMEOUT)
        updated_at = datetime.now() - interval
        node = factory.make_node(
            status=NODE_STATUS.COMMISSIONING, created=datetime.now(),
            updated=updated_at)

        self.client.post(
            self.get_uri('nodes/'), {'op': 'check_commissioning'})
        node = reload_object(node)
        self.assertEqual(NODE_STATUS.FAILED_TESTS, node.status)


class TestPXEConfigAPI(AnonAPITestCase):

    def get_default_params(self):
        return {
            "local": factory.getRandomIPAddress(),
            "remote": factory.getRandomIPAddress(),
            }

    def get_mac_params(self):
        params = self.get_default_params()
        params['mac'] = factory.make_mac_address().mac_address
        return params

    def get_pxeconfig(self, params=None):
        """Make a request to `pxeconfig`, and return its response dict."""
        if params is None:
            params = self.get_default_params()
        response = self.client.get(reverse('pxeconfig'), params)
        return json.loads(response.content)

    def test_pxeconfig_returns_json(self):
        response = self.client.get(
            reverse('pxeconfig'), self.get_default_params())
        self.assertThat(
            (
                response.status_code,
                response['Content-Type'],
                response.content,
                response.content,
            ),
            MatchesListwise(
                (
                    Equals(httplib.OK),
                    Equals("application/json"),
                    StartsWith(b'{'),
                    Contains('arch'),
                )),
            response)

    def test_pxeconfig_returns_all_kernel_parameters(self):
        self.assertThat(
            self.get_pxeconfig(),
            ContainsAll(KernelParameters._fields))

    def test_pxeconfig_returns_data_for_known_node(self):
        params = self.get_mac_params()
        response = self.client.get(reverse('pxeconfig'), params)
        self.assertEqual(httplib.OK, response.status_code)

    def test_pxeconfig_returns_no_content_for_unknown_node(self):
        params = dict(mac=factory.getRandomMACAddress(delimiter=b'-'))
        response = self.client.get(reverse('pxeconfig'), params)
        self.assertEqual(httplib.NO_CONTENT, response.status_code)

    def test_pxeconfig_returns_data_for_detailed_but_unknown_node(self):
        architecture = factory.getRandomEnum(ARCHITECTURE)
        arch, subarch = architecture.split('/')
        params = dict(
            self.get_default_params(),
            mac=factory.getRandomMACAddress(delimiter=b'-'),
            arch=arch,
            subarch=subarch)
        response = self.client.get(reverse('pxeconfig'), params)
        self.assertEqual(httplib.OK, response.status_code)

    def test_pxeconfig_defaults_to_i386_for_default(self):
        # As a lowest-common-denominator, i386 is chosen when the node is not
        # yet known to MAAS.
        expected_arch = tuple(ARCHITECTURE.i386.split('/'))
        params_out = self.get_pxeconfig()
        observed_arch = params_out["arch"], params_out["subarch"]
        self.assertEqual(expected_arch, observed_arch)

    def test_pxeconfig_uses_fixed_hostname_for_enlisting_node(self):
        self.assertEqual('maas-enlist', self.get_pxeconfig().get('hostname'))

    def test_pxeconfig_uses_enlistment_domain_for_enlisting_node(self):
        self.assertEqual(
            Config.objects.get_config('enlistment_domain'),
            self.get_pxeconfig().get('domain'))

    def test_pxeconfig_splits_domain_from_node_hostname(self):
        host = factory.make_name('host')
        domain = factory.make_name('domain')
        full_hostname = '.'.join([host, domain])
        node = factory.make_node(hostname=full_hostname)
        mac = factory.make_mac_address(node=node)
        params = self.get_default_params()
        params['mac'] = mac.mac_address
        pxe_config = self.get_pxeconfig(params)
        self.assertEqual(host, pxe_config.get('hostname'))
        self.assertNotIn(domain, pxe_config.values())

    def test_pxeconfig_uses_nodegroup_domain_for_node(self):
        mac = factory.make_mac_address()
        params = self.get_default_params()
        params['mac'] = mac
        self.assertEqual(
            mac.node.nodegroup.name,
            self.get_pxeconfig(params).get('domain'))

    def get_without_param(self, param):
        """Request a `pxeconfig()` response, but omit `param` from request."""
        params = self.get_params()
        del params[param]
        return self.client.get(reverse('pxeconfig'), params)

    def silence_get_ephemeral_name(self):
        # Silence `get_ephemeral_name` to avoid having to fetch the
        # ephemeral name from the filesystem.
        self.patch(
            kernel_opts, 'get_ephemeral_name',
            FakeMethod(result=factory.getRandomString()))

    def test_pxeconfig_has_enlistment_preseed_url_for_default(self):
        self.silence_get_ephemeral_name()
        params = self.get_default_params()
        response = self.client.get(reverse('pxeconfig'), params)
        self.assertEqual(
            compose_enlistment_preseed_url(),
            json.loads(response.content)["preseed_url"])

    def test_pxeconfig_has_preseed_url_for_known_node(self):
        params = self.get_mac_params()
        node = MACAddress.objects.get(mac_address=params['mac']).node
        response = self.client.get(reverse('pxeconfig'), params)
        self.assertEqual(
            compose_preseed_url(node),
            json.loads(response.content)["preseed_url"])

    def test_get_boot_purpose_unknown_node(self):
        # A node that's not yet known to MAAS is assumed to be enlisting,
        # which uses a "commissioning" image.
        self.assertEqual("commissioning", api.get_boot_purpose(None))

    def test_get_boot_purpose_known_node(self):
        # The following table shows the expected boot "purpose" for each set
        # of node parameters.
        options = [
            ("poweroff", {"status": NODE_STATUS.DECLARED}),
            ("commissioning", {"status": NODE_STATUS.COMMISSIONING}),
            ("poweroff", {"status": NODE_STATUS.FAILED_TESTS}),
            ("poweroff", {"status": NODE_STATUS.MISSING}),
            ("poweroff", {"status": NODE_STATUS.READY}),
            ("poweroff", {"status": NODE_STATUS.RESERVED}),
            ("install", {"status": NODE_STATUS.ALLOCATED, "netboot": True}),
            ("local", {"status": NODE_STATUS.ALLOCATED, "netboot": False}),
            ("poweroff", {"status": NODE_STATUS.RETIRED}),
            ]
        node = factory.make_node()
        for purpose, parameters in options:
            for name, value in parameters.items():
                setattr(node, name, value)
            self.assertEqual(purpose, api.get_boot_purpose(node))

    def test_pxeconfig_uses_boot_purpose(self):
        fake_boot_purpose = factory.make_name("purpose")
        self.patch(api, "get_boot_purpose", lambda node: fake_boot_purpose)
        response = self.client.get(reverse('pxeconfig'),
                                   self.get_default_params())
        self.assertEqual(
            fake_boot_purpose,
            json.loads(response.content)["purpose"])

    def test_pxeconfig_returns_fs_host_as_cluster_controller(self):
        # The kernel parameter `fs_host` points to the cluster controller
        # address, which is passed over within the `local` parameter.
        params = self.get_default_params()
        kernel_params = KernelParameters(**self.get_pxeconfig(params))
        self.assertEqual(params["local"], kernel_params.fs_host)

    def test_pxeconfig_returns_extra_kernel_options(self):
        node = factory.make_node()
        extra_kernel_opts = factory.getRandomString()
        Config.objects.set_config('kernel_opts', extra_kernel_opts)
        mac = factory.make_mac_address(node=node)
        params = self.get_default_params()
        params['mac'] = mac.mac_address
        pxe_config = self.get_pxeconfig(params)
        self.assertEqual(extra_kernel_opts, pxe_config['extra_opts'])

    def test_pxeconfig_returns_None_for_extra_kernel_opts(self):
        mac = factory.make_mac_address()
        params = self.get_default_params()
        params['mac'] = mac.mac_address
        pxe_config = self.get_pxeconfig(params)
        self.assertEqual(None, pxe_config['extra_opts'])


class TestNodeGroupsAPI(APIv10TestMixin, MultipleUsersScenarios, TestCase):
    scenarios = [
        ('anon', dict(userfactory=lambda: AnonymousUser())),
        ('user', dict(userfactory=factory.make_user)),
        ('admin', dict(userfactory=factory.make_admin)),
        ]

    resources = (
        ('celery', FixtureResource(CeleryFixture())),
        )

    def test_reverse_points_to_nodegroups_api(self):
        self.assertEqual(
            self.get_uri('nodegroups/'), reverse('nodegroups_handler'))

    def test_nodegroups_index_lists_nodegroups(self):
        # The nodegroups index lists node groups for the MAAS.
        nodegroup = factory.make_node_group()
        response = self.client.get(
            reverse('nodegroups_handler'), {'op': 'list'})
        self.assertEqual(httplib.OK, response.status_code)
        self.assertEqual(
            [{
                'uuid': nodegroup.uuid,
                'status': nodegroup.status,
                'name': nodegroup.name,
            }],
            json.loads(response.content))


class TestAnonNodeGroupsAPI(AnonAPITestCase):

    resources = (
        ('celery', FixtureResource(CeleryFixture())),
        )

    def create_configured_master(self):
        master = NodeGroup.objects.ensure_master()
        master.uuid = factory.getRandomUUID()
        master.save()

    def test_refresh_calls_refresh_worker(self):
        nodegroup = factory.make_node_group()
        response = self.client.post(
            reverse('nodegroups_handler'), {'op': 'refresh_workers'})
        self.assertEqual(httplib.OK, response.status_code)
        self.assertEqual(nodegroup.uuid, get_recorded_nodegroup_uuid())

    def test_refresh_does_not_return_secrets(self):
        # The response from "refresh" contains only an innocuous
        # confirmation.  Anyone can call this method, so it mustn't
        # reveal anything sensitive.
        response = self.client.post(
            reverse('nodegroups_handler'), {'op': 'refresh_workers'})
        self.assertEqual(
            (httplib.OK, "Sending worker refresh."),
            (response.status_code, response.content))

    def test_register_nodegroup_creates_nodegroup_and_interfaces(self):
        self.create_configured_master()
        name = factory.make_name('name')
        uuid = factory.getRandomUUID()
        interface = make_interface_settings()
        response = self.client.post(
            reverse('nodegroups_handler'),
            {
                'op': 'register',
                'name': name,
                'uuid': uuid,
                'interfaces': json.dumps([interface]),
            })
        nodegroup = NodeGroup.objects.get(uuid=uuid)
        # The nodegroup was created with its interface.  Its status is
        # 'PENDING'.
        self.assertEqual(
            (name, NODEGROUP_STATUS.PENDING),
            (nodegroup.name, nodegroup.status))
        self.assertThat(
            nodegroup.nodegroupinterface_set.all()[0],
            MatchesStructure.byEquality(**interface))
        # The response code is 'ACCEPTED': the nodegroup now needs to be
        # validated by an admin.
        self.assertEqual(httplib.ACCEPTED, response.status_code)

    def test_register_nodegroup_returns_credentials_if_master(self):
        name = factory.make_name('name')
        uuid = factory.getRandomUUID()
        fake_broker_url = factory.make_name('fake-broker_url')
        celery_conf = app_or_default().conf
        self.patch(celery_conf, 'BROKER_URL', fake_broker_url)
        response = self.client.post(
            reverse('nodegroups_handler'),
            {
                'op': 'register',
                'name': name,
                'uuid': uuid,
            })
        self.assertEqual(httplib.OK, response.status_code, response)
        parsed_result = json.loads(response.content)
        self.assertEqual(
            ({'BROKER_URL': fake_broker_url}, uuid),
            (parsed_result, NodeGroup.objects.ensure_master().uuid))

    def test_register_nodegroup_configures_master_if_unconfigured(self):
        name = factory.make_name('name')
        uuid = factory.getRandomUUID()
        interface = make_interface_settings()
        self.client.post(
            reverse('nodegroups_handler'),
            {
                'op': 'register',
                'name': name,
                'uuid': uuid,
                'interfaces': json.dumps([interface]),
            })
        master = NodeGroup.objects.ensure_master()
        self.assertThat(
            master.nodegroupinterface_set.all()[0],
            MatchesStructure.byEquality(**interface))
        self.assertEqual(NODEGROUP_STATUS.ACCEPTED, master.status)

    def test_register_nodegroup_uses_default_zone_name(self):
        uuid = factory.getRandomUUID()
        self.client.post(
            reverse('nodegroups_handler'),
            {
                'op': 'register',
                'uuid': uuid,
            })
        master = NodeGroup.objects.ensure_master()
        self.assertEqual(
            (NODEGROUP_STATUS.ACCEPTED, DEFAULT_ZONE_NAME),
            (master.status, master.name))

    def test_register_multiple_nodegroups(self):
        uuids = {
            factory.getRandomUUID(), factory.getRandomUUID(),
            factory.getRandomUUID()}
        for uuid in uuids:
            self.client.post(
                reverse('nodegroups_handler'),
                {
                    'op': 'register',
                    'uuid': uuid,
                })
        self.assertSetEqual(
            uuids,
            set(NodeGroup.objects.values_list('uuid', flat=True)))

    def test_register_accepts_only_one_managed_interface(self):
        self.create_configured_master()
        name = factory.make_name('name')
        uuid = factory.getRandomUUID()
        # This will try to create 2 "managed" interfaces.
        interface1 = make_interface_settings()
        interface1['management'] = NODEGROUPINTERFACE_MANAGEMENT.DHCP
        interface2 = interface1.copy()
        response = self.client.post(
            reverse('nodegroups_handler'),
            {
                'op': 'register',
                'name': name,
                'uuid': uuid,
                'interfaces': json.dumps([interface1, interface2]),
            })
        self.assertEqual(
            (
                httplib.BAD_REQUEST,
                {'interfaces':
                    [
                        "Only one managed interface can be configured for "
                        "this cluster"
                    ]},
            ),
            (response.status_code, json.loads(response.content)))

    def test_register_nodegroup_validates_data(self):
        self.create_configured_master()
        response = self.client.post(
            reverse('nodegroups_handler'),
            {
                'op': 'register',
                'name': factory.make_name('name'),
                'uuid': factory.getRandomUUID(),
                'interfaces': 'invalid data',
            })
        self.assertEqual(
            (
                httplib.BAD_REQUEST,
                {'interfaces': ['Invalid json value.']},
            ),
            (response.status_code, json.loads(response.content)))

    def test_register_nodegroup_twice_does_not_update_nodegroup(self):
        nodegroup = factory.make_node_group()
        nodegroup.status = NODEGROUP_STATUS.PENDING
        nodegroup.save()
        name = factory.make_name('name')
        uuid = nodegroup.uuid
        response = self.client.post(
            reverse('nodegroups_handler'),
            {
                'op': 'register',
                'name': name,
                'uuid': uuid,
            })
        new_nodegroup = NodeGroup.objects.get(uuid=uuid)
        self.assertEqual(
            (nodegroup.name, NODEGROUP_STATUS.PENDING),
            (new_nodegroup.name, new_nodegroup.status))
        # The response code is 'ACCEPTED': the nodegroup still needs to be
        # validated by an admin.
        self.assertEqual(httplib.ACCEPTED, response.status_code)

    def test_register_rejected_nodegroup_fails(self):
        nodegroup = factory.make_node_group()
        nodegroup.status = NODEGROUP_STATUS.REJECTED
        nodegroup.save()
        response = self.client.post(
            reverse('nodegroups_handler'),
            {
                'op': 'register',
                'name': factory.make_name('name'),
                'uuid': nodegroup.uuid,
                'interfaces': json.dumps([]),
            })
        self.assertEqual(httplib.FORBIDDEN, response.status_code)

    def test_register_accepted_cluster_gets_credentials(self):
        fake_broker_url = factory.make_name('fake-broker_url')
        celery_conf = app_or_default().conf
        self.patch(celery_conf, 'BROKER_URL', fake_broker_url)
        nodegroup = factory.make_node_group()
        nodegroup.status = NODEGROUP_STATUS.ACCEPTED
        nodegroup.save()
        response = self.client.post(
            reverse('nodegroups_handler'),
            {
                'op': 'register',
                'name': factory.make_name('name'),
                'uuid': nodegroup.uuid,
            })
        self.assertEqual(httplib.OK, response.status_code)
        parsed_result = json.loads(response.content)
        self.assertIn('application/json', response['Content-Type'])
        self.assertEqual({'BROKER_URL': fake_broker_url}, parsed_result)


def dict_subset(obj, fields):
    """Return a dict of a subset of the fields/values of an object."""
    undefined = object()
    values = (getattr(obj, field, undefined) for field in fields)
    return {
        field: value for field, value in izip(fields, values)
        if value is not undefined
     }


class TestNodeGroupInterfacesAPI(APITestCase):

    def test_list_lists_interfaces(self):
        self.become_admin()
        nodegroup = factory.make_node_group()
        response = self.client.get(
            reverse('nodegroupinterfaces_handler', args=[nodegroup.uuid]),
            {'op': 'list'})
        self.assertEqual(httplib.OK, response.status_code)
        self.assertEqual(
            [
                dict_subset(interface, DISPLAYED_NODEGROUP_FIELDS)
                for interface in nodegroup.nodegroupinterface_set.all()
            ],
            json.loads(response.content))

    def test_list_only_available_to_admin(self):
        nodegroup = factory.make_node_group()
        response = self.client.get(
            reverse('nodegroupinterfaces_handler', args=[nodegroup.uuid]),
            {'op': 'list'})
        self.assertEqual(httplib.FORBIDDEN, response.status_code)

    def test_new_creates_interface(self):
        self.become_admin()
        nodegroup = factory.make_node_group(
            management=NODEGROUPINTERFACE_MANAGEMENT.UNMANAGED)

        settings = make_interface_settings()
        query_data = dict(settings, op="new")
        response = self.client.post(
            reverse('nodegroupinterfaces_handler', args=[nodegroup.uuid]),
            query_data)
        self.assertEqual(httplib.OK, response.status_code, response.content)
        expected_result = settings
        new_interface = NodeGroupInterface.objects.get(
            nodegroup=nodegroup, interface=settings['interface'])
        self.assertThat(
            new_interface,
            MatchesStructure.byEquality(**expected_result))

    def test_new_validates_data(self):
        self.become_admin()
        nodegroup = factory.make_node_group()
        response = self.client.post(
            reverse('nodegroupinterfaces_handler', args=[nodegroup.uuid]),
            {'op': 'new', 'ip': 'invalid ip'})
        self.assertEqual(
            (
                httplib.BAD_REQUEST,
                {'ip': ["Enter a valid IPv4 or IPv6 address."]},
            ),
            (response.status_code, json.loads(response.content)))

    def test_new_only_available_to_admin(self):
        nodegroup = factory.make_node_group()
        response = self.client.get(
            reverse('nodegroupinterfaces_handler', args=[nodegroup.uuid]),
            {'op': 'new'})
        self.assertEqual(httplib.FORBIDDEN, response.status_code)


class TestNodeGroupInterfaceAPI(APITestCase):

    def test_read_interface(self):
        self.become_admin()
        nodegroup = factory.make_node_group()
        interface = nodegroup.get_managed_interface()
        response = self.client.get(
            reverse(
                'nodegroupinterface_handler',
                args=[nodegroup.uuid, interface.interface]))
        self.assertEqual(httplib.OK, response.status_code)
        self.assertEqual(
            dict_subset(interface, DISPLAYED_NODEGROUP_FIELDS),
            json.loads(response.content))

    def test_update_interface(self):
        self.become_admin()
        nodegroup = factory.make_node_group()
        interface = nodegroup.get_managed_interface()
        get_ip_in_network = partial(
            factory.getRandomIPInNetwork, interface.network)
        new_ip_range_high = next(
            ip for ip in iter(get_ip_in_network, None)
            if ip != interface.ip_range_high)
        response = self.client.put(
            reverse(
                'nodegroupinterface_handler',
                args=[nodegroup.uuid, interface.interface]),
            {'ip_range_high': new_ip_range_high})
        self.assertEqual(
            (httplib.OK, new_ip_range_high),
            (response.status_code, reload_object(interface).ip_range_high))

    def test_delete_interface(self):
        self.become_admin()
        nodegroup = factory.make_node_group()
        interface = nodegroup.get_managed_interface()
        response = self.client.delete(
            reverse(
                'nodegroupinterface_handler',
                args=[nodegroup.uuid, interface.interface]))
        self.assertEqual(httplib.NO_CONTENT, response.status_code)
        self.assertFalse(
            NodeGroupInterface.objects.filter(
                interface=interface.interface, nodegroup=nodegroup).exists())


def explain_unexpected_response(expected_status, response):
    """Return human-readable failure message: unexpected http response."""
    return "Unexpected http status (expected %s): %s - %s" % (
        expected_status,
        response.status_code,
        response.content,
        )


def make_worker_client(nodegroup):
    """Create a test client logged in as if it were `nodegroup`."""
    return OAuthAuthenticatedClient(
        get_worker_user(), token=nodegroup.api_token)


class TestNodeGroupAPI(APITestCase):

    resources = (
        ('celery', FixtureResource(CeleryFixture())),
        )

    def test_reverse_points_to_nodegroup(self):
        nodegroup = factory.make_node_group()
        self.assertEqual(
            self.get_uri('nodegroups/%s/' % nodegroup.uuid),
            reverse('nodegroup_handler', args=[nodegroup.uuid]))

    def test_GET_returns_node_group(self):
        nodegroup = factory.make_node_group()
        response = self.client.get(
            reverse('nodegroup_handler', args=[nodegroup.uuid]))
        self.assertEqual(httplib.OK, response.status_code)
        self.assertEqual(
            nodegroup.uuid, json.loads(response.content).get('uuid'))

    def test_GET_returns_404_for_unknown_node_group(self):
        response = self.client.get(
            self.get_uri('nodegroups/%s/' % factory.make_name('nodegroup')))
        self.assertEqual(httplib.NOT_FOUND, response.status_code)

    def test_update_leases_processes_empty_leases_dict(self):
        nodegroup = factory.make_node_group()
        factory.make_dhcp_lease(nodegroup=nodegroup)
        client = make_worker_client(nodegroup)
        response = client.post(
            reverse('nodegroup_handler', args=[nodegroup.uuid]),
            {
                'op': 'update_leases',
                'leases': json.dumps({}),
            })
        self.assertEqual(
            (httplib.OK, "Leases updated."),
            (response.status_code, response.content))
        self.assertItemsEqual(
            [], DHCPLease.objects.filter(nodegroup=nodegroup))

    def test_update_leases_stores_leases(self):
        self.patch(Omshell, 'create')
        nodegroup = factory.make_node_group()
        lease = factory.make_random_leases()
        client = make_worker_client(nodegroup)
        response = client.post(
            reverse('nodegroup_handler', args=[nodegroup.uuid]),
            {
                'op': 'update_leases',
                'leases': json.dumps(lease),
            })
        self.assertEqual(
            (httplib.OK, "Leases updated."),
            (response.status_code, response.content))
        self.assertItemsEqual(
            lease.keys(), [
                lease.ip
                for lease in DHCPLease.objects.filter(nodegroup=nodegroup)])

    def test_update_leases_adds_new_leases_on_worker(self):
        nodegroup = factory.make_node_group()
        client = make_worker_client(nodegroup)
        self.patch(Omshell, 'create', FakeMethod())
        new_leases = factory.make_random_leases()
        response = client.post(
            reverse('nodegroup_handler', args=[nodegroup.uuid]),
            {
                'op': 'update_leases',
                'leases': json.dumps(new_leases),
            })
        self.assertEqual(
            (httplib.OK, "Leases updated."),
            (response.status_code, response.content))
        self.assertEqual(
            [(new_leases.keys()[0], new_leases.values()[0])],
            Omshell.create.extract_args())

    def test_update_leases_does_not_add_old_leases(self):
        self.patch(Omshell, 'create')
        nodegroup = factory.make_node_group()
        client = make_worker_client(nodegroup)
        self.patch(tasks, 'add_new_dhcp_host_map', FakeMethod())
        response = client.post(
            reverse('nodegroup_handler', args=[nodegroup.uuid]),
            {
                'op': 'update_leases',
                'leases': json.dumps(factory.make_random_leases()),
            })
        self.assertEqual(
            (httplib.OK, "Leases updated."),
            (response.status_code, response.content))
        self.assertEqual([], tasks.add_new_dhcp_host_map.calls)

    def test_worker_calls_update_leases(self):
        # In bug 1041158, the worker's upload_leases task tried to call
        # the update_leases API at the wrong URL path.  It has the right
        # path now.
        nodegroup = factory.make_node_group()
        refresh_worker(nodegroup)
        self.patch(MAASClient, 'post', Mock())
        leases = factory.make_random_leases()
        send_leases(leases)
        nodegroup_path = reverse(
            'nodegroup_handler', args=[nodegroup.uuid])
        nodegroup_path = nodegroup_path.decode('ascii').lstrip('/')
        MAASClient.post.assert_called_once_with(
            nodegroup_path, 'update_leases', leases=json.dumps(leases))

    def test_accept_accepts_nodegroup(self):
        nodegroups = [factory.make_node_group() for i in range(3)]
        uuids = [nodegroup.uuid for nodegroup in nodegroups]
        self.become_admin()
        response = self.client.post(
            reverse('nodegroups_handler'),
            {
                'op': 'accept',
                'uuid': uuids,
            })
        self.assertEqual(
            (httplib.OK, "Nodegroup(s) accepted."),
            (response.status_code, response.content))
        self.assertThat(
            [nodegroup.status for nodegroup in
             reload_objects(NodeGroup, nodegroups)],
            AllMatch(Equals(NODEGROUP_STATUS.ACCEPTED)))

    def test_accept_reserved_to_admin(self):
        response = self.client.post(
            reverse('nodegroups_handler'),
            {
                'op': 'accept',
                'uuid': factory.getRandomString(),
            })
        self.assertEqual(httplib.FORBIDDEN, response.status_code)

    def test_reject_rejects_nodegroup(self):
        nodegroups = [factory.make_node_group() for i in range(3)]
        uuids = [nodegroup.uuid for nodegroup in nodegroups]
        self.become_admin()
        response = self.client.post(
            reverse('nodegroups_handler'),
            {
                'op': 'reject',
                'uuid': uuids,
            })
        self.assertEqual(
            (httplib.OK, "Nodegroup(s) rejected."),
            (response.status_code, response.content))
        self.assertThat(
            [nodegroup.status for nodegroup in
             reload_objects(NodeGroup, nodegroups)],
            AllMatch(Equals(NODEGROUP_STATUS.REJECTED)))

    def test_reject_reserved_to_admin(self):
        response = self.client.post(
            reverse('nodegroups_handler'),
            {
                'op': 'reject',
                'uuid': factory.getRandomString(),
            })
        self.assertEqual(httplib.FORBIDDEN, response.status_code)


def log_in_as_normal_user(client):
    """Log `client` in as a normal user."""
    password = factory.getRandomString()
    user = factory.make_user(password=password)
    client.login(username=user.username, password=password)
    return user


class TestNodeGroupAPIAuth(APIv10TestMixin, TestCase):
    """Authorization tests for nodegroup API."""

    def test_nodegroup_requires_authentication(self):
        nodegroup = factory.make_node_group()
        response = self.client.get(
            reverse('nodegroup_handler', args=[nodegroup.uuid]))
        self.assertEqual(httplib.UNAUTHORIZED, response.status_code)

    def test_update_leases_works_for_nodegroup_worker(self):
        nodegroup = factory.make_node_group()
        client = make_worker_client(nodegroup)
        response = client.post(
            reverse('nodegroup_handler', args=[nodegroup.uuid]),
            {'op': 'update_leases', 'leases': json.dumps({})})
        self.assertEqual(
            httplib.OK, response.status_code,
            explain_unexpected_response(httplib.OK, response))

    def test_update_leases_does_not_work_for_normal_user(self):
        nodegroup = factory.make_node_group()
        log_in_as_normal_user(self.client)
        response = self.client.post(
            reverse('nodegroup_handler', args=[nodegroup.uuid]),
            {'op': 'update_leases', 'leases': json.dumps({})})
        self.assertEqual(
            httplib.FORBIDDEN, response.status_code,
            explain_unexpected_response(httplib.FORBIDDEN, response))

    def test_update_leases_does_not_let_worker_update_other_nodegroup(self):
        requesting_nodegroup = factory.make_node_group()
        about_nodegroup = factory.make_node_group()
        client = make_worker_client(requesting_nodegroup)
        response = client.post(
            reverse('nodegroup_handler', args=[about_nodegroup.uuid]),
            {'op': 'update_leases', 'leases': json.dumps({})})
        self.assertEqual(
            httplib.FORBIDDEN, response.status_code,
            explain_unexpected_response(httplib.FORBIDDEN, response))

    def test_nodegroup_list_nodes_requires_authentication(self):
        nodegroup = factory.make_node_group()
        response = self.client.get(
            reverse('nodegroup_handler', args=[nodegroup.uuid]),
            {'op': 'list_nodes'})
        self.assertEqual(httplib.UNAUTHORIZED, response.status_code)

    def test_nodegroup_list_nodes_does_not_work_for_normal_user(self):
        nodegroup = factory.make_node_group()
        log_in_as_normal_user(self.client)
        response = self.client.get(
            reverse('nodegroup_handler', args=[nodegroup.uuid]),
            {'op': 'list_nodes'})
        self.assertEqual(
            httplib.FORBIDDEN, response.status_code,
            explain_unexpected_response(httplib.FORBIDDEN, response))

    def test_nodegroup_list_nodes_works_for_nodegroup_worker(self):
        nodegroup = factory.make_node_group()
        node = factory.make_node(nodegroup=nodegroup)
        client = make_worker_client(nodegroup)
        response = client.get(
            reverse('nodegroup_handler', args=[nodegroup.uuid]),
            {'op': 'list_nodes'})
        self.assertEqual(
            httplib.OK, response.status_code,
            explain_unexpected_response(httplib.OK, response))
        parsed_result = json.loads(response.content)
        self.assertItemsEqual([node.system_id], parsed_result)

    def test_nodegroup_list_nodes_works_for_admin(self):
        nodegroup = factory.make_node_group()
        user = factory.make_user()
        user.is_superuser = True
        user.save()
        client = OAuthAuthenticatedClient(user)
        node = factory.make_node(nodegroup=nodegroup)
        response = client.get(
            reverse('nodegroup_handler', args=[nodegroup.uuid]),
            {'op': 'list_nodes'})
        self.assertEqual(
            httplib.OK, response.status_code,
            explain_unexpected_response(httplib.OK, response))
        parsed_result = json.loads(response.content)
        self.assertItemsEqual([node.system_id], parsed_result)

    def make_node_hardware_details_request(self, client, nodegroup=None):
        if nodegroup is None:
            nodegroup = factory.make_node_group()
        node = factory.make_node(nodegroup=nodegroup)
        return client.post(
            reverse('nodegroup_handler', args=[nodegroup.uuid]),
            {'op': 'node_hardware_details', 'system_ids': [node.system_id]})

    def test_GET_node_hardware_details_requires_authentication(self):
        response = self.make_node_hardware_details_request(self.client)
        self.assertEqual(httplib.UNAUTHORIZED, response.status_code)

    def test_GET_node_hardware_details_refuses_nonworker(self):
        log_in_as_normal_user(self.client)
        response = self.make_node_hardware_details_request(self.client)
        self.assertEqual(
            httplib.FORBIDDEN, response.status_code,
            explain_unexpected_response(httplib.FORBIDDEN, response))

    def test_GET_node_hardware_details_returns_hardware_details(self):
        nodegroup = factory.make_node_group()
        hardware_details = '<node/>'
        node = factory.make_node(nodegroup=nodegroup)
        node.set_hardware_details(hardware_details)
        client = make_worker_client(nodegroup)
        response = client.post(
            reverse('nodegroup_handler', args=[nodegroup.uuid]),
            {'op': 'node_hardware_details', 'system_ids': [node.system_id]})
        self.assertEqual(httplib.OK, response.status_code)
        parsed_result = json.loads(response.content)
        self.assertEqual([[node.system_id, hardware_details]], parsed_result)

    def test_GET_node_hardware_details_allows_admin(self):
        nodegroup = factory.make_node_group()
        hardware_details = '<node/>'
        node = factory.make_node(nodegroup=nodegroup)
        node.set_hardware_details(hardware_details)
        user = factory.make_user()
        user.is_superuser = True
        user.save()
        client = OAuthAuthenticatedClient(user)
        response = client.post(
            reverse('nodegroup_handler', args=[nodegroup.uuid]),
            {'op': 'node_hardware_details', 'system_ids': [node.system_id]})
        self.assertEqual(httplib.OK, response.status_code)
        parsed_result = json.loads(response.content)
        self.assertEqual([[node.system_id, hardware_details]], parsed_result)

    def test_GET_node_hardware_details_does_not_see_other_groups(self):
        hardware_details = '<node/>'
        nodegroup_mine = factory.make_node_group()
        nodegroup_theirs = factory.make_node_group()
        node_mine = factory.make_node(nodegroup=nodegroup_mine)
        node_mine.set_hardware_details(hardware_details)
        node_theirs = factory.make_node(nodegroup=nodegroup_theirs)
        node_theirs.set_hardware_details(hardware_details)
        client = make_worker_client(nodegroup_mine)
        response = client.post(
            reverse('nodegroup_handler', args=[nodegroup_mine.uuid]),
            {'op': 'node_hardware_details',
             'system_ids': [node_mine.system_id, node_theirs.system_id]})
        self.assertEqual(httplib.OK, response.status_code)
        parsed_result = json.loads(response.content)
        self.assertEqual([[node_mine.system_id, hardware_details]],
                         parsed_result)

    def test_GET_node_hardware_details_with_no_details(self):
        nodegroup = factory.make_node_group()
        client = make_worker_client(nodegroup)
        response = self.make_node_hardware_details_request(client, nodegroup)
        self.assertEqual(httplib.OK, response.status_code)
        parsed_result = json.loads(response.content)
        node_system_id = parsed_result[0][0]
        self.assertEqual([[node_system_id, None]], parsed_result)


class TestBootImagesAPI(APITestCase):

    resources = (
        ('celery', FixtureResource(CeleryFixture())),
        )

    def report_images(self, nodegroup, images, client=None):
        if client is None:
            client = self.client
        return client.post(
            reverse('boot_images_handler'), {
                'images': json.dumps(images),
                'nodegroup': nodegroup.uuid,
                'op': 'report_boot_images',
                })

    def test_report_boot_images_does_not_work_for_normal_user(self):
        nodegroup = NodeGroup.objects.ensure_master()
        log_in_as_normal_user(self.client)
        response = self.report_images(nodegroup, [])
        self.assertEqual(
            httplib.FORBIDDEN, response.status_code, response.content)

    def test_report_boot_images_works_for_master_worker(self):
        nodegroup = NodeGroup.objects.ensure_master()
        client = make_worker_client(nodegroup)
        response = self.report_images(nodegroup, [], client=client)
        self.assertEqual(httplib.OK, response.status_code)

    def test_report_boot_images_stores_images(self):
        nodegroup = NodeGroup.objects.ensure_master()
        image = make_boot_image_params()
        client = make_worker_client(nodegroup)
        response = self.report_images(nodegroup, [image], client=client)
        self.assertEqual(
            (httplib.OK, "OK"),
            (response.status_code, response.content))
        self.assertTrue(
            BootImage.objects.have_image(nodegroup=nodegroup, **image))

    def test_report_boot_images_ignores_unknown_image_properties(self):
        nodegroup = NodeGroup.objects.ensure_master()
        image = make_boot_image_params()
        image['nonesuch'] = factory.make_name('nonesuch'),
        client = make_worker_client(nodegroup)
        response = self.report_images(nodegroup, [image], client=client)
        self.assertEqual(
            (httplib.OK, "OK"),
            (response.status_code, response.content))

    def test_report_boot_images_warns_if_no_images_found(self):
        nodegroup = NodeGroup.objects.ensure_master()
        factory.make_node_group()  # Second nodegroup with no images.
        recorder = self.patch(api, 'register_persistent_error')
        client = make_worker_client(nodegroup)
        response = self.report_images(nodegroup, [], client=client)
        self.assertEqual(
            (httplib.OK, "OK"),
            (response.status_code, response.content))

        self.assertIn(
            COMPONENT.IMPORT_PXE_FILES,
            [args[0][0] for args in recorder.call_args_list])
        # Check that the persistent error message contains a link to the
        # clusters listing.
        self.assertIn(
            "/settings/#accepted-clusters", recorder.call_args_list[0][0][1])

    def test_report_boot_images_warns_if_any_nodegroup_has_no_images(self):
        nodegroup = NodeGroup.objects.ensure_master()
        # Second nodegroup with no images.
        factory.make_node_group(status=NODEGROUP_STATUS.ACCEPTED)
        recorder = self.patch(api, 'register_persistent_error')
        client = make_worker_client(nodegroup)
        image = make_boot_image_params()
        response = self.report_images(nodegroup, [image], client=client)
        self.assertEqual(
            (httplib.OK, "OK"),
            (response.status_code, response.content))

        self.assertIn(
            COMPONENT.IMPORT_PXE_FILES,
            [args[0][0] for args in recorder.call_args_list])

    def test_report_boot_images_ignores_non_accepted_groups(self):
        nodegroup = factory.make_node_group(status=NODEGROUP_STATUS.ACCEPTED)
        factory.make_node_group(status=NODEGROUP_STATUS.PENDING)
        factory.make_node_group(status=NODEGROUP_STATUS.REJECTED)
        recorder = self.patch(api, 'register_persistent_error')
        client = make_worker_client(nodegroup)
        image = make_boot_image_params()
<<<<<<< HEAD
        self.report_images(nodegroup, [image], client=client)
=======
        response = self.report_images(nodegroup, [image], client=client)
        self.assertEqual(httplib.OK, response.status_code)
>>>>>>> 20946117
        self.assertEqual(0, recorder.call_count)

    def test_report_boot_images_removes_warning_if_images_found(self):
        self.patch(api, 'register_persistent_error')
        self.patch(api, 'discard_persistent_error')
        nodegroup = factory.make_node_group()
        image = make_boot_image_params()
        client = make_worker_client(nodegroup)

        response = self.report_images(nodegroup, [image], client=client)
        self.assertEqual(
            (httplib.OK, "OK"),
            (response.status_code, response.content))

        self.assertItemsEqual(
            [],
            api.register_persistent_error.call_args_list)
        api.discard_persistent_error.assert_called_once_with(
            COMPONENT.IMPORT_PXE_FILES)

    def test_worker_calls_report_boot_images(self):
        # report_boot_images() uses the report_boot_images op on the nodes
        # handlers to send image information.
        refresh_worker(NodeGroup.objects.ensure_master())
        self.patch(MAASClient, 'post')
        self.patch(tftppath, 'list_boot_images', Mock(return_value=[]))
        self.patch(boot_images, "get_cluster_uuid")

        tasks.report_boot_images.delay()

        # We're not concerned about the payloads (images and nodegroup) here;
        # those are tested in provisioningserver.tests.test_boot_images.
        MAASClient.post.assert_called_once_with(
            reverse('boot_images_handler').lstrip('/'), 'report_boot_images',
            images=ANY, nodegroup=ANY)


class TestDescribe(AnonAPITestCase):
    """Tests for the `describe` view."""

    def test_describe_returns_json(self):
        response = self.client.get(reverse('describe'))
        self.assertThat(
            (response.status_code,
             response['Content-Type'],
             response.content,
             response.content),
            MatchesListwise(
                (Equals(httplib.OK),
                 Equals("application/json"),
                 StartsWith(b'{'),
                 Contains('name'))),
            response)

    def test_describe(self):
        response = self.client.get(reverse('describe'))
        description = json.loads(response.content)
        self.assertSetEqual(
            {"doc", "handlers", "resources"}, set(description))
        self.assertIsInstance(description["handlers"], list)


class TestDescribeAbsoluteURIs(AnonAPITestCase):
    """Tests for the `describe` view's URI manipulation."""

    scenarios_schemes = (
        ("http", dict(scheme="http")),
        ("https", dict(scheme="https")),
        )

    scenarios_paths = (
        ("script-at-root", dict(script_name="", path_info="")),
        ("script-below-root-1", dict(script_name="/foo/bar", path_info="")),
        ("script-below-root-2", dict(script_name="/foo", path_info="/bar")),
        )

    scenarios = multiply_scenarios(
        scenarios_schemes, scenarios_paths)

    def test_handler_uris_are_absolute(self):
        server = factory.make_name("server").lower()
        extra = {
            "PATH_INFO": self.path_info,
            "SCRIPT_NAME": self.script_name,
            "SERVER_NAME": server,
            "wsgi.url_scheme": self.scheme,
            }
        request = RequestFactory().get(
            "/%s/describe" % factory.make_name("path"), **extra)
        response = describe(request)
        self.assertEqual(httplib.OK, response.status_code, response.content)
        description = json.loads(response.content)
        expected_uri = AfterPreprocessing(
            urlparse, MatchesStructure(
                scheme=Equals(self.scheme), hostname=Equals(server),
                # The path is always the script name followed by "api/"
                # because all API calls are within the "api" tree.
                path=StartsWith(self.script_name + "/api/")))
        expected_handler = MatchesAny(
            Is(None), AfterPreprocessing(itemgetter("uri"), expected_uri))
        expected_resource = MatchesAll(
            AfterPreprocessing(itemgetter("anon"), expected_handler),
            AfterPreprocessing(itemgetter("auth"), expected_handler))
        resources = description["resources"]
        self.assertNotEqual([], resources)
        self.assertThat(resources, AllMatch(expected_resource))<|MERGE_RESOLUTION|>--- conflicted
+++ resolved
@@ -4211,12 +4211,8 @@
         recorder = self.patch(api, 'register_persistent_error')
         client = make_worker_client(nodegroup)
         image = make_boot_image_params()
-<<<<<<< HEAD
-        self.report_images(nodegroup, [image], client=client)
-=======
         response = self.report_images(nodegroup, [image], client=client)
         self.assertEqual(httplib.OK, response.status_code)
->>>>>>> 20946117
         self.assertEqual(0, recorder.call_count)
 
     def test_report_boot_images_removes_warning_if_images_found(self):
