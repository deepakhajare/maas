--- conflicted
+++ resolved
@@ -2659,20 +2659,12 @@
     def test_add_file_can_overwrite_existing_file_of_same_name(self):
         # Write file one.
         response = self.make_API_POST_request(
-<<<<<<< HEAD
-            "add", "foo", factory.make_file_upload(content="file one"))
-=======
             "add", "foo", factory.make_file_upload(content=b"file one"))
->>>>>>> ba63775b
         self.assertEqual(httplib.CREATED, response.status_code)
 
         # Write file two with the same name but different contents.
         response = self.make_API_POST_request(
-<<<<<<< HEAD
-            "add", "foo", factory.make_file_upload(content="file two"))
-=======
             "add", "foo", factory.make_file_upload(content=b"file two"))
->>>>>>> ba63775b
         self.assertEqual(httplib.CREATED, response.status_code)
 
         # Retrieve the file and check its contents are the new contents.
