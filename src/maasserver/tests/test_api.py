--- conflicted
+++ resolved
@@ -2658,7 +2658,6 @@
             (httplib.OK, "Images noted."),
             (response.status_code, response.content))
 
-<<<<<<< HEAD
     def test_worker_calls_report_boot_images(self):
         refresh_worker(NodeGroup.objects.ensure_master())
         self.patch(MAASClient, 'post')
@@ -2669,7 +2668,7 @@
         MAASClient.post.assert_called_once_with(
             reverse('boot_images_handler').lstrip('/'), 'report_boot_images',
             images=json.dumps([]))
-=======
+
 
 class TestDescribe(AnonAPITestCase):
     """Tests for the `describe` view."""
@@ -2692,5 +2691,4 @@
         response = self.client.get(reverse('describe'))
         description = json.loads(response.content)
         self.assertSetEqual({"doc", "handlers"}, set(description))
-        self.assertIsInstance(description["handlers"], list)
->>>>>>> 33d8b0e1
+        self.assertIsInstance(description["handlers"], list)