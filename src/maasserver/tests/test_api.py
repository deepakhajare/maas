--- conflicted
+++ resolved
@@ -13,11 +13,7 @@
 
 import json
 
-<<<<<<< HEAD
 from django.test.client import Client
-from maas.testing import TestCase
-=======
->>>>>>> ca4d9f05
 from maasserver.models import (
     MACAddress,
     Node,
