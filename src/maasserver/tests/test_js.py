# Copyright 2012 Canonical Ltd.  This software is licensed under the
# GNU Affero General Public License version 3 (see the file LICENSE).

"""Run YUI3 unit tests with SST (http://testutils.org/sst/)."""

from __future__ import (
    absolute_import,
    print_function,
    unicode_literals,
    )

__metaclass__ = type
__all__ = []

from abc import (
    ABCMeta,
    abstractmethod,
    )
from glob import glob
import json
import logging
import os
from os.path import (
    abspath,
    dirname,
    join,
    )
from urlparse import urljoin

from fixtures import Fixture
<<<<<<< HEAD
from maastesting import yui3
=======
from maastesting.httpd import HTTPServerFixture
>>>>>>> 8041b143
from maastesting.saucelabs import (
    SauceConnectFixture,
    SSTOnDemandFixture,
    )
from maastesting.testcase import TestCase
from maastesting.utils import extract_word_list
from nose.tools import nottest
from pyvirtualdisplay import Display
from selenium.webdriver.common.desired_capabilities import DesiredCapabilities
from sst.actions import (
    assert_text,
    get_element,
    go_to,
    start,
    stop,
    wait_for,
    )
from testtools import clone_test_with_new_id

# Base path where the HTML files will be searched.
BASE_PATH = 'src/maasserver/static/js/tests/'


# Nose is over-zealous.
nottest(clone_test_with_new_id)


class LoggerSilencerFixture(Fixture):
    """Fixture to change the log level of loggers.

    All the loggers with names self.logger_names will have their log level
    changed to self.level (logging.ERROR by default).
    """

    def __init__(self, names, level=logging.ERROR):
        super(LoggerSilencerFixture, self).__init__()
        self.names = names
        self.level = level

    def setUp(self):
        super(LoggerSilencerFixture, self).setUp()
        for name in self.names:
            logger = logging.getLogger(name)
            self.addCleanup(logger.setLevel, logger.level)
            logger.setLevel(self.level)


class DisplayFixture(Fixture):
    """Fixture to create a virtual display with pyvirtualdisplay.Display."""

    logger_names = ['easyprocess', 'pyvirtualdisplay']

    def __init__(self, visible=False, size=(1280, 1024)):
        super(DisplayFixture, self).__init__()
        self.visible = visible
        self.size = size

    def setUp(self):
        super(DisplayFixture, self).setUp()
        self.useFixture(LoggerSilencerFixture(self.logger_names))
        self.display = Display(
            visible=self.visible, size=self.size)
        self.display.start()
        self.addCleanup(self.display.stop)


class SSTFixture(Fixture):
    """Setup a javascript-enabled testing browser instance with SST."""

    logger_names = ['selenium.webdriver.remote.remote_connection']

    def __init__(self, browser_name):
        self.browser_name = browser_name

    def setUp(self):
        super(SSTFixture, self).setUp()
        start(self.browser_name)
        self.useFixture(LoggerSilencerFixture(self.logger_names))
        self.addCleanup(stop)


project_home = dirname(dirname(dirname(dirname(__file__))))


def get_browser_names_from_env():
    """Parse the environment variable ``MAAS_TEST_BROWSERS`` to get a list of
    the browsers to use for the JavaScript tests.

    Returns ['Firefox'] if the environment variable is not present.
    """
    names = os.environ.get('MAAS_TEST_BROWSERS', 'Firefox')
    return extract_word_list(names)


# See <https://saucelabs.com/docs/ondemand/browsers/env/python/se2/linux> for
# more information on browser/platform choices.
remote_browsers = {
    "ie7": dict(
        DesiredCapabilities.INTERNETEXPLORER,
        version="7", platform="XP"),
    "ie8": dict(
        DesiredCapabilities.INTERNETEXPLORER,
        version="8", platform="XP"),
    "ie9": dict(
        DesiredCapabilities.INTERNETEXPLORER,
        version="9", platform="VISTA"),
    "chrome": dict(
        DesiredCapabilities.CHROME,
        platform="VISTA"),
    }


def get_remote_browser_names_from_env():
    """Parse the environment variable ``MAAS_REMOTE_TEST_BROWSERS`` to get a
    list of the browsers to use for the JavaScript tests.

    Returns [] if the environment variable is not present.
    """
    names = os.environ.get('MAAS_REMOTE_TEST_BROWSERS', '')
    names = [name.lower() for name in extract_word_list(names)]
    unrecognised = set(names).difference(remote_browsers)
    if len(unrecognised) > 0:
        raise ValueError("Unrecognised browsers: %r" % unrecognised)
    return names


class YUIUnitBase:

    __metaclass__ = ABCMeta

    test_paths = glob(join(BASE_PATH, "*.html"))

    # Indicates if this test has been cloned.
    cloned = False

    def clone(self, suffix):
        # Clone this test with a new suffix.
        test = clone_test_with_new_id(
            self, "%s#%s" % (self.id(), suffix))
        test.cloned = True
        return test

    @abstractmethod
    def multiply(self, result):
        """Run the test for each of a specified range of browsers.

        This method should sort out shared fixtures.
        """

    def __call__(self, result=None):
        if self.cloned:
            # This test has been cloned; just call-up to run the test.
            super(YUIUnitBase, self).__call__(result)
        else:
            self.multiply(result)

    def test_YUI3_unit_tests(self):
        # Load the page and then wait for #suite to contain
        # 'done'.  Read the results in '#test_results'.
        go_to(self.test_url)
        wait_for(assert_text, 'suite', 'done')
        results = json.loads(get_element(id='test_results').text)
        if results['failed'] != 0:
            message = '%d test(s) failed.\n\n%s' % (
                results['failed'], yui3.get_failed_tests_message(results))
            self.fail(message)


class YUIUnitTestsLocal(YUIUnitBase, TestCase):

    scenarios = tuple(
        (path, {"test_url": "file://%s" % abspath(path)})
        for path in YUIUnitBase.test_paths)

    def multiply(self, result):
        # Run this test locally for each browser requested. Use the same
        # display fixture for all browsers. This is done here so that all
        # scenarios are played out for each browser in turn; starting and
        # stopping browsers is costly.
        with DisplayFixture():
            for browser_name in get_browser_names_from_env():
                browser_test = self.clone("local:%s" % browser_name)
                with SSTFixture(browser_name):
                    browser_test.__call__(result)


class YUIUnitTestsRemote(YUIUnitBase, TestCase):

    def multiply(self, result):
        # Now run this test remotely for each requested Sauce OnDemand
        # browser requested.
        browser_names = get_remote_browser_names_from_env()
        if len(browser_names) == 0:
            return

        # A web server is needed so the OnDemand service can obtain local
        # tests. Be careful when choosing web server ports:
        #
        #   Sauce Connect proxies localhost ports 80, 443, 888, 2000, 2001,
        #   2020, 2222, 3000, 3001, 3030, 3333, 4000, 4001, 4040, 4502, 4503,
        #   5000, 5001, 5050, 5555, 6000, 6001, 6060, 6666, 7000, 7070, 7777,
        #   8000, 8001, 8003, 8080, 8888, 9000, 9001, 9090, 9999 so when you
        #   use it, your local web apps are available to test as if the cloud
        #   was your local machine. Easy!
        #
        # From <https://saucelabs.com/docs/ondemand/connect>.
        with HTTPServerFixture(port=5555) as httpd:
            scenarios = tuple(
                (path, {"test_url": urljoin(httpd.url, path)})
                for path in self.test_paths)
            with SauceConnectFixture() as sauce_connect:
                for browser_name in browser_names:
                    capabilities = remote_browsers[browser_name]
                    sst_ondemand = SSTOnDemandFixture(
                        capabilities, sauce_connect.control_url)
                    with sst_ondemand:
                        browser_test = self.clone("remote:%s" % browser_name)
                        browser_test.scenarios = scenarios
                        browser_test(result)<|MERGE_RESOLUTION|>--- conflicted
+++ resolved
@@ -28,11 +28,8 @@
 from urlparse import urljoin
 
 from fixtures import Fixture
-<<<<<<< HEAD
 from maastesting import yui3
-=======
 from maastesting.httpd import HTTPServerFixture
->>>>>>> 8041b143
 from maastesting.saucelabs import (
     SauceConnectFixture,
     SSTOnDemandFixture,
