# Copyright 2012 Canonical Ltd.  This software is licensed under the
# GNU Affero General Public License version 3 (see the file LICENSE).

"""MAAS model objects."""

from __future__ import (
    print_function,
    unicode_literals,
    )

__metaclass__ = type
__all__ = [
    "create_auth_token",
    "generate_node_system_id",
    "get_auth_tokens",
    "get_db_state",
    "get_html_display_for_key",
    "Config",
    "FileStorage",
    "NODE_STATUS",
    "NODE_PERMISSION",
    "NODE_TRANSITIONS",
    "Node",
    "MACAddress",
    "SSHKey",
    "UserProfile",
    ]

import binascii
from cgi import escape
from collections import (
    defaultdict,
    OrderedDict,
    )
import copy
import datetime
from errno import ENOENT
from logging import getLogger
import os
import re
from socket import gethostname
from string import whitespace
import time
from uuid import uuid1

from django.conf import settings
from django.contrib import admin
from django.contrib.auth.backends import ModelBackend
from django.contrib.auth.models import User
from django.core.exceptions import (
    PermissionDenied,
    ValidationError,
    )
from django.core.files.base import ContentFile
from django.core.files.storage import FileSystemStorage
from django.db import models
from django.db.models.signals import post_save
from django.shortcuts import get_object_or_404
from django.utils.safestring import mark_safe
from maasserver.exceptions import (
    CannotDeleteUserException,
    NodeStateViolation,
    )
from maasserver.fields import (
    JSONObjectField,
    MACAddressField,
    )
from metadataserver import nodeinituser
from piston.models import (
    Consumer,
    Token,
    )
from provisioningserver.enum import (
    POWER_TYPE,
    POWER_TYPE_CHOICES,
    )
from twisted.conch.ssh.keys import (
    BadKeyError,
    Key,
    )

# Special users internal to MAAS.
SYSTEM_USERS = [
    # For nodes' access to the metadata API:
    nodeinituser.user_name,
    ]


logger = getLogger('maasserver')


class CommonInfo(models.Model):
    """A base model which records the creation date and the last modification
    date.

    :ivar created: The creation date.
    :ivar updated: The last modification date.

    """
    created = models.DateField(editable=False)
    updated = models.DateTimeField(editable=False)

    class Meta:
        abstract = True

    def save(self, *args, **kwargs):
        if not self.id:
            self.created = datetime.date.today()
        self.updated = datetime.datetime.today()
        super(CommonInfo, self).save(*args, **kwargs)


def generate_node_system_id():
    return 'node-%s' % uuid1()


class NODE_STATUS:
    """The vocabulary of a `Node`'s possible statuses."""
    # A node starts out as READY.
    DEFAULT_STATUS = 0

    #: The node has been created and has a system ID assigned to it.
    DECLARED = 0
    #: Testing and other commissioning steps are taking place.
    COMMISSIONING = 1
    #: Smoke or burn-in testing has a found a problem.
    FAILED_TESTS = 2
    #: The node can't be contacted.
    MISSING = 3
    #: The node is in the general pool ready to be deployed.
    READY = 4
    #: The node is ready for named deployment.
    RESERVED = 5
    #: The node is powering a service from a charm or is ready for use with
    #: a fresh Ubuntu install.
    ALLOCATED = 6
    #: The node has been removed from service manually until an admin
    #: overrides the retirement.
    RETIRED = 7


# Django choices for NODE_STATUS: sequence of tuples (key, UI
# representation).
NODE_STATUS_CHOICES = (
    (NODE_STATUS.DECLARED, "Declared"),
    (NODE_STATUS.COMMISSIONING, "Commissioning"),
    (NODE_STATUS.FAILED_TESTS, "Failed tests"),
    (NODE_STATUS.MISSING, "Missing"),
    (NODE_STATUS.READY, "Ready"),
    (NODE_STATUS.RESERVED, "Reserved"),
    (NODE_STATUS.ALLOCATED, "Allocated"),
    (NODE_STATUS.RETIRED, "Retired"),
)


NODE_STATUS_CHOICES_DICT = OrderedDict(NODE_STATUS_CHOICES)


# Information about valid node status transitions.
# The format is:
# {
#  old_status1: [
#      new_status11,
#      new_status12,
#      new_status13,
#      ],
# ...
# }
#
NODE_TRANSITIONS = {
    None: [
        NODE_STATUS.DECLARED,
        NODE_STATUS.MISSING,
        NODE_STATUS.RETIRED,
        ],
    NODE_STATUS.DECLARED: [
        NODE_STATUS.COMMISSIONING,
        NODE_STATUS.MISSING,
        NODE_STATUS.READY,
        NODE_STATUS.RETIRED,
        ],
    NODE_STATUS.COMMISSIONING: [
        NODE_STATUS.FAILED_TESTS,
        NODE_STATUS.READY,
        NODE_STATUS.RETIRED,
        NODE_STATUS.MISSING,
        ],
    NODE_STATUS.READY: [
        NODE_STATUS.ALLOCATED,
        NODE_STATUS.RESERVED,
        NODE_STATUS.RETIRED,
        NODE_STATUS.MISSING,
        ],
    NODE_STATUS.RESERVED: [
        NODE_STATUS.READY,
        NODE_STATUS.ALLOCATED,
        NODE_STATUS.RETIRED,
        NODE_STATUS.MISSING,
        ],
    NODE_STATUS.ALLOCATED: [
        NODE_STATUS.READY,
        NODE_STATUS.RETIRED,
        NODE_STATUS.MISSING,
        ],
    NODE_STATUS.MISSING: [
        NODE_STATUS.DECLARED,
        NODE_STATUS.READY,
        NODE_STATUS.ALLOCATED,
        NODE_STATUS.COMMISSIONING,
        ],
    NODE_STATUS.RETIRED: [
        NODE_STATUS.DECLARED,
        NODE_STATUS.READY,
        NODE_STATUS.MISSING,
        ],
    }


class NODE_AFTER_COMMISSIONING_ACTION:
    """The vocabulary of a `Node`'s possible value for its field
    after_commissioning_action.

    """
# TODO: document this when it's stabilized.
    #:
    DEFAULT = 0
    #:
    QUEUE = 0
    #:
    CHECK = 1
    #:
    DEPLOY_12_04 = 2


NODE_AFTER_COMMISSIONING_ACTION_CHOICES = (
    (NODE_AFTER_COMMISSIONING_ACTION.QUEUE,
        "Queue for dynamic allocation to services"),
    (NODE_AFTER_COMMISSIONING_ACTION.CHECK,
        "Check compatibility and hold for future decision"),
    (NODE_AFTER_COMMISSIONING_ACTION.DEPLOY_12_04,
        "Deploy with Ubuntu 12.04 LTS"),
)


NODE_AFTER_COMMISSIONING_ACTION_CHOICES_DICT = dict(
    NODE_AFTER_COMMISSIONING_ACTION_CHOICES)


# List of supported architectures.
class ARCHITECTURE:
    i386 = 'i386'
    amd64 = 'amd64'


# Architecture names.
ARCHITECTURE_CHOICES = (
    (ARCHITECTURE.i386, "i386"),
    (ARCHITECTURE.amd64, "amd64"),
)


def get_papi():
    """Return a provisioning server API proxy."""
    # Avoid circular imports.
    from maasserver.provisioning import get_provisioning_api_proxy
    return get_provisioning_api_proxy()


class NodeManager(models.Manager):
    """A utility to manage the collection of Nodes."""

    def filter_by_ids(self, query, ids=None):
        """Filter `query` result set by system_id values.

        :param query: A QuerySet of Nodes.
        :type query: django.db.models.query.QuerySet_
        :param ids: Optional set of ids to filter by.  If given, nodes whose
            system_ids are not in `ids` will be ignored.
        :type param_ids: Sequence
        :return: A filtered version of `query`.

        .. _django.db.models.query.QuerySet: https://docs.djangoproject.com/
           en/dev/ref/models/querysets/

        """
        if ids is None:
            return query
        else:
            return query.filter(system_id__in=ids)

    def get_nodes(self, user, perm, ids=None):
        """Fetch Nodes on which the User_ has the given permission.

        :param user: The user that should be used in the permission check.
        :type user: User_
        :param perm: The permission to check.
        :type perm: a permission string from NODE_PERMISSION
        :param ids: If given, limit result to nodes with these system_ids.
        :type ids: Sequence.

        .. _User: https://
           docs.djangoproject.com/en/dev/topics/auth/
           #django.contrib.auth.models.User

        """
        if user.is_superuser:
            nodes = self.all()
        else:
            if perm == NODE_PERMISSION.VIEW:
                nodes = self.filter(
                    models.Q(owner__isnull=True) | models.Q(owner=user))
            elif perm == NODE_PERMISSION.EDIT:
                nodes = self.filter(owner=user)
            elif perm == NODE_PERMISSION.ADMIN:
                nodes = self.none()
            else:
                raise NotImplementedError(
                    "Invalid permission check (invalid permission name: %s)." %
                    perm)

        return self.filter_by_ids(nodes, ids)

    def get_allocated_visible_nodes(self, token, ids):
        """Fetch Nodes that were allocated to the User_/oauth token.

        :param user: The user whose nodes to fetch
        :type user: User_
        :param token: The OAuth token associated with the Nodes.
        :type token: piston.models.Token.
        :param ids: Optional set of IDs to filter by. If given, nodes whose
            system_ids are not in `ids` will be ignored.
        :type param_ids: Sequence

        .. _User: https://
           docs.djangoproject.com/en/dev/topics/auth/
           #django.contrib.auth.models.User
        """
        if ids is None:
            nodes = self.filter(token=token)
        else:
            nodes = self.filter(token=token, system_id__in=ids)
        return nodes

    def get_node_or_404(self, system_id, user, perm):
        """Fetch a `Node` by system_id.  Raise exceptions if no `Node` with
        this system_id exist or if the provided user has not the required
        permission on this `Node`.

        :param name: The system_id.
        :type name: str
        :param user: The user that should be used in the permission check.
        :type user: django.contrib.auth.models.User
        :param perm: The permission to assert that the user has on the node.
        :type perm: basestring
        :raises: django.http.Http404_,
            :class:`maasserver.exceptions.PermissionDenied`.

        .. _django.http.Http404: https://
           docs.djangoproject.com/en/dev/topics/http/views/
           #the-http404-exception
        """
        node = get_object_or_404(Node, system_id=system_id)
        if user.has_perm(perm, node):
            return node
        else:
            raise PermissionDenied()

    def get_available_node_for_acquisition(self, for_user, constraints=None):
        """Find a `Node` to be acquired by the given user.

        :param for_user: The user who is to acquire the node.
        :type for_user: :class:`django.contrib.auth.models.User`
        :param constraints: Optional selection constraints.  If given, only
            nodes matching these constraints are considered.
        :type constraints: :class:`dict`
        :return: A matching `Node`, or None if none are available.
        """
        if constraints is None:
            constraints = {}
        available_nodes = (
            self.get_nodes(for_user, NODE_PERMISSION.VIEW)
                .filter(status=NODE_STATUS.READY))

        if constraints.get('name'):
            available_nodes = available_nodes.filter(
                system_id=constraints['name'])

        available_nodes = list(available_nodes[:1])
        if len(available_nodes) == 0:
            return None
        else:
            return available_nodes[0]

    def stop_nodes(self, ids, by_user):
        """Request on given user's behalf that the given nodes be shut down.

        Shutdown is only requested for nodes that the user has ownership
        privileges for; any other nodes in the request are ignored.

        :param ids: The `system_id` values for nodes to be shut down.
        :type ids: Sequence
        :param by_user: Requesting user.
        :type by_user: User_
        :return: Those Nodes for which shutdown was actually requested.
        :rtype: list
        """
        nodes = self.get_nodes(by_user, NODE_PERMISSION.EDIT, ids=ids)
        get_papi().stop_nodes([node.system_id for node in nodes])
        return nodes

    def start_nodes(self, ids, by_user, user_data=None):
        """Request on given user's behalf that the given nodes be started up.

        Power-on is only requested for nodes that the user has ownership
        privileges for; any other nodes in the request are ignored.

        :param ids: The `system_id` values for nodes to be started.
        :type ids: Sequence
        :param by_user: Requesting user.
        :type by_user: User_
        :param user_data: Optional blob of user-data to be made available to
            the nodes through the metadata service.  If not given, any
            previous user data is used.
        :type user_data: basestring
        :return: Those Nodes for which power-on was actually requested.
        :rtype: list
        """
        from metadataserver.models import NodeUserData
<<<<<<< HEAD
        nodes = self.get_editable_nodes(by_user, ids=ids)
        for node in nodes:
            NodeUserData.objects.set_user_data(node, user_data)
=======
        nodes = self.get_nodes(by_user, NODE_PERMISSION.EDIT, ids=ids)
        if user_data is not None:
            for node in nodes:
                NodeUserData.objects.set_user_data(node, user_data)
>>>>>>> 705499af
        get_papi().start_nodes([node.system_id for node in nodes])
        return nodes


def get_db_state(instance, field_name):
    """Get the persisted state of the given field for the given instance.

    :param instance: The model instance to consider.
    :type instance: :class:`django.db.models.Model`
    :param field_name: The name of the field to return.
    :type field_name: basestring
    """
    try:
        return getattr(
            instance.__class__.objects.get(pk=instance.pk), field_name)
    except instance.DoesNotExist:
        return None


class NODE_PERMISSION:
    VIEW = 'view_node'
    EDIT = 'edit_node'
    ADMIN = 'admin_node'


class Node(CommonInfo):
    """A `Node` represents a physical machine used by the MAAS Server.

    :ivar system_id: The unique identifier for this `Node`.
        (e.g. 'node-41eba45e-4cfa-11e1-a052-00225f89f211').
    :ivar hostname: This `Node`'s hostname.
    :ivar status: This `Node`'s status. See the vocabulary
        :class:`NODE_STATUS`.
    :ivar owner: This `Node`'s owner if it's in use, None otherwise.
    :ivar after_commissioning_action: The action to perform after
        commissioning. See vocabulary
        :class:`NODE_AFTER_COMMISSIONING_ACTION`.
    :ivar power_type: The :class:`POWER_TYPE` that determines how this
        node will be powered on.  If not given, the default will be used as
        configured in the `node_power_type` setting.
    :ivar objects: The :class:`NodeManager`.

    """

    system_id = models.CharField(
        max_length=41, unique=True, default=generate_node_system_id,
        editable=False)

    hostname = models.CharField(max_length=255, default='', blank=True)

    status = models.IntegerField(
        max_length=10, choices=NODE_STATUS_CHOICES, editable=False,
        default=NODE_STATUS.DEFAULT_STATUS)

    owner = models.ForeignKey(
        User, default=None, blank=True, null=True, editable=False)

    after_commissioning_action = models.IntegerField(
        choices=NODE_AFTER_COMMISSIONING_ACTION_CHOICES,
        default=NODE_AFTER_COMMISSIONING_ACTION.DEFAULT)

    architecture = models.CharField(
        max_length=10, choices=ARCHITECTURE_CHOICES, blank=False,
        default=ARCHITECTURE.i386)

    # For strings, Django insists on abusing the empty string ("blank")
    # to mean "none."
    power_type = models.CharField(
        max_length=10, choices=POWER_TYPE_CHOICES, null=False, blank=True,
        default=POWER_TYPE.DEFAULT)

    token = models.ForeignKey(
        Token, db_index=True, null=True, editable=False, unique=False)

    objects = NodeManager()

    def __unicode__(self):
        if self.hostname:
            return "%s (%s)" % (self.system_id, self.hostname)
        else:
            return self.system_id

    def clean_status(self):
        """Check a node's status transition against the node-status FSM."""
        old_status = get_db_state(self, 'status')
        if self.status == old_status:
            # No transition is always a safe transition.
            pass
        elif self.status in NODE_TRANSITIONS.get(old_status, ()):
            # Valid transition.
            pass
        else:
            # Transition not permitted.
            error_text = "Invalid transition: %s -> %s." % (
                NODE_STATUS_CHOICES_DICT.get(old_status, "Unknown"),
                NODE_STATUS_CHOICES_DICT.get(self.status, "Unknown"),
                )
            raise NodeStateViolation(error_text)

    def clean(self, *args, **kwargs):
        super(Node, self).clean(*args, **kwargs)
        self.clean_status()

    def save(self, skip_check=False, *args, **kwargs):
        if not skip_check:
            self.full_clean()
        return super(Node, self).save(*args, **kwargs)

    def display_status(self):
        """Return status text as displayed to the user.

        The UI representation is taken from NODE_STATUS_CHOICES_DICT and may
        interpolate the variable "owner" to reflect the username of the node's
        current owner, if any.
        """
        status_text = NODE_STATUS_CHOICES_DICT[self.status]
        if self.status == NODE_STATUS.ALLOCATED:
            # The User is represented as its username in interpolation.
            # Don't just say self.owner.username here, or there will be
            # trouble with unowned nodes!
            return "%s to %s" % (status_text, self.owner)
        else:
            return status_text

    def add_mac_address(self, mac_address):
        """Add a new MAC Address to this `Node`.

        :param mac_address: The MAC Address to be added.
        :type mac_address: basestring
        :raises: django.core.exceptions.ValidationError_

        .. _django.core.exceptions.ValidationError: https://
           docs.djangoproject.com/en/dev/ref/exceptions/
           #django.core.exceptions.ValidationError
        """

        mac = MACAddress(mac_address=mac_address, node=self)
        mac.full_clean()
        mac.save()
        return mac

    def remove_mac_address(self, mac_address):
        """Remove a MAC Address from this `Node`.

        :param mac_address: The MAC Address to be removed.
        :type mac_address: str

        """
        mac = MACAddress.objects.get(mac_address=mac_address, node=self)
        if mac:
            mac.delete()

    def accept_enlistment(self):
        """Accept this node's (anonymous) enlistment.

        This call makes sense only on a node in Declared state, i.e. one that
        has been anonymously enlisted and is now waiting for a MAAS user to
        accept that enlistment as authentic.  Calling it on a node that is in
        Ready or Commissioning state, however, is not an error -- it probably
        just means that somebody else has beaten you to it.

        :return: This node if it has made the transition from Declared, or
            None if it was already in an accepted state.
        """
        # Accepting a node puts it into Ready state.  This will change
        # once we implement commissioning.
        target_state = NODE_STATUS.READY

        accepted_states = [NODE_STATUS.READY, NODE_STATUS.COMMISSIONING]
        if self.status in accepted_states:
            return None
        if self.status != NODE_STATUS.DECLARED:
            raise NodeStateViolation(
                "Cannot accept node enlistment: node %s is in state %s."
                % (self.system_id, NODE_STATUS_CHOICES_DICT[self.status]))

        self.status = target_state
        self.save()
        return self

    def delete(self):
        # Delete the related mac addresses first.
        self.macaddress_set.all().delete()
        super(Node, self).delete()

    def set_mac_based_hostname(self, mac_address):
        mac_hostname = mac_address.replace(':', '').lower()
        domain = Config.objects.get_config("enlistment_domain")
        domain = domain.strip("." + whitespace)
        if len(domain) > 0:
            self.hostname = "node-%s.%s" % (mac_hostname, domain)
        else:
            self.hostname = "node-%s" % mac_hostname
        self.save()

    def get_effective_power_type(self):
        """Get power-type to use for this node.

        If no power type has been set for the node, get the configured
        default.
        """
        if self.power_type == POWER_TYPE.DEFAULT:
            power_type = Config.objects.get_config('node_power_type')
            if power_type == POWER_TYPE.DEFAULT:
                raise ValueError(
                    "Default power type is configured to the default, but "
                    "that means to use the configured default.  It needs to "
                    "be confirued to another, more useful value.")
        else:
            power_type = self.power_type
        return power_type

    def acquire(self, token):
        """Mark commissioned node as acquired by the given user's token."""
        assert self.owner is None
        self.status = NODE_STATUS.ALLOCATED
        self.owner = token.user
        self.token = token

    def release(self):
        """Mark allocated or reserved node as available again."""
        self.status = NODE_STATUS.READY
        self.owner = None
        self.token = None


mac_re = re.compile(r'^([0-9a-fA-F]{2}:){5}[0-9a-fA-F]{2}$')


class MACAddress(CommonInfo):
    """A `MACAddress` represents a `MAC Address
    <http://en.wikipedia.org/wiki/MAC_address>`_ attached to a :class:`Node`.

    :ivar mac_address: The MAC Address.
    :ivar node: The `Node` related to this `MACAddress`.

    """
    mac_address = MACAddressField(unique=True)
    node = models.ForeignKey(Node, editable=False)

    class Meta:
        verbose_name_plural = "MAC addresses"

    def __unicode__(self):
        return self.mac_address


GENERIC_CONSUMER = 'MAAS consumer'


def create_auth_token(user):
    """Create new Token and Consumer (OAuth authorisation) for `user`.

    :param user: The user to create a token for.
    :type user: User
    :return: The created Token.
    :rtype: piston.models.Token

    """
    consumer = Consumer.objects.create(
        user=user, name=GENERIC_CONSUMER, status='accepted')
    consumer.generate_random_codes()
    # This is a 'generic' consumer aimed to service many clients, hence
    # we don't authenticate the consumer with key/secret key.
    consumer.secret = ''
    consumer.save()
    token = Token.objects.create(
        user=user, token_type=Token.ACCESS, consumer=consumer,
        is_approved=True)
    token.generate_random_codes()
    return token


def get_auth_tokens(user):
    """Fetches all the user's OAuth tokens.

    :return: A QuerySet of the tokens.
    :rtype: django.db.models.query.QuerySet_

    .. _django.db.models.query.QuerySet: https://docs.djangoproject.com/
       en/dev/ref/models/querysets/

    """
    return Token.objects.select_related().filter(
        user=user, token_type=Token.ACCESS, is_approved=True).order_by('id')


class UserProfileManager(models.Manager):
    """A utility to manage the collection of UserProfile (or User).

    This should be used when dealing with UserProfiles or Users because it
    returns only users with a profile attached to them (as opposed to system
    users who don't have a profile).
    """

    def all_users(self):
        """Returns all the "real" users (the users which are not system users
        and thus have a UserProfile object attached to them).

        :return: A QuerySet of the users.
        :rtype: django.db.models.query.QuerySet_

        .. _django.db.models.query.QuerySet: https://docs.djangoproject.com/
           en/dev/ref/models/querysets/

        """
        user_ids = UserProfile.objects.all().values_list('user', flat=True)
        return User.objects.filter(id__in=user_ids)


class UserProfile(models.Model):
    """A User profile to store MAAS specific methods and fields.

    :ivar user: The related User_.

    .. _UserProfile: https://docs.djangoproject.com/
       en/dev/topics/auth/
       #storing-additional-information-about-users

    """

    objects = UserProfileManager()
    user = models.OneToOneField(User)

    def delete(self):
        if self.user.node_set.exists():
            nb_nodes = self.user.node_set.count()
            msg = (
                "User %s cannot be deleted: it still has %d node(s) "
                "deployed." % (self.user.username, nb_nodes))
            raise CannotDeleteUserException(msg)
        self.user.consumers.all().delete()
        self.user.delete()
        super(UserProfile, self).delete()

    def get_authorisation_tokens(self):
        """Fetches all the user's OAuth tokens.

        :return: A QuerySet of the tokens.
        :rtype: django.db.models.query.QuerySet_

        .. _django.db.models.query.QuerySet: https://docs.djangoproject.com/
           en/dev/ref/models/querysets/

        """
        return get_auth_tokens(self.user)

    def create_authorisation_token(self):
        """Create a new Token and its related Consumer (OAuth authorisation).

        :return: A tuple containing the Consumer and the Token that were
            created.
        :rtype: tuple

        """
        token = create_auth_token(self.user)
        return token.consumer, token

    def delete_authorisation_token(self, token_key):
        """Delete the user's OAuth token wich key token_key.

        :param token_key: The key of the token to be deleted.
        :type token_key: str
        :raises: django.http.Http404_

        """
        token = get_object_or_404(
            Token, user=self.user, token_type=Token.ACCESS, key=token_key)
        token.consumer.delete()
        token.delete()

    def __unicode__(self):
        return self.user.username


# When a user is created: create the related profile and the default
# consumer/token.
def create_user(sender, instance, created, **kwargs):
    # System users do not have profiles.
    if created and instance.username not in SYSTEM_USERS:
        # Create related UserProfile.
        profile = UserProfile.objects.create(user=instance)

        # Create initial authorisation token.
        profile.create_authorisation_token()

# Connect the 'create_user' method to the post save signal of User.
post_save.connect(create_user, sender=User)


# Monkey patch django.contrib.auth.models.User to force email to be unique.
User._meta.get_field('email')._unique = True


class SSHKeyManager(models.Manager):
    """A utility to manage the colletion of `SSHKey`s."""

    def get_keys_for_user(self, user):
        """Return the text of the ssh keys associated with a user."""
        return SSHKey.objects.filter(user=user).values_list('key', flat=True)


def validate_ssh_public_key(value):
    """Validate that the given value contains a valid SSH public key."""
    try:
        key = Key.fromString(value)
        if not key.isPublic():
            raise ValidationError(
                "Invalid SSH public key (this key is a private key).")
    except (BadKeyError, binascii.Error):
        raise ValidationError("Invalid SSH public key.")


HELLIPSIS = '&hellip;'


def get_html_display_for_key(key, size):
    """Return a compact HTML representation of this key with a boundary on
    the size of the resulting string.

    A key typically looks like this: 'key_type key_string comment'.
    What we want here is display the key_type and, if possible (i.e. if it
    fits in the boundary that `size` gives us), the comment.  If possible we
    also want to display a truncated key_string.  If the comment is too big
    to fit in, we simply display a cropped version of the whole string.

    :param key: The key for which we want an HTML representation.
    :type name: basestring
    :param size: The maximum size of the representation.  This may not be
        met exactly.
    :type size: int
    :return: The HTML representation of this key.
    :rtype: basestring
    """
    key = key.strip()
    key_parts = key.split(' ', 2)

    if len(key_parts) == 3:
        key_type = key_parts[0]
        key_string = key_parts[1]
        comment = key_parts[2]
        room_for_key = (
            size - (len(key_type) + len(comment) + len(HELLIPSIS) + 2))
        if room_for_key > 0:
            return '%s %.*s%s %s' % (
                escape(key_type, quote=True),
                room_for_key,
                escape(key_string, quote=True),
                HELLIPSIS,
                escape(comment, quote=True))

    if len(key) > size:
        return '%.*s%s' % (
            size - len(HELLIPSIS),
            escape(key, quote=True),
            HELLIPSIS)
    else:
        return escape(key, quote=True)


MAX_KEY_DISPLAY = 50


class SSHKey(CommonInfo):
    """A `SSHKey` represents a user public SSH key.

    Users will be able to access `Node`s using any of their registered keys.

    :ivar user: The user which owns the key.
    :ivar key: The ssh public key.
    """
    class Meta:
        verbose_name_plural = "SSH keys"

    objects = SSHKeyManager()

    user = models.ForeignKey(User, null=False, editable=False)

    key = models.TextField(
        null=False, editable=True, validators=[validate_ssh_public_key])

    def __unicode__(self):
        return self.key

    def display_html(self):
        """Return a compact HTML representation of this key.

        :return: The HTML representation of this key.
        :rtype: basestring
        """
        return mark_safe(get_html_display_for_key(self.key, MAX_KEY_DISPLAY))


class FileStorageManager(models.Manager):
    """Manager for `FileStorage` objects.

    Store files by calling `save_file`.  No two `FileStorage` objects can
    have the same filename at the same time.  Writing new data to a file
    whose name is already in use, replaces its `FileStorage` with one
    pointing to the new data.

    Underneath, however, the storage layer will keep the old version of the
    file around indefinitely.  Thus, if the overwriting transaction rolls
    back, it may leave the new file as garbage on the filesystem; but the
    original file will not be affected.  Also, any ongoing reads from the
    old file will continue without iterruption.
    """
    # The time, in seconds, that an unreferenced file is allowed to
    # persist in order to satisfy ongoing requests.
    grace_time = 12 * 60 * 60

    def get_existing_storage(self, filename):
        """Return an existing `FileStorage` of this name, or None."""
        existing_storage = self.filter(filename=filename)
        if len(existing_storage) == 0:
            return None
        elif len(existing_storage) == 1:
            return existing_storage[0]
        else:
            raise AssertionError(
                "There are %d files called '%s'."
                % (len(existing_storage), filename))

    def save_file(self, filename, file_object):
        """Save the file to the filesystem and persist to the database.

        The file will end up in MEDIA_ROOT/storage/

        If a file of that name already existed, it will be replaced by the
        new contents.
        """
        # This probably ought to read in chunks but large files are
        # not expected.  Also note that uploading a file with the same
        # name as an existing one will cause that file to be written
        # with a new generated name, and the old one remains where it
        # is.  See https://code.djangoproject.com/ticket/6157 - the
        # Django devs consider deleting things dangerous ... ha.
        # HOWEVER - this operation would need to be atomic anyway so
        # it's safest left how it is for now (reads can overlap with
        # writes from Juju).
        content = ContentFile(file_object.read())

        storage = self.get_existing_storage(filename)
        if storage is None:
            storage = FileStorage(filename=filename)
        storage.data.save(filename, content)
        return storage

    def list_stored_files(self):
        """Find the files stored in the filesystem."""
        dirs, files = FileStorage.storage.listdir(FileStorage.upload_dir)
        return [
            os.path.join(FileStorage.upload_dir, filename)
            for filename in files]

    def list_referenced_files(self):
        """Find the names of files that are referenced from `FileStorage`.

        :return: All file paths within MEDIA ROOT (relative to MEDIA_ROOT)
            that have `FileStorage` entries referencing them.
        :rtype: frozenset
        """
        return frozenset(
            file_storage.data.name
            for file_storage in self.all())

    def is_old(self, storage_filename):
        """Is the named file in the filesystem storage old enough to be dead?

        :param storage_filename: The name under which the file is stored in
            the filesystem, relative to MEDIA_ROOT.  This need not be the
            same name as its filename as stored in the `FileStorage` object.
            It includes the name of the upload directory.
        """
        file_path = os.path.join(settings.MEDIA_ROOT, storage_filename)
        mtime = os.stat(file_path).st_mtime
        expiry = mtime + self.grace_time
        return expiry <= time.time()

    def collect_garbage(self):
        """Clean up stored files that are no longer accessible."""
        try:
            stored_files = self.list_stored_files()
        except OSError as e:
            if e.errno != ENOENT:
                raise
            logger.info(
                "Upload directory does not exist yet.  "
                "Skipping garbage collection.")
            return
        referenced_files = self.list_referenced_files()
        for path in stored_files:
            if path not in referenced_files and self.is_old(path):
                FileStorage.storage.delete(path)


class FileStorage(models.Model):
    """A simple file storage keyed on file name.

    :ivar filename: A unique file name to use for the data being stored.
    :ivar data: The file's actual data.
    """

    storage = FileSystemStorage()

    upload_dir = "storage"

    # Unix filenames can be longer than this (e.g. 255 bytes), but leave
    # some extra room for the full path, as well as a versioning suffix.
    filename = models.CharField(max_length=100, unique=True, editable=False)
    data = models.FileField(
        upload_to=upload_dir, storage=storage, max_length=255)

    objects = FileStorageManager()

    def __unicode__(self):
        return self.filename


def get_default_config():
    return {
        ## settings default values.
        # Commissioning section configuration.
        'after_commissioning': NODE_AFTER_COMMISSIONING_ACTION.DEFAULT,
        'check_compatibility': False,
        'node_power_type': POWER_TYPE.WAKE_ON_LAN,
        # The host name or address where the nodes can access the metadata
        # service of this MAAS.
        'maas_url': settings.DEFAULT_MAAS_URL,
        # Ubuntu section configuration.
        'fallback_master_archive': False,
        'keep_mirror_list_uptodate': False,
        'fetch_new_releases': False,
        'update_from': 'archive.ubuntu.com',
        'update_from_choice': (
            [['archive.ubuntu.com', 'archive.ubuntu.com']]),
        # Network section configuration.
        'maas_name': gethostname(),
        'enlistment_domain': b'local',
        ## /settings
        }


# Default values for config options.
DEFAULT_CONFIG = get_default_config()


class ConfigManager(models.Manager):
    """A utility to manage the configuration settings.

    """

    def __init__(self):
        super(ConfigManager, self).__init__()
        self._config_changed_connections = defaultdict(set)

    def get_config(self, name, default=None):
        """Return the config value corresponding to the given config name.
        Return None or the provided default if the config value does not
        exist.

        :param name: The name of the config item.
        :type name: basestring
        :param name: The optional default value to return if no such config
            item exists.
        :type name: object
        :return: A config value.
        :raises: Config.MultipleObjectsReturned
        """
        try:
            return self.get(name=name).value
        except Config.DoesNotExist:
            return copy.deepcopy(DEFAULT_CONFIG.get(name, default))

    def get_config_list(self, name):
        """Return the config value list corresponding to the given config
        name.

        :param name: The name of the config items.
        :type name: basestring
        :return: A list of the config values.
        :rtype: list
        """
        return [config.value for config in self.filter(name=name)]

    def set_config(self, name, value):
        """Set or overwrite a config value.

        :param name: The name of the config item to set.
        :type name: basestring
        :param value: The value of the config item to set.
        :type value: Any jsonizable object
        """
        try:
            existing = self.get(name=name)
            existing.value = value
            existing.save()
        except Config.DoesNotExist:
            self.create(name=name, value=value)

    def config_changed_connect(self, config_name, method):
        """Connect a method to Django's 'update' signal for given config name.

        :param config_name: The name of the config item to track.
        :type config_name: basestring
        :param method: The method to be called.
        :type method: callable

        The provided callabe should follow Django's convention.  E.g:

        >>> def callable(sender, instance, created, **kwargs):
        >>>     pass
        >>>
        >>> Config.objects.config_changed_connect('config_name', callable)
        """
        self._config_changed_connections[config_name].add(method)

    def _config_changed(self, sender, instance, created, **kwargs):
        for connection in self._config_changed_connections[instance.name]:
            connection(sender, instance, created, **kwargs)


config_manager = ConfigManager()


class Config(models.Model):
    """Configuration settings.

    :ivar name: The name of the configuration option.
    :type name: basestring
    :ivar value: The configuration value.
    :type value: Any pickleable python object.
    """

    name = models.CharField(max_length=255, unique=False)
    value = JSONObjectField(null=True)

    objects = config_manager

    def __unicode__(self):
        return "%s: %s" % (self.name, self.value)


# Connect config_manager._config_changed the post save signal of Config.
post_save.connect(config_manager._config_changed, sender=Config)


# Register the models in the admin site.
admin.site.register(Consumer)
admin.site.register(Config)
admin.site.register(FileStorage)
admin.site.register(MACAddress)
admin.site.register(Node)
admin.site.register(SSHKey)


class MAASAuthorizationBackend(ModelBackend):

    supports_object_permissions = True

    def has_perm(self, user, perm, obj=None):
        # Note that a check for a superuser will never reach this code
        # because Django will return True (as an optimization) for every
        # permission check performed on a superuser.
        if not user.is_active:
            # Deactivated users, and in particular the node-init user,
            # are prohibited from accessing maasserver services.
            return False

        # Only Nodes can be checked. We also don't support perm checking
        # when obj = None.
        if not isinstance(obj, Node):
            raise NotImplementedError(
                'Invalid permission check (invalid object type).')

        if perm == NODE_PERMISSION.VIEW:
            return obj.owner in (None, user)
        elif perm == NODE_PERMISSION.EDIT:
            return obj.owner == user
        elif perm == NODE_PERMISSION.ADMIN:
            # 'admin_node' permission is solely granted to superusers.
            return False
        else:
            raise NotImplementedError(
                'Invalid permission check (invalid permission name: %s).' %
                    perm)


# 'provisioning' is imported so that it can register its signal handlers early
# on, before it misses anything.
from maasserver import provisioning
# We mention 'provisioning' here to silence lint warnings.
provisioning

from maasserver import messages
messages<|MERGE_RESOLUTION|>--- conflicted
+++ resolved
@@ -425,17 +425,11 @@
         :return: Those Nodes for which power-on was actually requested.
         :rtype: list
         """
+        # Avoid circular imports.
         from metadataserver.models import NodeUserData
-<<<<<<< HEAD
-        nodes = self.get_editable_nodes(by_user, ids=ids)
+        nodes = self.get_nodes(by_user, NODE_PERMISSION.EDIT, ids=ids)
         for node in nodes:
             NodeUserData.objects.set_user_data(node, user_data)
-=======
-        nodes = self.get_nodes(by_user, NODE_PERMISSION.EDIT, ids=ids)
-        if user_data is not None:
-            for node in nodes:
-                NodeUserData.objects.set_user_data(node, user_data)
->>>>>>> 705499af
         get_papi().start_nodes([node.system_id for node in nodes])
         return nodes
 
