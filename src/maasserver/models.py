# Copyright 2012 Canonical Ltd.  This software is licensed under the
# GNU Affero General Public License version 3 (see the file LICENSE).

"""MaaS model objects."""

from __future__ import (
    print_function,
    unicode_literals,
    )

__metaclass__ = type
__all__ = [
    "generate_node_system_id",
    "NODE_STATUS",
    "Node",
    "MACAddress",
    ]

import datetime
import re
from uuid import uuid1

from django.contrib import admin
from django.contrib.auth.backends import ModelBackend
from django.contrib.auth.models import User
from django.core.files.base import ContentFile
from django.db import models
from django.db.models.signals import post_save
from django.shortcuts import get_object_or_404
from maasserver.exceptions import PermissionDenied
from maasserver.macaddress import MACAddressField
from metadataserver import nodeinituser
from piston.models import (
    Consumer,
    Token,
    )

<<<<<<< HEAD
# User names reserved to the system.
=======
# Special users internal to MaaS.
>>>>>>> 3c4c0f6f
SYSTEM_USERS = [
    nodeinituser.user_name,
    ]


class CommonInfo(models.Model):
    """A base model which records the creation date and the last modification
    date.

    :ivar created: The creation date.
    :ivar updated: The last modification date.

    """
    created = models.DateField(editable=False)
    updated = models.DateTimeField(editable=False)

    class Meta:
        abstract = True

    def save(self, *args, **kwargs):
        if not self.id:
            self.created = datetime.date.today()
        self.updated = datetime.datetime.today()
        super(CommonInfo, self).save(*args, **kwargs)


def generate_node_system_id():
    return 'node-%s' % uuid1()


class NODE_STATUS:
    """The vocabulary of a `Node`'s possible statuses."""
    DEFAULT_STATUS = 0
    #: The node has been created and has a system ID assigned to it.
    DECLARED = 0
    #: Testing and other commissioning steps are taking place.
    COMMISSIONING = 1
    #: Smoke or burn-in testing has a found a problem.
    FAILED_TESTS = 2
    #: The node can't be contacted.
    MISSING = 3
    #: The node is in the general pool ready to be deployed.
    READY = 4
    #: The node is ready for named deployment.
    RESERVED = 5
    #: The node is powering a service from a charm or is ready for use with
    #: a fresh Ubuntu install.
    ALLOCATED = 6
    #: The node has been removed from service manually until an admin
    #: overrides the retirement.
    RETIRED = 7


NODE_STATUS_CHOICES = (
    (NODE_STATUS.DECLARED, "Declared"),
    (NODE_STATUS.COMMISSIONING, "Commissioning"),
    (NODE_STATUS.FAILED_TESTS, "Failed tests"),
    (NODE_STATUS.MISSING, "Missing"),
    (NODE_STATUS.READY, "Ready"),
    (NODE_STATUS.RESERVED, "Reserved"),
    (NODE_STATUS.ALLOCATED, "Allocated"),
    (NODE_STATUS.RETIRED, "Retired"),
)


NODE_STATUS_CHOICES_DICT = dict(NODE_STATUS_CHOICES)


class NODE_AFTER_COMMISSIONING_ACTION:
    """The vocabulary of a `Node`'s possible value for its field
    after_commissioning_action.

    """
# TODO: document this when it's stabilized.
    #:
    DEFAULT = 0
    #:
    QUEUE = 0
    #:
    CHECK = 1
    #:
    DEPLOY_12_04 = 2
    #:
    DEPLOY_11_10 = 3
    #:
    DEPLOY_11_04 = 4
    #:
    DEPLOY_10_10 = 5


NODE_AFTER_COMMISSIONING_ACTION_CHOICES = (
    (NODE_AFTER_COMMISSIONING_ACTION.QUEUE,
        "Queue for dynamic allocation to services"),
    (NODE_AFTER_COMMISSIONING_ACTION.CHECK,
        "Check compatibility and hold for future decision"),
    (NODE_AFTER_COMMISSIONING_ACTION.DEPLOY_12_04,
        "Deploy with Ubuntu 12.04 LTS"),
    (NODE_AFTER_COMMISSIONING_ACTION.DEPLOY_11_10,
        "Deploy with Ubuntu 11.10"),
    (NODE_AFTER_COMMISSIONING_ACTION.DEPLOY_11_04,
        "Deploy with Ubuntu 11.04"),
    (NODE_AFTER_COMMISSIONING_ACTION.DEPLOY_10_10,
        "Deploy with Ubuntu 10.10"),
)


NODE_AFTER_COMMISSIONING_ACTION_CHOICES_DICT = dict(
    NODE_AFTER_COMMISSIONING_ACTION_CHOICES)


class NodeManager(models.Manager):
    """A utility to manage the collection of Nodes."""

    # Twisted XMLRPC proxy for talking to the provisioning API.  Created
    # on demand.
    provisioning_proxy = None

    def _set_provisioning_proxy(self):
        """Set up the provisioning-API proxy if needed."""
        # Avoid circular imports.
        from maasserver.provisioning import get_provisioning_api_proxy
        if self.provisioning_proxy is None:
            self.provisioning_proxy = get_provisioning_api_proxy()

    def filter_by_ids(self, query, ids=None):
        """Filter `query` result set by system_id values.

        :param query: A queryset of Nodes.
        :type query: QuerySet_
        :param ids: Optional set of ids to filter by.  If given, nodes whose
            system_ids are not in `ids` will be ignored.
        :type param_ids: Sequence
        :return: A filtered version of `query`.
        """
        if ids is None:
            return query
        else:
            return query.filter(system_id__in=ids)

    def get_visible_nodes(self, user, ids=None):
        """Fetch Nodes visible by a User_.

        :param user: The user that should be used in the permission check.
        :type user: User_
        :param ids: If given, limit result to nodes with these system_ids.
        :type ids: Sequence.

        .. _User: https://
           docs.djangoproject.com/en/dev/topics/auth/
           #django.contrib.auth.models.User

        """
        if user.is_superuser:
            visible_nodes = self.all()
        else:
            visible_nodes = self.filter(
                models.Q(owner__isnull=True) | models.Q(owner=user))
        return self.filter_by_ids(visible_nodes, ids)

    def get_editable_nodes(self, user, ids=None):
        """Fetch Nodes a User_ has ownership privileges on.

        An admin has ownership privileges on all nodes.

        :param user: The user that should be used in the permission check.
        :type user: User_
        :param ids: If given, limit result to nodes with these system_ids.
        :type ids: Sequence.
        """
        if user.is_superuser:
            visible_nodes = self.all()
        else:
            visible_nodes = self.filter(owner=user)
        return self.filter_by_ids(visible_nodes, ids)

    def get_visible_node_or_404(self, system_id, user):
        """Fetch a `Node` by system_id.  Raise exceptions if no `Node` with
        this system_id exist or if the provided user cannot see this `Node`.

        :param name: The system_id.
        :type name: str
        :param user: The user that should be used in the permission check.
        :type user: django.contrib.auth.models.User
        :raises: django.http.Http404_,
            maasserver.exceptions.PermissionDenied_.

        .. _django.http.Http404: https://
           docs.djangoproject.com/en/dev/topics/http/views/
           #the-http404-exception
        """
        node = get_object_or_404(Node, system_id=system_id)
        if user.has_perm('access', node):
            return node
        else:
            raise PermissionDenied

    def get_available_node_for_acquisition(self, for_user):
        """Find a `Node` to be acquired by the given user.

        :param for_user: The user who is to acquire the node.
        :return: A `Node`, or None if none are available.
        """
        available_nodes = (
            self.get_visible_nodes(for_user)
                .filter(status=NODE_STATUS.READY))
        available_nodes = list(available_nodes[:1])
        if len(available_nodes) == 0:
            return None
        else:
            return available_nodes[0]

    def stop_nodes(self, ids, by_user):
        """Request on given user's behalf that the given nodes be shut down.

        Shutdown is only requested for nodes that the user has ownership
        privileges for; any other nodes in the request are ignored.

        :param ids: The `system_id` values for nodes to be shut down.
        :type ids: Sequence
        :param by_user: Requesting user.
        :type by_user: User_
        :return: Those Nodes for which shutdown was actually requested.
        :rtype: list
        """
        self._set_provisioning_proxy()
        nodes = self.get_editable_nodes(by_user, ids=ids)
        self.provisioning_proxy.stop_nodes([node.system_id for node in nodes])
        return nodes

    def start_nodes(self, ids, by_user):
        """Request on given user's behalf that the given nodes be started up.

        Power-on is only requested for nodes that the user has ownership
        privileges for; any other nodes in the request are ignored.

        :param ids: The `system_id` values for nodes to be started.
        :type ids: Sequence
        :param by_user: Requesting user.
        :type by_user: User_
        :return: Those Nodes for which power-on was actually requested.
        :rtype: list
        """
        self._set_provisioning_proxy()
        nodes = self.get_editable_nodes(by_user, ids=ids)
        self.provisioning_proxy.start_nodes(
            [node.system_id for node in nodes])
        return nodes


class Node(CommonInfo):
    """A `Node` represents a physical machine used by the MaaS Server.

    :ivar system_id: The unique identifier for this `Node`.
        (e.g. 'node-41eba45e-4cfa-11e1-a052-00225f89f211').
    :ivar hostname: This `Node`'s hostname.
    :ivar status: This `Node`'s status. See the vocabulary
        :class:`NODE_STATUS`.
    :ivar owner: This `Node`'s owner if it's in use, None otherwise.
    :ivar after_commissioning_action: The action to perform after
        commissioning. See vocabulary
        :class:`NODE_AFTER_COMMISSIONING_ACTION`.
    :ivar objects: The :class:`NodeManager`.

    """

    system_id = models.CharField(
        max_length=41, unique=True, default=generate_node_system_id,
        editable=False)

    hostname = models.CharField(max_length=255, default='', blank=True)

    status = models.IntegerField(
        max_length=10, choices=NODE_STATUS_CHOICES, editable=False,
        default=NODE_STATUS.DEFAULT_STATUS)

    owner = models.ForeignKey(
        User, default=None, blank=True, null=True, editable=False)

    after_commissioning_action = models.IntegerField(
        choices=NODE_AFTER_COMMISSIONING_ACTION_CHOICES,
        default=NODE_AFTER_COMMISSIONING_ACTION.DEFAULT)

    objects = NodeManager()

    def __unicode__(self):
        if self.hostname:
            return u"%s (%s)" % (self.system_id, self.hostname)
        else:
            return self.system_id

    def display_status(self):
        return NODE_STATUS_CHOICES_DICT[self.status]

    def add_mac_address(self, mac_address):
        """Add a new MAC Address to this `Node`.

        :param mac_address: The MAC Address to be added.
        :type mac_address: str
        :raises: django.core.exceptions.ValidationError_

        .. _django.core.exceptions.ValidationError: https://
           docs.djangoproject.com/en/dev/ref/exceptions/
           #django.core.exceptions.ValidationError
        """

        mac = MACAddress(mac_address=mac_address, node=self)
        mac.full_clean()
        mac.save()
        return mac

    def remove_mac_address(self, mac_address):
        """Remove a MAC Address from this `Node`.

        :param mac_address: The MAC Address to be removed.
        :type mac_address: str

        """
        mac = MACAddress.objects.get(mac_address=mac_address, node=self)
        if mac:
            mac.delete()

    def acquire(self, by_user):
        """Mark commissioned node as acquired by the given user."""
        assert self.status == NODE_STATUS.READY
        assert self.owner is None
        self.status = NODE_STATUS.ALLOCATED
        self.owner = by_user


mac_re = re.compile(r'^([0-9a-fA-F]{2}:){5}[0-9a-fA-F]{2}$')


class MACAddress(CommonInfo):
    """A `MACAddress` represents a `MAC Address
    <http://en.wikipedia.org/wiki/MAC_address>`_ attached to a :class:`Node`.

    :ivar mac_address: The MAC Address.
    :ivar node: The `Node` related to this `MACAddress`.

    """
    mac_address = MACAddressField()
    node = models.ForeignKey(Node, editable=False)

    class Meta:
        verbose_name_plural = "MAC addresses"

    def __unicode__(self):
        return self.mac_address


GENERIC_CONSUMER = 'Maas consumer'


def create_auth_token(user):
    """Create new Token and Consumer (OAuth authorisation) for `user`.

    :param user: The user to create a token for.
    :type user: User
    :return: A tuple containing the Consumer and the Token that were
        created.
    :rtype: tuple

    """
    consumer = Consumer.objects.create(
        user=user, name=GENERIC_CONSUMER, status='accepted')
    consumer.generate_random_codes()
    # This is a 'generic' consumer aimed to service many clients, hence
    # we don't authenticate the consumer with key/secret key.
    consumer.secret = ''
    consumer.save()
    token = Token.objects.create(
        user=user, token_type=Token.ACCESS, consumer=consumer,
        is_approved=True)
    token.generate_random_codes()
    return consumer, token


class UserProfile(models.Model):
    """A User profile to store Maas specific methods and fields.

    :ivar user: The related User_.

    .. _UserProfile: https://docs.djangoproject.com/
       en/dev/topics/auth/
       #storing-additional-information-about-users

    """

    user = models.OneToOneField(User)

    def get_authorisation_tokens(self):
        """Fetches all the user's OAuth tokens.

        :return: A QuerySet of the tokens.
        :rtype: django.db.models.query.QuerySet_

        .. _django.db.models.query.QuerySet: https://docs.djangoproject.com/
           en/dev/ref/models/querysets/

        """
        return Token.objects.select_related().filter(
            user=self.user, token_type=Token.ACCESS,
            is_approved=True).order_by('id')

    def create_authorisation_token(self):
        """Create a new Token and its related Consumer (OAuth authorisation).

        :return: A tuple containing the Consumer and the Token that were
            created.
        :rtype: tuple

        """
        return create_auth_token(self.user)

    def delete_authorisation_token(self, token_key):
        """Delete the user's OAuth token wich key token_key.

        :param token_key: The key of the token to be deleted.
        :type token_key: str
        :raises: django.http.Http404_

        """
        token = get_object_or_404(
            Token, user=self.user, token_type=Token.ACCESS, key=token_key)
        token.consumer.delete()
        token.delete()


# When a user is created: create the related profile and the default
# consumer/token.
def create_user(sender, instance, created, **kwargs):
    # System users do not have profiles.
    if created and instance.username not in SYSTEM_USERS:
        # Create related UserProfile.
        profile = UserProfile.objects.create(user=instance)

        # Create initial authorisation token.
        profile.create_authorisation_token()

# Connect the 'create_user' method to the post save signal of User.
post_save.connect(create_user, sender=User)


class FileStorage(models.Model):
    """A simple file storage keyed on file name.

    :ivar filename: A unique file name to use for the data being stored.
    :ivar data: The file's actual data.
    """

    filename = models.CharField(max_length=255, unique=True, editable=False)
    data = models.FileField(upload_to="storage")

    def __unicode__(self):
        return self.filename

    def save_file(self, filename, file_object):
        """Save the file to the filesystem and persist to the database.

        The file will end up in MEDIA_ROOT/storage/
        """
        self.filename = filename
        # This probably ought to read in chunks but large files are
        # not expected.  Also note that uploading a file with the same
        # name as an existing one will cause that file to be written
        # with a new generated name, and the old one remains where it
        # is.  See https://code.djangoproject.com/ticket/6157 - the
        # Django devs consider deleting things dangerous ... ha.
        # HOWEVER - this operation would need to be atomic anyway so
        # it's safest left how it is for now (reads can overlap with
        # writes from Juju).
        content = ContentFile(file_object.read())
        self.data.save(filename, content)


# Register the models in the admin site.
admin.site.register(Consumer)
admin.site.register(FileStorage)
admin.site.register(MACAddress)
admin.site.register(Node)


class MaaSAuthorizationBackend(ModelBackend):

    supports_object_permissions = True

    def has_perm(self, user, perm, obj=None):
        # Only Nodes can be checked. We also don't support perm checking
        # when obj = None.
        if not isinstance(obj, Node):
            raise NotImplementedError(
                'Invalid permission check (invalid object type).')

        # Only the generic 'access' permission is supported.
        if perm != 'access':
            raise NotImplementedError(
                'Invalid permission check (invalid permission name).')

        return obj.owner in (None, user)<|MERGE_RESOLUTION|>--- conflicted
+++ resolved
@@ -35,12 +35,9 @@
     Token,
     )
 
-<<<<<<< HEAD
-# User names reserved to the system.
-=======
 # Special users internal to MaaS.
->>>>>>> 3c4c0f6f
 SYSTEM_USERS = [
+    # For nodes' access to the metadata API:
     nodeinituser.user_name,
     ]
 
