# Copyright 2012 Canonical Ltd.  This software is licensed under the
# GNU Affero General Public License version 3 (see the file LICENSE).

"""MAAS model objects."""

from __future__ import (
    print_function,
    unicode_literals,
    )

__metaclass__ = type
__all__ = [
    "create_auth_token",
    "generate_node_system_id",
    "get_auth_tokens",
    "Config",
    "FileStorage",
    "NODE_STATUS",
    "Node",
    "MACAddress",
    "UserProfile",
    ]

from collections import defaultdict
import copy
import datetime
from errno import ENOENT
from logging import getLogger
import os
import re
from socket import gethostname
import time
from uuid import uuid1

from django.conf import settings
from django.contrib import admin
from django.contrib.auth.backends import ModelBackend
from django.contrib.auth.models import User
from django.core.files.base import ContentFile
from django.core.files.storage import FileSystemStorage
from django.db import models
from django.db.models.signals import post_save
from django.shortcuts import get_object_or_404
from maasserver.exceptions import (
    CannotDeleteUserException,
    PermissionDenied,
    )
from maasserver.fields import (
    JSONObjectField,
    MACAddressField,
    )
from metadataserver import nodeinituser
from piston.models import (
    Consumer,
    Token,
    )
from provisioningserver.enum import (
    POWER_TYPE,
    POWER_TYPE_CHOICES,
    )

# Special users internal to MAAS.
SYSTEM_USERS = [
    # For nodes' access to the metadata API:
    nodeinituser.user_name,
    ]


logger = getLogger('maasserver')


class CommonInfo(models.Model):
    """A base model which records the creation date and the last modification
    date.

    :ivar created: The creation date.
    :ivar updated: The last modification date.

    """
    created = models.DateField(editable=False)
    updated = models.DateTimeField(editable=False)

    class Meta:
        abstract = True

    def save(self, *args, **kwargs):
        if not self.id:
            self.created = datetime.date.today()
        self.updated = datetime.datetime.today()
        super(CommonInfo, self).save(*args, **kwargs)


def generate_node_system_id():
    return 'node-%s' % uuid1()


class NODE_STATUS:
    """The vocabulary of a `Node`'s possible statuses."""
    # A node starts out as READY.
    DEFAULT_STATUS = 4

    #: The node has been created and has a system ID assigned to it.
    DECLARED = 0
    #: Testing and other commissioning steps are taking place.
    COMMISSIONING = 1
    #: Smoke or burn-in testing has a found a problem.
    FAILED_TESTS = 2
    #: The node can't be contacted.
    MISSING = 3
    #: The node is in the general pool ready to be deployed.
    READY = 4
    #: The node is ready for named deployment.
    RESERVED = 5
    #: The node is powering a service from a charm or is ready for use with
    #: a fresh Ubuntu install.
    ALLOCATED = 6
    #: The node has been removed from service manually until an admin
    #: overrides the retirement.
    RETIRED = 7


NODE_STATUS_CHOICES = (
    (NODE_STATUS.DECLARED, "Declared"),
    (NODE_STATUS.COMMISSIONING, "Commissioning"),
    (NODE_STATUS.FAILED_TESTS, "Failed tests"),
    (NODE_STATUS.MISSING, "Missing"),
    (NODE_STATUS.READY, "Ready"),
    (NODE_STATUS.RESERVED, "Reserved"),
    (NODE_STATUS.ALLOCATED, "Allocated"),
    (NODE_STATUS.RETIRED, "Retired"),
)


NODE_STATUS_CHOICES_DICT = dict(NODE_STATUS_CHOICES)


class NODE_AFTER_COMMISSIONING_ACTION:
    """The vocabulary of a `Node`'s possible value for its field
    after_commissioning_action.

    """
# TODO: document this when it's stabilized.
    #:
    DEFAULT = 0
    #:
    QUEUE = 0
    #:
    CHECK = 1
    #:
    DEPLOY_12_04 = 2


NODE_AFTER_COMMISSIONING_ACTION_CHOICES = (
    (NODE_AFTER_COMMISSIONING_ACTION.QUEUE,
        "Queue for dynamic allocation to services"),
    (NODE_AFTER_COMMISSIONING_ACTION.CHECK,
        "Check compatibility and hold for future decision"),
    (NODE_AFTER_COMMISSIONING_ACTION.DEPLOY_12_04,
        "Deploy with Ubuntu 12.04 LTS"),
)


NODE_AFTER_COMMISSIONING_ACTION_CHOICES_DICT = dict(
    NODE_AFTER_COMMISSIONING_ACTION_CHOICES)


# List of supported architectures.
class ARCHITECTURE:
    i386 = 'i386'
    amd64 = 'amd64'


# Architecture names.
ARCHITECTURE_CHOICES = (
    (ARCHITECTURE.i386, "i386"),
    (ARCHITECTURE.amd64, "amd64"),
)


class NodeManager(models.Manager):
    """A utility to manage the collection of Nodes."""

    # Twisted XMLRPC proxy for talking to the provisioning API.  Created
    # on demand.
    provisioning_proxy = None

    def _set_provisioning_proxy(self):
        """Set up the provisioning-API proxy if needed."""
        # Avoid circular imports.
        from maasserver.provisioning import get_provisioning_api_proxy
        if self.provisioning_proxy is None:
            self.provisioning_proxy = get_provisioning_api_proxy()

    def filter_by_ids(self, query, ids=None):
        """Filter `query` result set by system_id values.

        :param query: A QuerySet of Nodes.
        :type query: django.db.models.query.QuerySet_
        :param ids: Optional set of ids to filter by.  If given, nodes whose
            system_ids are not in `ids` will be ignored.
        :type param_ids: Sequence
        :return: A filtered version of `query`.

        .. _django.db.models.query.QuerySet: https://docs.djangoproject.com/
           en/dev/ref/models/querysets/

        """
        if ids is None:
            return query
        else:
            return query.filter(system_id__in=ids)

    def get_visible_nodes(self, user, ids=None):
        """Fetch Nodes visible by a User_.

        :param user: The user that should be used in the permission check.
        :type user: User_
        :param ids: If given, limit result to nodes with these system_ids.
        :type ids: Sequence.

        .. _User: https://
           docs.djangoproject.com/en/dev/topics/auth/
           #django.contrib.auth.models.User

        """
        if user.is_superuser:
            visible_nodes = self.all()
        else:
            visible_nodes = self.filter(
                models.Q(owner__isnull=True) | models.Q(owner=user))
        return self.filter_by_ids(visible_nodes, ids)

    def get_allocated_visible_nodes(self, token):
        """Fetch Nodes that were allocated to the User_/oauth token.

        :param user: The user whose nodes to fetch
        :type user: User_
        :param token: The OAuth token associated with the Nodes.
        :type token: piston.models.Token.

        .. _User: https://
           docs.djangoproject.com/en/dev/topics/auth/
           #django.contrib.auth.models.User
        """
        nodes = self.filter(token=token)
        return nodes

    def get_editable_nodes(self, user, ids=None):
        """Fetch Nodes a User_ has ownership privileges on.

        An admin has ownership privileges on all nodes.

        :param user: The user that should be used in the permission check.
        :type user: User_
        :param ids: If given, limit result to nodes with these system_ids.
        :type ids: Sequence.
        """
        if user.is_superuser:
            visible_nodes = self.all()
        else:
            visible_nodes = self.filter(owner=user)
        return self.filter_by_ids(visible_nodes, ids)

    def get_visible_node_or_404(self, system_id, user):
        """Fetch a `Node` by system_id.  Raise exceptions if no `Node` with
        this system_id exist or if the provided user cannot see this `Node`.

        :param name: The system_id.
        :type name: str
        :param user: The user that should be used in the permission check.
        :type user: django.contrib.auth.models.User
        :raises: django.http.Http404_,
            :class:`maasserver.exceptions.PermissionDenied`.

        .. _django.http.Http404: https://
           docs.djangoproject.com/en/dev/topics/http/views/
           #the-http404-exception
        """
        node = get_object_or_404(Node, system_id=system_id)
        if user.has_perm('access', node):
            return node
        else:
            raise PermissionDenied

    def get_available_node_for_acquisition(self, for_user):
        """Find a `Node` to be acquired by the given user.

        :param for_user: The user who is to acquire the node.
        :return: A `Node`, or None if none are available.
        """
        available_nodes = (
            self.get_visible_nodes(for_user)
                .filter(status=NODE_STATUS.READY))
        available_nodes = list(available_nodes[:1])
        if len(available_nodes) == 0:
            return None
        else:
            return available_nodes[0]

    def stop_nodes(self, ids, by_user):
        """Request on given user's behalf that the given nodes be shut down.

        Shutdown is only requested for nodes that the user has ownership
        privileges for; any other nodes in the request are ignored.

        :param ids: The `system_id` values for nodes to be shut down.
        :type ids: Sequence
        :param by_user: Requesting user.
        :type by_user: User_
        :return: Those Nodes for which shutdown was actually requested.
        :rtype: list
        """
        self._set_provisioning_proxy()
        nodes = self.get_editable_nodes(by_user, ids=ids)
        self.provisioning_proxy.stop_nodes([node.system_id for node in nodes])
        return nodes

    def start_nodes(self, ids, by_user, user_data=None):
        """Request on given user's behalf that the given nodes be started up.

        Power-on is only requested for nodes that the user has ownership
        privileges for; any other nodes in the request are ignored.

        :param ids: The `system_id` values for nodes to be started.
        :type ids: Sequence
        :param by_user: Requesting user.
        :type by_user: User_
        :param user_data: Optional blob of user-data to be made available to
            the nodes through the metadata service.  If not given, any
            previous user data is used.
        :type user_data: str
        :return: Those Nodes for which power-on was actually requested.
        :rtype: list
        """
        from metadataserver.models import NodeUserData
        self._set_provisioning_proxy()
        nodes = self.get_editable_nodes(by_user, ids=ids)
        if user_data is not None:
            for node in nodes:
                NodeUserData.objects.set_user_data(node, user_data)
        self.provisioning_proxy.start_nodes(
            [node.system_id for node in nodes])
        return nodes


class Node(CommonInfo):
    """A `Node` represents a physical machine used by the MAAS Server.

    :ivar system_id: The unique identifier for this `Node`.
        (e.g. 'node-41eba45e-4cfa-11e1-a052-00225f89f211').
    :ivar hostname: This `Node`'s hostname.
    :ivar status: This `Node`'s status. See the vocabulary
        :class:`NODE_STATUS`.
    :ivar owner: This `Node`'s owner if it's in use, None otherwise.
    :ivar after_commissioning_action: The action to perform after
        commissioning. See vocabulary
        :class:`NODE_AFTER_COMMISSIONING_ACTION`.
    :ivar power_type: The :class:`POWER_TYPE` that determines how this
        node will be powered on.  If not given, the default will be used as
        configured in the `node_power_type` setting.
    :ivar objects: The :class:`NodeManager`.

    """

    system_id = models.CharField(
        max_length=41, unique=True, default=generate_node_system_id,
        editable=False)

    hostname = models.CharField(max_length=255, default='', blank=True)

    status = models.IntegerField(
        max_length=10, choices=NODE_STATUS_CHOICES, editable=False,
        default=NODE_STATUS.DEFAULT_STATUS)

    owner = models.ForeignKey(
        User, default=None, blank=True, null=True, editable=True)

    after_commissioning_action = models.IntegerField(
        choices=NODE_AFTER_COMMISSIONING_ACTION_CHOICES,
        default=NODE_AFTER_COMMISSIONING_ACTION.DEFAULT)

    architecture = models.CharField(
        max_length=10, choices=ARCHITECTURE_CHOICES, blank=False,
        default=ARCHITECTURE.i386)

    # For strings, Django insists on abusing the empty string ("blank")
    # to mean "none."
    power_type = models.CharField(
        max_length=10, choices=POWER_TYPE_CHOICES, null=False, blank=True,
        default=POWER_TYPE.DEFAULT)

    token = models.ForeignKey(
        Token, db_index=True, null=True, editable=False, unique=False)

    objects = NodeManager()

    def __unicode__(self):
        if self.hostname:
            return "%s (%s)" % (self.system_id, self.hostname)
        else:
            return self.system_id

    def display_status(self):
        return NODE_STATUS_CHOICES_DICT[self.status]

    def add_mac_address(self, mac_address):
        """Add a new MAC Address to this `Node`.

        :param mac_address: The MAC Address to be added.
        :type mac_address: str
        :raises: django.core.exceptions.ValidationError_

        .. _django.core.exceptions.ValidationError: https://
           docs.djangoproject.com/en/dev/ref/exceptions/
           #django.core.exceptions.ValidationError
        """

        mac = MACAddress(mac_address=mac_address, node=self)
        mac.full_clean()
        mac.save()
        return mac

    def remove_mac_address(self, mac_address):
        """Remove a MAC Address from this `Node`.

        :param mac_address: The MAC Address to be removed.
        :type mac_address: str

        """
        mac = MACAddress.objects.get(mac_address=mac_address, node=self)
        if mac:
            mac.delete()

    def delete(self):
        # Delete the related mac addresses first.
        self.macaddress_set.all().delete()
        super(Node, self).delete()

    def set_mac_based_hostname(self, mac_address):
        mac_hostname = mac_address.replace(':', '').lower()
        self.hostname = "node-%s" % mac_hostname
        self.save()

    def get_effective_power_type(self):
        """Get power-type to use for this node.

        If no power type has been set for the node, get the configured
        default.
        """
        if self.power_type == POWER_TYPE.DEFAULT:
            power_type = Config.objects.get_config('node_power_type')
            if power_type == POWER_TYPE.DEFAULT:
                raise ValueError(
                    "Default power type is configured to the default, but "
                    "that means to use the configured default.  It needs to "
                    "be confirued to another, more useful value.")
        else:
            power_type = self.power_type
        return power_type

    def acquire(self, token):
        """Mark commissioned node as acquired by the given user's token."""
        assert self.status == NODE_STATUS.READY
        assert self.owner is None
        self.status = NODE_STATUS.ALLOCATED
        self.owner = token.user
        self.token = token

    def release(self):
        """Mark allocated or reserved node as available again."""
        assert self.status in [
            NODE_STATUS.READY,
            NODE_STATUS.ALLOCATED,
            NODE_STATUS.RESERVED,
            ]
        self.status = NODE_STATUS.READY
        self.owner = None
        self.token = None


mac_re = re.compile(r'^([0-9a-fA-F]{2}:){5}[0-9a-fA-F]{2}$')


class MACAddress(CommonInfo):
    """A `MACAddress` represents a `MAC Address
    <http://en.wikipedia.org/wiki/MAC_address>`_ attached to a :class:`Node`.

    :ivar mac_address: The MAC Address.
    :ivar node: The `Node` related to this `MACAddress`.

    """
    mac_address = MACAddressField(unique=True)
    node = models.ForeignKey(Node, editable=False)

    class Meta:
        verbose_name_plural = "MAC addresses"

    def __unicode__(self):
        return self.mac_address


GENERIC_CONSUMER = 'MAAS consumer'


def create_auth_token(user):
    """Create new Token and Consumer (OAuth authorisation) for `user`.

    :param user: The user to create a token for.
    :type user: User
    :return: The created Token.
    :rtype: piston.models.Token

    """
    consumer = Consumer.objects.create(
        user=user, name=GENERIC_CONSUMER, status='accepted')
    consumer.generate_random_codes()
    # This is a 'generic' consumer aimed to service many clients, hence
    # we don't authenticate the consumer with key/secret key.
    consumer.secret = ''
    consumer.save()
    token = Token.objects.create(
        user=user, token_type=Token.ACCESS, consumer=consumer,
        is_approved=True)
    token.generate_random_codes()
    return token


def get_auth_tokens(user):
    """Fetches all the user's OAuth tokens.

    :return: A QuerySet of the tokens.
    :rtype: django.db.models.query.QuerySet_

    .. _django.db.models.query.QuerySet: https://docs.djangoproject.com/
       en/dev/ref/models/querysets/

    """
    return Token.objects.select_related().filter(
        user=user, token_type=Token.ACCESS, is_approved=True).order_by('id')


class UserProfileManager(models.Manager):
    """A utility to manage the collection of UserProfile (or User).

    This should be used when dealing with UserProfiles or Users because it
    returns only users with a profile attached to them (as opposed to system
    users who don't have a profile).
    """

    def all_users(self):
        """Returns all the "real" users (the users which are not system users
        and thus have a UserProfile object attached to them).

        :return: A QuerySet of the users.
        :rtype: django.db.models.query.QuerySet_

        .. _django.db.models.query.QuerySet: https://docs.djangoproject.com/
           en/dev/ref/models/querysets/

        """
        user_ids = UserProfile.objects.all().values_list('user', flat=True)
        return User.objects.filter(id__in=user_ids)


class UserProfile(models.Model):
    """A User profile to store MAAS specific methods and fields.

    :ivar user: The related User_.

    .. _UserProfile: https://docs.djangoproject.com/
       en/dev/topics/auth/
       #storing-additional-information-about-users

    """

    objects = UserProfileManager()
    user = models.OneToOneField(User)

    def delete(self):
        if self.user.node_set.exists():
            nb_nodes = self.user.node_set.count()
            msg = (
                "User %s cannot be deleted: it still has %d node(s) "
                "deployed." % (self.user.username, nb_nodes))
            raise CannotDeleteUserException(msg)
        self.user.consumers.all().delete()
        self.user.delete()
        super(UserProfile, self).delete()

    def get_authorisation_tokens(self):
        """Fetches all the user's OAuth tokens.

        :return: A QuerySet of the tokens.
        :rtype: django.db.models.query.QuerySet_

        .. _django.db.models.query.QuerySet: https://docs.djangoproject.com/
           en/dev/ref/models/querysets/

        """
        return get_auth_tokens(self.user)

    def create_authorisation_token(self):
        """Create a new Token and its related Consumer (OAuth authorisation).

        :return: A tuple containing the Consumer and the Token that were
            created.
        :rtype: tuple

        """
        token = create_auth_token(self.user)
        return token.consumer, token

    def delete_authorisation_token(self, token_key):
        """Delete the user's OAuth token wich key token_key.

        :param token_key: The key of the token to be deleted.
        :type token_key: str
        :raises: django.http.Http404_

        """
        token = get_object_or_404(
            Token, user=self.user, token_type=Token.ACCESS, key=token_key)
        token.consumer.delete()
        token.delete()

    def __unicode__(self):
        return self.user.username


# When a user is created: create the related profile and the default
# consumer/token.
def create_user(sender, instance, created, **kwargs):
    # System users do not have profiles.
    if created and instance.username not in SYSTEM_USERS:
        # Create related UserProfile.
        profile = UserProfile.objects.create(user=instance)

        # Create initial authorisation token.
        profile.create_authorisation_token()

# Connect the 'create_user' method to the post save signal of User.
post_save.connect(create_user, sender=User)


<<<<<<< HEAD
class SSHKeysManager(models.Manager):

    def get_keys_for_user(self, user):
        keys = SSHKeys.objects.filter(user__user__username=user).values_list('key', flat=True)
        return keys

=======
# Monkey patch django.contrib.auth.models.User to force email to be unique.
User._meta.get_field('email')._unique = True
>>>>>>> 90b65c86


class SSHKeys(models.Model):
    """A simple SSH public keystore that can be retrieved, a user
       can have multiple keys.

    :ivar user: The user which owns the key.
    :ivar key: The ssh public key.
    """
    user = models.ForeignKey(UserProfile)
    key = models.TextField()

    objects = SSHKeysManager()

    def __unicode__(self):
        return self.key

    def get_keys_for_user(self, user):
        keys = SSHKeys.objects.filter(user__user__username=user).values_list('key', flat=True)
        return keys


class FileStorageManager(models.Manager):
    """Manager for `FileStorage` objects.

    Store files by calling `save_file`.  No two `FileStorage` objects can
    have the same filename at the same time.  Writing new data to a file
    whose name is already in use, replaces its `FileStorage` with one
    pointing to the new data.

    Underneath, however, the storage layer will keep the old version of the
    file around indefinitely.  Thus, if the overwriting transaction rolls
    back, it may leave the new file as garbage on the filesystem; but the
    original file will not be affected.  Also, any ongoing reads from the
    old file will continue without iterruption.
    """
    # The time, in seconds, that an unreferenced file is allowed to
    # persist in order to satisfy ongoing requests.
    grace_time = 12 * 60 * 60

    def get_existing_storage(self, filename):
        """Return an existing `FileStorage` of this name, or None."""
        existing_storage = self.filter(filename=filename)
        if len(existing_storage) == 0:
            return None
        elif len(existing_storage) == 1:
            return existing_storage[0]
        else:
            raise AssertionError(
                "There are %d files called '%s'."
                % (len(existing_storage), filename))

    def save_file(self, filename, file_object):
        """Save the file to the filesystem and persist to the database.

        The file will end up in MEDIA_ROOT/storage/

        If a file of that name already existed, it will be replaced by the
        new contents.
        """
        # This probably ought to read in chunks but large files are
        # not expected.  Also note that uploading a file with the same
        # name as an existing one will cause that file to be written
        # with a new generated name, and the old one remains where it
        # is.  See https://code.djangoproject.com/ticket/6157 - the
        # Django devs consider deleting things dangerous ... ha.
        # HOWEVER - this operation would need to be atomic anyway so
        # it's safest left how it is for now (reads can overlap with
        # writes from Juju).
        content = ContentFile(file_object.read())

        storage = self.get_existing_storage(filename)
        if storage is None:
            storage = FileStorage(filename=filename)
        storage.data.save(filename, content)
        return storage

    def list_stored_files(self):
        """Find the files stored in the filesystem."""
        dirs, files = FileStorage.storage.listdir(FileStorage.upload_dir)
        return [
            os.path.join(FileStorage.upload_dir, filename)
            for filename in files]

    def list_referenced_files(self):
        """Find the names of files that are referenced from `FileStorage`.

        :return: All file paths within MEDIA ROOT (relative to MEDIA_ROOT)
            that have `FileStorage` entries referencing them.
        :rtype: frozenset
        """
        return frozenset(
            file_storage.data.name
            for file_storage in self.all())

    def is_old(self, storage_filename):
        """Is the named file in the filesystem storage old enough to be dead?

        :param storage_filename: The name under which the file is stored in
            the filesystem, relative to MEDIA_ROOT.  This need not be the
            same name as its filename as stored in the `FileStorage` object.
            It includes the name of the upload directory.
        """
        file_path = os.path.join(settings.MEDIA_ROOT, storage_filename)
        mtime = os.stat(file_path).st_mtime
        expiry = mtime + self.grace_time
        return expiry <= time.time()

    def collect_garbage(self):
        """Clean up stored files that are no longer accessible."""
        try:
            stored_files = self.list_stored_files()
        except OSError as e:
            if e.errno != ENOENT:
                raise
            logger.info(
                "Upload directory does not exist yet.  "
                "Skipping garbage collection.")
            return
        referenced_files = self.list_referenced_files()
        for path in stored_files:
            if path not in referenced_files and self.is_old(path):
                FileStorage.storage.delete(path)


class FileStorage(models.Model):
    """A simple file storage keyed on file name.

    :ivar filename: A unique file name to use for the data being stored.
    :ivar data: The file's actual data.
    """

    storage = FileSystemStorage()

    upload_dir = "storage"

    # Unix filenames can be longer than this (e.g. 255 bytes), but leave
    # some extra room for the full path, as well as a versioning suffix.
    filename = models.CharField(max_length=100, unique=True, editable=False)
    data = models.FileField(
        upload_to=upload_dir, storage=storage, max_length=255)

    objects = FileStorageManager()

    def __unicode__(self):
        return self.filename


def get_default_config():
    return {
        ## settings default values.
        # Commissioning section configuration.
        'after_commissioning': NODE_AFTER_COMMISSIONING_ACTION.DEFAULT,
        'check_compatibility': False,
        'node_power_type': POWER_TYPE.WAKE_ON_LAN,
        # The host name or address where the nodes can access the metadata
        # service of this MAAS.
        'maas_url': settings.DEFAULT_MAAS_URL,
        # Ubuntu section configuration.
        'fallback_master_archive': False,
        'keep_mirror_list_uptodate': False,
        'fetch_new_releases': False,
        'update_from': 'archive.ubuntu.com',
        'update_from_choice': (
            [['archive.ubuntu.com', 'archive.ubuntu.com']]),
        # Network section configuration.
        'maas_name': gethostname(),
        'provide_dhcp': False,
        ## /settings
        }


# Default values for config options.
DEFAULT_CONFIG = get_default_config()


class ConfigManager(models.Manager):
    """A utility to manage the configuration settings.

    """

    def __init__(self):
        super(ConfigManager, self).__init__()
        self._config_changed_connections = defaultdict(set)

    def get_config(self, name, default=None):
        """Return the config value corresponding to the given config name.
        Return None or the provided default if the config value does not
        exist.

        :param name: The name of the config item.
        :type name: basestring
        :param name: The optional default value to return if no such config
            item exists.
        :type name: object
        :return: A config value.
        :raises: Config.MultipleObjectsReturned
        """
        try:
            return self.get(name=name).value
        except Config.DoesNotExist:
            return copy.deepcopy(DEFAULT_CONFIG.get(name, default))

    def get_config_list(self, name):
        """Return the config value list corresponding to the given config
        name.

        :param name: The name of the config items.
        :type name: basestring
        :return: A list of the config values.
        :rtype: list
        """
        return [config.value for config in self.filter(name=name)]

    def set_config(self, name, value):
        """Set or overwrite a config value.

        :param name: The name of the config item to set.
        :type name: basestring
        :param value: The value of the config item to set.
        :type value: Any jsonizable object
        """
        try:
            existing = self.get(name=name)
            existing.value = value
            existing.save()
        except Config.DoesNotExist:
            self.create(name=name, value=value)

    def config_changed_connect(self, config_name, method):
        """Connect a method to Django's 'update' signal for given config name.

        :param config_name: The name of the config item to track.
        :type config_name: basestring
        :param method: The method to be called.
        :type method: callable

        The provided callabe should follow Django's convention.  E.g:

        >>> def callable(sender, instance, created, **kwargs):
        >>>     pass
        >>>
        >>> Config.objects.config_changed_connect('config_name', callable)
        """
        self._config_changed_connections[config_name].add(method)

    def _config_changed(self, sender, instance, created, **kwargs):
        for connection in self._config_changed_connections[instance.name]:
            connection(sender, instance, created, **kwargs)


config_manager = ConfigManager()


class Config(models.Model):
    """Configuration settings.

    :ivar name: The name of the configuration option.
    :type name: basestring
    :ivar value: The configuration value.
    :type value: Any pickleable python object.
    """

    name = models.CharField(max_length=255, unique=False)
    value = JSONObjectField(null=True)

    objects = config_manager

    def __unicode__(self):
        return "%s: %s" % (self.name, self.value)


# Connect config_manager._config_changed the post save signal of Config.
post_save.connect(config_manager._config_changed, sender=Config)


# Register the models in the admin site.
admin.site.register(Consumer)
admin.site.register(Config)
admin.site.register(FileStorage)
admin.site.register(MACAddress)
admin.site.register(Node)
admin.site.register(SSHKeys)


class MAASAuthorizationBackend(ModelBackend):

    supports_object_permissions = True

    def has_perm(self, user, perm, obj=None):
        if not user.is_active:
            # Deactivated users, and in particular the node-init user,
            # are prohibited from accessing maasserver services.
            return False

        # Only Nodes can be checked. We also don't support perm checking
        # when obj = None.
        if not isinstance(obj, Node):
            raise NotImplementedError(
                'Invalid permission check (invalid object type).')

        if perm == 'access':
            return obj.owner in (None, user)
        elif perm == 'edit':
            return obj.owner == user
        else:
            raise NotImplementedError(
                'Invalid permission check (invalid permission name).')


# 'provisioning' is imported so that it can register its signal handlers early
# on, before it misses anything.
from maasserver import provisioning
# We mention 'provisioning' here to silence lint warnings.
provisioning

from maasserver import messages
messages<|MERGE_RESOLUTION|>--- conflicted
+++ resolved
@@ -642,17 +642,16 @@
 post_save.connect(create_user, sender=User)
 
 
-<<<<<<< HEAD
-class SSHKeysManager(models.Manager):
-
-    def get_keys_for_user(self, user):
-        keys = SSHKeys.objects.filter(user__user__username=user).values_list('key', flat=True)
-        return keys
-
-=======
 # Monkey patch django.contrib.auth.models.User to force email to be unique.
 User._meta.get_field('email')._unique = True
->>>>>>> 90b65c86
+
+
+class SSHKeysManager(models.Manager):
+
+    def get_keys_for_user(self, user):
+        keys = SSHKeys.objects.filter(
+            user__user__username=user).values_list('key', flat=True)
+        return keys
 
 
 class SSHKeys(models.Model):
