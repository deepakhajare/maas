--- conflicted
+++ resolved
@@ -368,15 +368,11 @@
         default=NODE_AFTER_COMMISSIONING_ACTION.DEFAULT)
 
     architecture = models.CharField(
-<<<<<<< HEAD
-        max_length=10, choices=ARCHITECTURE_CHOICES, blank=True)
+        max_length=10, choices=ARCHITECTURE_CHOICES, blank=False,
+        default=ARCHITECTURE.i386)
 
     power_type = models.CharField(
         max_length=10, choices=POWER_TYPE_CHOICES, null=True, blank=True)
-=======
-        max_length=10, choices=ARCHITECTURE_CHOICES, blank=False,
-        default=ARCHITECTURE.i386)
->>>>>>> cf1af1e6
 
     objects = NodeManager()
 
