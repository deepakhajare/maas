# Copyright 2012 Canonical Ltd.  This software is licensed under the
# GNU Affero General Public License version 3 (see the file LICENSE).

"""MaaS model objects."""

from __future__ import (
    print_function,
    unicode_literals,
    )

__metaclass__ = type
__all__ = [
    "generate_node_system_id",
    "FileStorage",
    "NODE_STATUS",
    "Node",
    "MACAddress",
    "UserProfile",
    ]

import datetime
import re
from uuid import uuid1

from django.contrib import admin
from django.contrib.auth.backends import ModelBackend
from django.contrib.auth.models import User
from django.core.files.base import ContentFile
from django.db import models
from django.db.models.signals import post_save
from django.shortcuts import get_object_or_404
from maasserver.exceptions import (
    CannotDeleteUserException,
    PermissionDenied,
    )
from maasserver.macaddress import MACAddressField
from metadataserver import nodeinituser
from piston.models import (
    Consumer,
    Token,
    )

# Special users internal to MaaS.
SYSTEM_USERS = [
    # For nodes' access to the metadata API:
    nodeinituser.user_name,
    ]


class CommonInfo(models.Model):
    """A base model which records the creation date and the last modification
    date.

    :ivar created: The creation date.
    :ivar updated: The last modification date.

    """
    created = models.DateField(editable=False)
    updated = models.DateTimeField(editable=False)

    class Meta:
        abstract = True

    def save(self, *args, **kwargs):
        if not self.id:
            self.created = datetime.date.today()
        self.updated = datetime.datetime.today()
        super(CommonInfo, self).save(*args, **kwargs)


def generate_node_system_id():
    return 'node-%s' % uuid1()


class NODE_STATUS:
    """The vocabulary of a `Node`'s possible statuses."""
    DEFAULT_STATUS = 0
    #: The node has been created and has a system ID assigned to it.
    DECLARED = 0
    #: Testing and other commissioning steps are taking place.
    COMMISSIONING = 1
    #: Smoke or burn-in testing has a found a problem.
    FAILED_TESTS = 2
    #: The node can't be contacted.
    MISSING = 3
    #: The node is in the general pool ready to be deployed.
    READY = 4
    #: The node is ready for named deployment.
    RESERVED = 5
    #: The node is powering a service from a charm or is ready for use with
    #: a fresh Ubuntu install.
    ALLOCATED = 6
    #: The node has been removed from service manually until an admin
    #: overrides the retirement.
    RETIRED = 7


NODE_STATUS_CHOICES = (
    (NODE_STATUS.DECLARED, "Declared"),
    (NODE_STATUS.COMMISSIONING, "Commissioning"),
    (NODE_STATUS.FAILED_TESTS, "Failed tests"),
    (NODE_STATUS.MISSING, "Missing"),
    (NODE_STATUS.READY, "Ready"),
    (NODE_STATUS.RESERVED, "Reserved"),
    (NODE_STATUS.ALLOCATED, "Allocated"),
    (NODE_STATUS.RETIRED, "Retired"),
)


NODE_STATUS_CHOICES_DICT = dict(NODE_STATUS_CHOICES)


class NODE_AFTER_COMMISSIONING_ACTION:
    """The vocabulary of a `Node`'s possible value for its field
    after_commissioning_action.

    """
# TODO: document this when it's stabilized.
    #:
    DEFAULT = 0
    #:
    QUEUE = 0
    #:
    CHECK = 1
    #:
    DEPLOY_12_04 = 2
    #:
    DEPLOY_11_10 = 3
    #:
    DEPLOY_11_04 = 4
    #:
    DEPLOY_10_10 = 5


NODE_AFTER_COMMISSIONING_ACTION_CHOICES = (
    (NODE_AFTER_COMMISSIONING_ACTION.QUEUE,
        "Queue for dynamic allocation to services"),
    (NODE_AFTER_COMMISSIONING_ACTION.CHECK,
        "Check compatibility and hold for future decision"),
    (NODE_AFTER_COMMISSIONING_ACTION.DEPLOY_12_04,
        "Deploy with Ubuntu 12.04 LTS"),
    (NODE_AFTER_COMMISSIONING_ACTION.DEPLOY_11_10,
        "Deploy with Ubuntu 11.10"),
    (NODE_AFTER_COMMISSIONING_ACTION.DEPLOY_11_04,
        "Deploy with Ubuntu 11.04"),
    (NODE_AFTER_COMMISSIONING_ACTION.DEPLOY_10_10,
        "Deploy with Ubuntu 10.10"),
)


NODE_AFTER_COMMISSIONING_ACTION_CHOICES_DICT = dict(
    NODE_AFTER_COMMISSIONING_ACTION_CHOICES)


class NodeManager(models.Manager):
    """A utility to manage the collection of Nodes."""

    # Twisted XMLRPC proxy for talking to the provisioning API.  Created
    # on demand.
    provisioning_proxy = None

    def _set_provisioning_proxy(self):
        """Set up the provisioning-API proxy if needed."""
        # Avoid circular imports.
        from maasserver.provisioning import get_provisioning_api_proxy
        if self.provisioning_proxy is None:
            self.provisioning_proxy = get_provisioning_api_proxy()

    def filter_by_ids(self, query, ids=None):
        """Filter `query` result set by system_id values.

        :param query: A queryset of Nodes.
        :type query: QuerySet_
        :param ids: Optional set of ids to filter by.  If given, nodes whose
            system_ids are not in `ids` will be ignored.
        :type param_ids: Sequence
        :return: A filtered version of `query`.
        """
        if ids is None:
            return query
        else:
            return query.filter(system_id__in=ids)

    def get_visible_nodes(self, user, ids=None):
        """Fetch Nodes visible by a User_.

        :param user: The user that should be used in the permission check.
        :type user: User_
        :param ids: If given, limit result to nodes with these system_ids.
        :type ids: Sequence.

        .. _User: https://
           docs.djangoproject.com/en/dev/topics/auth/
           #django.contrib.auth.models.User

        """
        if user.is_superuser:
            visible_nodes = self.all()
        else:
            visible_nodes = self.filter(
                models.Q(owner__isnull=True) | models.Q(owner=user))
        return self.filter_by_ids(visible_nodes, ids)

    def get_editable_nodes(self, user, ids=None):
        """Fetch Nodes a User_ has ownership privileges on.

        An admin has ownership privileges on all nodes.

        :param user: The user that should be used in the permission check.
        :type user: User_
        :param ids: If given, limit result to nodes with these system_ids.
        :type ids: Sequence.
        """
        if user.is_superuser:
            visible_nodes = self.all()
        else:
            visible_nodes = self.filter(owner=user)
        return self.filter_by_ids(visible_nodes, ids)

    def get_visible_node_or_404(self, system_id, user):
        """Fetch a `Node` by system_id.  Raise exceptions if no `Node` with
        this system_id exist or if the provided user cannot see this `Node`.

        :param name: The system_id.
        :type name: str
        :param user: The user that should be used in the permission check.
        :type user: django.contrib.auth.models.User
        :raises: django.http.Http404_,
            maasserver.exceptions.PermissionDenied_.

        .. _django.http.Http404: https://
           docs.djangoproject.com/en/dev/topics/http/views/
           #the-http404-exception
        """
        node = get_object_or_404(Node, system_id=system_id)
        if user.has_perm('access', node):
            return node
        else:
            raise PermissionDenied

    def get_available_node_for_acquisition(self, for_user):
        """Find a `Node` to be acquired by the given user.

        :param for_user: The user who is to acquire the node.
        :return: A `Node`, or None if none are available.
        """
        available_nodes = (
            self.get_visible_nodes(for_user)
                .filter(status=NODE_STATUS.READY))
        available_nodes = list(available_nodes[:1])
        if len(available_nodes) == 0:
            return None
        else:
            return available_nodes[0]

    def stop_nodes(self, ids, by_user):
        """Request on given user's behalf that the given nodes be shut down.

        Shutdown is only requested for nodes that the user has ownership
        privileges for; any other nodes in the request are ignored.

        :param ids: The `system_id` values for nodes to be shut down.
        :type ids: Sequence
        :param by_user: Requesting user.
        :type by_user: User_
        :return: Those Nodes for which shutdown was actually requested.
        :rtype: list
        """
        self._set_provisioning_proxy()
        nodes = self.get_editable_nodes(by_user, ids=ids)
        self.provisioning_proxy.stop_nodes([node.system_id for node in nodes])
        return nodes

    def start_nodes(self, ids, by_user):
        """Request on given user's behalf that the given nodes be started up.

        Power-on is only requested for nodes that the user has ownership
        privileges for; any other nodes in the request are ignored.

        :param ids: The `system_id` values for nodes to be started.
        :type ids: Sequence
        :param by_user: Requesting user.
        :type by_user: User_
        :return: Those Nodes for which power-on was actually requested.
        :rtype: list
        """
        self._set_provisioning_proxy()
        nodes = self.get_editable_nodes(by_user, ids=ids)
        self.provisioning_proxy.start_nodes(
            [node.system_id for node in nodes])
        return nodes


class Node(CommonInfo):
    """A `Node` represents a physical machine used by the MaaS Server.

    :ivar system_id: The unique identifier for this `Node`.
        (e.g. 'node-41eba45e-4cfa-11e1-a052-00225f89f211').
    :ivar hostname: This `Node`'s hostname.
    :ivar status: This `Node`'s status. See the vocabulary
        :class:`NODE_STATUS`.
    :ivar owner: This `Node`'s owner if it's in use, None otherwise.
    :ivar after_commissioning_action: The action to perform after
        commissioning. See vocabulary
        :class:`NODE_AFTER_COMMISSIONING_ACTION`.
    :ivar objects: The :class:`NodeManager`.

    """

    system_id = models.CharField(
        max_length=41, unique=True, default=generate_node_system_id,
        editable=False)

    hostname = models.CharField(max_length=255, default='', blank=True)

    status = models.IntegerField(
        max_length=10, choices=NODE_STATUS_CHOICES, editable=False,
        default=NODE_STATUS.DEFAULT_STATUS)

    owner = models.ForeignKey(
        User, default=None, blank=True, null=True, editable=False)

    after_commissioning_action = models.IntegerField(
        choices=NODE_AFTER_COMMISSIONING_ACTION_CHOICES,
        default=NODE_AFTER_COMMISSIONING_ACTION.DEFAULT)

    objects = NodeManager()

    def __unicode__(self):
        if self.hostname:
            return u"%s (%s)" % (self.system_id, self.hostname)
        else:
            return self.system_id

    def display_status(self):
        return NODE_STATUS_CHOICES_DICT[self.status]

    def add_mac_address(self, mac_address):
        """Add a new MAC Address to this `Node`.

        :param mac_address: The MAC Address to be added.
        :type mac_address: str
        :raises: django.core.exceptions.ValidationError_

        .. _django.core.exceptions.ValidationError: https://
           docs.djangoproject.com/en/dev/ref/exceptions/
           #django.core.exceptions.ValidationError
        """

        mac = MACAddress(mac_address=mac_address, node=self)
        mac.full_clean()
        mac.save()
        return mac

    def remove_mac_address(self, mac_address):
        """Remove a MAC Address from this `Node`.

        :param mac_address: The MAC Address to be removed.
        :type mac_address: str

        """
        mac = MACAddress.objects.get(mac_address=mac_address, node=self)
        if mac:
            mac.delete()

    def acquire(self, by_user):
        """Mark commissioned node as acquired by the given user."""
        assert self.status == NODE_STATUS.READY
        assert self.owner is None
        self.status = NODE_STATUS.ALLOCATED
        self.owner = by_user


mac_re = re.compile(r'^([0-9a-fA-F]{2}:){5}[0-9a-fA-F]{2}$')


class MACAddress(CommonInfo):
    """A `MACAddress` represents a `MAC Address
    <http://en.wikipedia.org/wiki/MAC_address>`_ attached to a :class:`Node`.

    :ivar mac_address: The MAC Address.
    :ivar node: The `Node` related to this `MACAddress`.

    """
    mac_address = MACAddressField()
    node = models.ForeignKey(Node, editable=False)

    class Meta:
        verbose_name_plural = "MAC addresses"

    def __unicode__(self):
        return self.mac_address


GENERIC_CONSUMER = 'Maas consumer'


<<<<<<< HEAD
class UserProfileManager(models.Manager):
    """A utility to manage the collection of UserProfile (or User).

    This should be used when dealing with UserProfiles or Users because it
    deals gracefully with system users.
    """

    def all_users(self):
        """Returns all the "real" users (the users which are not system users
        and thus have a UserProfile object attached to them).

        :return: A QuerySet of the users.
        :rtype: django.db.models.query.QuerySet_

        """
        userprofile_ids = UserProfile.objects.filter(
            ).values_list('id', flat=True)
        return User.objects.filter(id__in=userprofile_ids)
=======
def create_auth_token(user):
    """Create new Token and Consumer (OAuth authorisation) for `user`.

    :param user: The user to create a token for.
    :type user: User
    :return: A tuple containing the Consumer and the Token that were
        created.
    :rtype: tuple

    """
    consumer = Consumer.objects.create(
        user=user, name=GENERIC_CONSUMER, status='accepted')
    consumer.generate_random_codes()
    # This is a 'generic' consumer aimed to service many clients, hence
    # we don't authenticate the consumer with key/secret key.
    consumer.secret = ''
    consumer.save()
    token = Token.objects.create(
        user=user, token_type=Token.ACCESS, consumer=consumer,
        is_approved=True)
    token.generate_random_codes()
    return consumer, token
>>>>>>> 71d76745


class UserProfile(models.Model):
    """A User profile to store Maas specific methods and fields.

    :ivar user: The related User_.

    .. _UserProfile: https://docs.djangoproject.com/
       en/dev/topics/auth/
       #storing-additional-information-about-users

    """

    objects = UserProfileManager()
    user = models.OneToOneField(User)

    def delete(self):
        if self.user.node_set.exists():
            nb_nodes = self.user.node_set.count()
            msg = (
                "User %s cannot be deleted: it still has %d node(s) "
                "deployed." % (self.user.username, nb_nodes))
            raise CannotDeleteUserException(msg)
        self.user.consumers.all().delete()
        self.user.delete()
        super(UserProfile, self).delete()

    def get_authorisation_tokens(self):
        """Fetches all the user's OAuth tokens.

        :return: A QuerySet of the tokens.
        :rtype: django.db.models.query.QuerySet_

        .. _django.db.models.query.QuerySet: https://docs.djangoproject.com/
           en/dev/ref/models/querysets/

        """
        return Token.objects.select_related().filter(
            user=self.user, token_type=Token.ACCESS,
            is_approved=True).order_by('id')

    def create_authorisation_token(self):
        """Create a new Token and its related Consumer (OAuth authorisation).

        :return: A tuple containing the Consumer and the Token that were
            created.
        :rtype: tuple

        """
        return create_auth_token(self.user)

    def delete_authorisation_token(self, token_key):
        """Delete the user's OAuth token wich key token_key.

        :param token_key: The key of the token to be deleted.
        :type token_key: str
        :raises: django.http.Http404_

        """
        token = get_object_or_404(
            Token, user=self.user, token_type=Token.ACCESS, key=token_key)
        token.consumer.delete()
        token.delete()


# When a user is created: create the related profile and the default
# consumer/token.
def create_user(sender, instance, created, **kwargs):
    # System users do not have profiles.
    if created and instance.username not in SYSTEM_USERS:
        # Create related UserProfile.
        profile = UserProfile.objects.create(user=instance)

        # Create initial authorisation token.
        profile.create_authorisation_token()

# Connect the 'create_user' method to the post save signal of User.
post_save.connect(create_user, sender=User)


class FileStorage(models.Model):
    """A simple file storage keyed on file name.

    :ivar filename: A unique file name to use for the data being stored.
    :ivar data: The file's actual data.
    """

    filename = models.CharField(max_length=255, unique=True, editable=False)
    data = models.FileField(upload_to="storage")

    def __unicode__(self):
        return self.filename

    def save_file(self, filename, file_object):
        """Save the file to the filesystem and persist to the database.

        The file will end up in MEDIA_ROOT/storage/
        """
        self.filename = filename
        # This probably ought to read in chunks but large files are
        # not expected.  Also note that uploading a file with the same
        # name as an existing one will cause that file to be written
        # with a new generated name, and the old one remains where it
        # is.  See https://code.djangoproject.com/ticket/6157 - the
        # Django devs consider deleting things dangerous ... ha.
        # HOWEVER - this operation would need to be atomic anyway so
        # it's safest left how it is for now (reads can overlap with
        # writes from Juju).
        content = ContentFile(file_object.read())
        self.data.save(filename, content)


# Register the models in the admin site.
admin.site.register(Consumer)
admin.site.register(FileStorage)
admin.site.register(MACAddress)
admin.site.register(Node)


class MaaSAuthorizationBackend(ModelBackend):

    supports_object_permissions = True

    def has_perm(self, user, perm, obj=None):
        # Only Nodes can be checked. We also don't support perm checking
        # when obj = None.
        if not isinstance(obj, Node):
            raise NotImplementedError(
                'Invalid permission check (invalid object type).')

        # Only the generic 'access' permission is supported.
        if perm != 'access':
            raise NotImplementedError(
                'Invalid permission check (invalid permission name).')

        return obj.owner in (None, user)<|MERGE_RESOLUTION|>--- conflicted
+++ resolved
@@ -395,26 +395,6 @@
 GENERIC_CONSUMER = 'Maas consumer'
 
 
-<<<<<<< HEAD
-class UserProfileManager(models.Manager):
-    """A utility to manage the collection of UserProfile (or User).
-
-    This should be used when dealing with UserProfiles or Users because it
-    deals gracefully with system users.
-    """
-
-    def all_users(self):
-        """Returns all the "real" users (the users which are not system users
-        and thus have a UserProfile object attached to them).
-
-        :return: A QuerySet of the users.
-        :rtype: django.db.models.query.QuerySet_
-
-        """
-        userprofile_ids = UserProfile.objects.filter(
-            ).values_list('id', flat=True)
-        return User.objects.filter(id__in=userprofile_ids)
-=======
 def create_auth_token(user):
     """Create new Token and Consumer (OAuth authorisation) for `user`.
 
@@ -437,7 +417,26 @@
         is_approved=True)
     token.generate_random_codes()
     return consumer, token
->>>>>>> 71d76745
+
+
+class UserProfileManager(models.Manager):
+    """A utility to manage the collection of UserProfile (or User).
+
+    This should be used when dealing with UserProfiles or Users because it
+    deals gracefully with system users.
+    """
+
+    def all_users(self):
+        """Returns all the "real" users (the users which are not system users
+        and thus have a UserProfile object attached to them).
+
+        :return: A QuerySet of the users.
+        :rtype: django.db.models.query.QuerySet_
+
+        """
+        userprofile_ids = UserProfile.objects.filter(
+            ).values_list('id', flat=True)
+        return User.objects.filter(id__in=userprofile_ids)
 
 
 class UserProfile(models.Model):
