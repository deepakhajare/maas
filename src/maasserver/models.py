# Copyright 2012 Canonical Ltd.  This software is licensed under the
# GNU Affero General Public License version 3 (see the file LICENSE).

"""MaaS model objects."""

from __future__ import (
    print_function,
    unicode_literals,
    )

__metaclass__ = type
__all__ = [
    "create_auth_token",
    "generate_node_system_id",
<<<<<<< HEAD
    "Config",
=======
    "get_auth_tokens",
>>>>>>> 37d9550c
    "FileStorage",
    "NODE_STATUS",
    "Node",
    "MACAddress",
    "UserProfile",
    ]

import datetime
import re
from uuid import uuid1

from django.contrib import admin
from django.contrib.auth.backends import ModelBackend
from django.contrib.auth.models import User
from django.core.files.base import ContentFile
from django.db import models
from django.db.models.signals import post_save
from django.shortcuts import get_object_or_404
from maasserver.exceptions import (
    CannotDeleteUserException,
    PermissionDenied,
    )
from maasserver.fields import (
    JSONObjectField,
    MACAddressField,
    )
from metadataserver import nodeinituser
from piston.models import (
    Consumer,
    Token,
    )

# Special users internal to MaaS.
SYSTEM_USERS = [
    # For nodes' access to the metadata API:
    nodeinituser.user_name,
    ]


class CommonInfo(models.Model):
    """A base model which records the creation date and the last modification
    date.

    :ivar created: The creation date.
    :ivar updated: The last modification date.

    """
    created = models.DateField(editable=False)
    updated = models.DateTimeField(editable=False)

    class Meta:
        abstract = True

    def save(self, *args, **kwargs):
        if not self.id:
            self.created = datetime.date.today()
        self.updated = datetime.datetime.today()
        super(CommonInfo, self).save(*args, **kwargs)


def generate_node_system_id():
    return 'node-%s' % uuid1()


class NODE_STATUS:
    """The vocabulary of a `Node`'s possible statuses."""
    DEFAULT_STATUS = 0
    #: The node has been created and has a system ID assigned to it.
    DECLARED = 0
    #: Testing and other commissioning steps are taking place.
    COMMISSIONING = 1
    #: Smoke or burn-in testing has a found a problem.
    FAILED_TESTS = 2
    #: The node can't be contacted.
    MISSING = 3
    #: The node is in the general pool ready to be deployed.
    READY = 4
    #: The node is ready for named deployment.
    RESERVED = 5
    #: The node is powering a service from a charm or is ready for use with
    #: a fresh Ubuntu install.
    ALLOCATED = 6
    #: The node has been removed from service manually until an admin
    #: overrides the retirement.
    RETIRED = 7


NODE_STATUS_CHOICES = (
    (NODE_STATUS.DECLARED, "Declared"),
    (NODE_STATUS.COMMISSIONING, "Commissioning"),
    (NODE_STATUS.FAILED_TESTS, "Failed tests"),
    (NODE_STATUS.MISSING, "Missing"),
    (NODE_STATUS.READY, "Ready"),
    (NODE_STATUS.RESERVED, "Reserved"),
    (NODE_STATUS.ALLOCATED, "Allocated"),
    (NODE_STATUS.RETIRED, "Retired"),
)


NODE_STATUS_CHOICES_DICT = dict(NODE_STATUS_CHOICES)


class NODE_AFTER_COMMISSIONING_ACTION:
    """The vocabulary of a `Node`'s possible value for its field
    after_commissioning_action.

    """
# TODO: document this when it's stabilized.
    #:
    DEFAULT = 0
    #:
    QUEUE = 0
    #:
    CHECK = 1
    #:
    DEPLOY_12_04 = 2
    #:
    DEPLOY_11_10 = 3
    #:
    DEPLOY_11_04 = 4
    #:
    DEPLOY_10_10 = 5


NODE_AFTER_COMMISSIONING_ACTION_CHOICES = (
    (NODE_AFTER_COMMISSIONING_ACTION.QUEUE,
        "Queue for dynamic allocation to services"),
    (NODE_AFTER_COMMISSIONING_ACTION.CHECK,
        "Check compatibility and hold for future decision"),
    (NODE_AFTER_COMMISSIONING_ACTION.DEPLOY_12_04,
        "Deploy with Ubuntu 12.04 LTS"),
    (NODE_AFTER_COMMISSIONING_ACTION.DEPLOY_11_10,
        "Deploy with Ubuntu 11.10"),
    (NODE_AFTER_COMMISSIONING_ACTION.DEPLOY_11_04,
        "Deploy with Ubuntu 11.04"),
    (NODE_AFTER_COMMISSIONING_ACTION.DEPLOY_10_10,
        "Deploy with Ubuntu 10.10"),
)


NODE_AFTER_COMMISSIONING_ACTION_CHOICES_DICT = dict(
    NODE_AFTER_COMMISSIONING_ACTION_CHOICES)


class NodeManager(models.Manager):
    """A utility to manage the collection of Nodes."""

    # Twisted XMLRPC proxy for talking to the provisioning API.  Created
    # on demand.
    provisioning_proxy = None

    def _set_provisioning_proxy(self):
        """Set up the provisioning-API proxy if needed."""
        # Avoid circular imports.
        from maasserver.provisioning import get_provisioning_api_proxy
        if self.provisioning_proxy is None:
            self.provisioning_proxy = get_provisioning_api_proxy()

    def filter_by_ids(self, query, ids=None):
        """Filter `query` result set by system_id values.

        :param query: A queryset of Nodes.
        :type query: QuerySet_
        :param ids: Optional set of ids to filter by.  If given, nodes whose
            system_ids are not in `ids` will be ignored.
        :type param_ids: Sequence
        :return: A filtered version of `query`.
        """
        if ids is None:
            return query
        else:
            return query.filter(system_id__in=ids)

    def get_visible_nodes(self, user, ids=None):
        """Fetch Nodes visible by a User_.

        :param user: The user that should be used in the permission check.
        :type user: User_
        :param ids: If given, limit result to nodes with these system_ids.
        :type ids: Sequence.

        .. _User: https://
           docs.djangoproject.com/en/dev/topics/auth/
           #django.contrib.auth.models.User

        """
        if user.is_superuser:
            visible_nodes = self.all()
        else:
            visible_nodes = self.filter(
                models.Q(owner__isnull=True) | models.Q(owner=user))
        return self.filter_by_ids(visible_nodes, ids)

    def get_editable_nodes(self, user, ids=None):
        """Fetch Nodes a User_ has ownership privileges on.

        An admin has ownership privileges on all nodes.

        :param user: The user that should be used in the permission check.
        :type user: User_
        :param ids: If given, limit result to nodes with these system_ids.
        :type ids: Sequence.
        """
        if user.is_superuser:
            visible_nodes = self.all()
        else:
            visible_nodes = self.filter(owner=user)
        return self.filter_by_ids(visible_nodes, ids)

    def get_visible_node_or_404(self, system_id, user):
        """Fetch a `Node` by system_id.  Raise exceptions if no `Node` with
        this system_id exist or if the provided user cannot see this `Node`.

        :param name: The system_id.
        :type name: str
        :param user: The user that should be used in the permission check.
        :type user: django.contrib.auth.models.User
        :raises: django.http.Http404_,
            maasserver.exceptions.PermissionDenied_.

        .. _django.http.Http404: https://
           docs.djangoproject.com/en/dev/topics/http/views/
           #the-http404-exception
        """
        node = get_object_or_404(Node, system_id=system_id)
        if user.has_perm('access', node):
            return node
        else:
            raise PermissionDenied

    def get_available_node_for_acquisition(self, for_user):
        """Find a `Node` to be acquired by the given user.

        :param for_user: The user who is to acquire the node.
        :return: A `Node`, or None if none are available.
        """
        available_nodes = (
            self.get_visible_nodes(for_user)
                .filter(status=NODE_STATUS.READY))
        available_nodes = list(available_nodes[:1])
        if len(available_nodes) == 0:
            return None
        else:
            return available_nodes[0]

    def stop_nodes(self, ids, by_user):
        """Request on given user's behalf that the given nodes be shut down.

        Shutdown is only requested for nodes that the user has ownership
        privileges for; any other nodes in the request are ignored.

        :param ids: The `system_id` values for nodes to be shut down.
        :type ids: Sequence
        :param by_user: Requesting user.
        :type by_user: User_
        :return: Those Nodes for which shutdown was actually requested.
        :rtype: list
        """
        self._set_provisioning_proxy()
        nodes = self.get_editable_nodes(by_user, ids=ids)
        self.provisioning_proxy.stop_nodes([node.system_id for node in nodes])
        return nodes

    def start_nodes(self, ids, by_user):
        """Request on given user's behalf that the given nodes be started up.

        Power-on is only requested for nodes that the user has ownership
        privileges for; any other nodes in the request are ignored.

        :param ids: The `system_id` values for nodes to be started.
        :type ids: Sequence
        :param by_user: Requesting user.
        :type by_user: User_
        :return: Those Nodes for which power-on was actually requested.
        :rtype: list
        """
        self._set_provisioning_proxy()
        nodes = self.get_editable_nodes(by_user, ids=ids)
        self.provisioning_proxy.start_nodes(
            [node.system_id for node in nodes])
        return nodes


class Node(CommonInfo):
    """A `Node` represents a physical machine used by the MaaS Server.

    :ivar system_id: The unique identifier for this `Node`.
        (e.g. 'node-41eba45e-4cfa-11e1-a052-00225f89f211').
    :ivar hostname: This `Node`'s hostname.
    :ivar status: This `Node`'s status. See the vocabulary
        :class:`NODE_STATUS`.
    :ivar owner: This `Node`'s owner if it's in use, None otherwise.
    :ivar after_commissioning_action: The action to perform after
        commissioning. See vocabulary
        :class:`NODE_AFTER_COMMISSIONING_ACTION`.
    :ivar objects: The :class:`NodeManager`.

    """

    system_id = models.CharField(
        max_length=41, unique=True, default=generate_node_system_id,
        editable=False)

    hostname = models.CharField(max_length=255, default='', blank=True)

    status = models.IntegerField(
        max_length=10, choices=NODE_STATUS_CHOICES, editable=False,
        default=NODE_STATUS.DEFAULT_STATUS)

    owner = models.ForeignKey(
        User, default=None, blank=True, null=True, editable=False)

    after_commissioning_action = models.IntegerField(
        choices=NODE_AFTER_COMMISSIONING_ACTION_CHOICES,
        default=NODE_AFTER_COMMISSIONING_ACTION.DEFAULT)

    objects = NodeManager()

    def __unicode__(self):
        if self.hostname:
            return u"%s (%s)" % (self.system_id, self.hostname)
        else:
            return self.system_id

    def display_status(self):
        return NODE_STATUS_CHOICES_DICT[self.status]

    def add_mac_address(self, mac_address):
        """Add a new MAC Address to this `Node`.

        :param mac_address: The MAC Address to be added.
        :type mac_address: str
        :raises: django.core.exceptions.ValidationError_

        .. _django.core.exceptions.ValidationError: https://
           docs.djangoproject.com/en/dev/ref/exceptions/
           #django.core.exceptions.ValidationError
        """

        mac = MACAddress(mac_address=mac_address, node=self)
        mac.full_clean()
        mac.save()
        return mac

    def remove_mac_address(self, mac_address):
        """Remove a MAC Address from this `Node`.

        :param mac_address: The MAC Address to be removed.
        :type mac_address: str

        """
        mac = MACAddress.objects.get(mac_address=mac_address, node=self)
        if mac:
            mac.delete()

    def acquire(self, by_user):
        """Mark commissioned node as acquired by the given user."""
        assert self.status == NODE_STATUS.READY
        assert self.owner is None
        self.status = NODE_STATUS.ALLOCATED
        self.owner = by_user


mac_re = re.compile(r'^([0-9a-fA-F]{2}:){5}[0-9a-fA-F]{2}$')


class MACAddress(CommonInfo):
    """A `MACAddress` represents a `MAC Address
    <http://en.wikipedia.org/wiki/MAC_address>`_ attached to a :class:`Node`.

    :ivar mac_address: The MAC Address.
    :ivar node: The `Node` related to this `MACAddress`.

    """
    mac_address = MACAddressField()
    node = models.ForeignKey(Node, editable=False)

    class Meta:
        verbose_name_plural = "MAC addresses"

    def __unicode__(self):
        return self.mac_address


GENERIC_CONSUMER = 'Maas consumer'


def create_auth_token(user):
    """Create new Token and Consumer (OAuth authorisation) for `user`.

    :param user: The user to create a token for.
    :type user: User
    :return: The created Token.
    :rtype: piston.models.Token

    """
    consumer = Consumer.objects.create(
        user=user, name=GENERIC_CONSUMER, status='accepted')
    consumer.generate_random_codes()
    # This is a 'generic' consumer aimed to service many clients, hence
    # we don't authenticate the consumer with key/secret key.
    consumer.secret = ''
    consumer.save()
    token = Token.objects.create(
        user=user, token_type=Token.ACCESS, consumer=consumer,
        is_approved=True)
    token.generate_random_codes()
    return token


def get_auth_tokens(user):
    """Fetches all the user's OAuth tokens.

    :return: A QuerySet of the tokens.
    :rtype: django.db.models.query.QuerySet_

    .. _django.db.models.query.QuerySet: https://docs.djangoproject.com/
       en/dev/ref/models/querysets/

    """
    return Token.objects.select_related().filter(
        user=user, token_type=Token.ACCESS, is_approved=True).order_by('id')


class UserProfileManager(models.Manager):
    """A utility to manage the collection of UserProfile (or User).

    This should be used when dealing with UserProfiles or Users because it
    returns only users with a profile attached to them (as opposed to system
    users who don't have a profile).
    """

    def all_users(self):
        """Returns all the "real" users (the users which are not system users
        and thus have a UserProfile object attached to them).

        :return: A QuerySet of the users.
        :rtype: django.db.models.query.QuerySet_

        """
        user_ids = UserProfile.objects.all().values_list('user', flat=True)
        return User.objects.filter(id__in=user_ids)


class UserProfile(models.Model):
    """A User profile to store Maas specific methods and fields.

    :ivar user: The related User_.

    .. _UserProfile: https://docs.djangoproject.com/
       en/dev/topics/auth/
       #storing-additional-information-about-users

    """

    objects = UserProfileManager()
    user = models.OneToOneField(User)

    def delete(self):
        if self.user.node_set.exists():
            nb_nodes = self.user.node_set.count()
            msg = (
                "User %s cannot be deleted: it still has %d node(s) "
                "deployed." % (self.user.username, nb_nodes))
            raise CannotDeleteUserException(msg)
        self.user.consumers.all().delete()
        self.user.delete()
        super(UserProfile, self).delete()

    def get_authorisation_tokens(self):
        """Fetches all the user's OAuth tokens.

        :return: A QuerySet of the tokens.
        :rtype: django.db.models.query.QuerySet_

        .. _django.db.models.query.QuerySet: https://docs.djangoproject.com/
           en/dev/ref/models/querysets/

        """
        return get_auth_tokens(self.user)

    def create_authorisation_token(self):
        """Create a new Token and its related Consumer (OAuth authorisation).

        :return: A tuple containing the Consumer and the Token that were
            created.
        :rtype: tuple

        """
        token = create_auth_token(self.user)
        return token.consumer, token

    def delete_authorisation_token(self, token_key):
        """Delete the user's OAuth token wich key token_key.

        :param token_key: The key of the token to be deleted.
        :type token_key: str
        :raises: django.http.Http404_

        """
        token = get_object_or_404(
            Token, user=self.user, token_type=Token.ACCESS, key=token_key)
        token.consumer.delete()
        token.delete()


# When a user is created: create the related profile and the default
# consumer/token.
def create_user(sender, instance, created, **kwargs):
    # System users do not have profiles.
    if created and instance.username not in SYSTEM_USERS:
        # Create related UserProfile.
        profile = UserProfile.objects.create(user=instance)

        # Create initial authorisation token.
        profile.create_authorisation_token()

# Connect the 'create_user' method to the post save signal of User.
post_save.connect(create_user, sender=User)


class FileStorage(models.Model):
    """A simple file storage keyed on file name.

    :ivar filename: A unique file name to use for the data being stored.
    :ivar data: The file's actual data.
    """

    filename = models.CharField(max_length=255, unique=True, editable=False)
    data = models.FileField(upload_to="storage")

    def __unicode__(self):
        return self.filename

    def save_file(self, filename, file_object):
        """Save the file to the filesystem and persist to the database.

        The file will end up in MEDIA_ROOT/storage/
        """
        self.filename = filename
        # This probably ought to read in chunks but large files are
        # not expected.  Also note that uploading a file with the same
        # name as an existing one will cause that file to be written
        # with a new generated name, and the old one remains where it
        # is.  See https://code.djangoproject.com/ticket/6157 - the
        # Django devs consider deleting things dangerous ... ha.
        # HOWEVER - this operation would need to be atomic anyway so
        # it's safest left how it is for now (reads can overlap with
        # writes from Juju).
        content = ContentFile(file_object.read())
        self.data.save(filename, content)


class ConfigManager(models.Manager):
    """A utility to manage the configuration settings.

    """

    def get_config(self, name, default=None):
        """Return the config value corresponding to the given config name.
        Return None or the provided default if the config value does not
        exist.

        :param name: The name of the config item.
        :type name: basestring
        :param name: The optional default value to return if no such config
            item exists.
        :type name: object
        :return: A config value.
        :raises: Config.MultipleObjectsReturned
        """
        try:
            return self.get(name=name).value
        except Config.DoesNotExist:
            return default

    def get_config_list(self, name):
        """Return the config value list corresponding to the given config
        name.

        :param name: The name of the config items.
        :type name: basestring
        :return: A list of the config values.
        :rtype: list
        """
        return [config.value for config in self.filter(name=name)]

    def set_config(self, name, value):
        """Set or overwrite a config value.

        :param name: The name of the config item to set.
        :type name: basestring
        :param value: The value of the config item to set.
        :type value: Any jsonizable object
        """
        try:
            existing = self.get(name=name)
            existing.value = value
            existing.save()
        except Config.DoesNotExist:
            self.create(name=name, value=value)


class Config(models.Model):
    """Configuration settings.

    :ivar name: The name of the configuration option.
    :type name: basestring
    :ivar value: The configuration value.
    :type value: Any pickleable python object.
    """

    name = models.CharField(max_length=255, unique=False)
    value = JSONObjectField(null=True)

    objects = ConfigManager()

    def __unicode__(self):
        return "%s: %s" % (self.name, self.value)


# Register the models in the admin site.
admin.site.register(Consumer)
admin.site.register(Config)
admin.site.register(FileStorage)
admin.site.register(MACAddress)
admin.site.register(Node)


class MaaSAuthorizationBackend(ModelBackend):

    supports_object_permissions = True

    def has_perm(self, user, perm, obj=None):
        # Only Nodes can be checked. We also don't support perm checking
        # when obj = None.
        if not isinstance(obj, Node):
            raise NotImplementedError(
                'Invalid permission check (invalid object type).')

        # Only the generic 'access' permission is supported.
        if perm != 'access':
            raise NotImplementedError(
                'Invalid permission check (invalid permission name).')

        return obj.owner in (None, user)<|MERGE_RESOLUTION|>--- conflicted
+++ resolved
@@ -12,11 +12,8 @@
 __all__ = [
     "create_auth_token",
     "generate_node_system_id",
-<<<<<<< HEAD
+    "get_auth_tokens",
     "Config",
-=======
-    "get_auth_tokens",
->>>>>>> 37d9550c
     "FileStorage",
     "NODE_STATUS",
     "Node",
