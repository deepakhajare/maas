# Copyright 2012 Canonical Ltd.  This software is licensed under the
# GNU Affero General Public License version 3 (see the file LICENSE).

"""MAAS model objects."""

from __future__ import (
    print_function,
    unicode_literals,
    )

__metaclass__ = type
__all__ = [
    "create_auth_token",
    "generate_node_system_id",
    "get_auth_tokens",
    "get_db_state",
    "get_html_display_for_key",
    "Config",
    "FileStorage",
    "NODE_STATUS",
    "NODE_PERMISSION",
    "NODE_TRANSITIONS",
    "Node",
    "MACAddress",
    "SSHKey",
    "UserProfile",
    ]

import binascii
from cgi import escape
from collections import (
    defaultdict,
    OrderedDict,
    )
import copy
import datetime
from errno import ENOENT
from logging import getLogger
import os
import re
from socket import gethostname
from string import whitespace
import time
from uuid import uuid1

from django.conf import settings
from django.contrib import admin
from django.contrib.auth.backends import ModelBackend
from django.contrib.auth.models import User
from django.core.exceptions import (
    PermissionDenied,
    ValidationError,
    )
from django.core.files.base import ContentFile
from django.core.files.storage import FileSystemStorage
from django.db import models
from django.db.models.signals import post_save
from django.shortcuts import get_object_or_404
from django.utils.safestring import mark_safe
from maasserver.exceptions import (
    CannotDeleteUserException,
    NodeStateViolation,
    )
from maasserver.fields import (
    JSONObjectField,
    MACAddressField,
    )
from metadataserver import nodeinituser
from piston.models import (
    Consumer,
    Token,
    )
from provisioningserver.enum import (
    POWER_TYPE,
    POWER_TYPE_CHOICES,
    )
from twisted.conch.ssh.keys import (
    BadKeyError,
    Key,
    )

# Special users internal to MAAS.
SYSTEM_USERS = [
    # For nodes' access to the metadata API:
    nodeinituser.user_name,
    ]


logger = getLogger('maasserver')


class CommonInfo(models.Model):
    """A base model which records the creation date and the last modification
    date.

    :ivar created: The creation date.
    :ivar updated: The last modification date.

    """
    created = models.DateField(editable=False)
    updated = models.DateTimeField(editable=False)

    class Meta:
        abstract = True

    def save(self, *args, **kwargs):
        if not self.id:
            self.created = datetime.date.today()
        self.updated = datetime.datetime.today()
        super(CommonInfo, self).save(*args, **kwargs)


def generate_node_system_id():
    return 'node-%s' % uuid1()


class NODE_STATUS:
    """The vocabulary of a `Node`'s possible statuses."""
    # A node starts out as READY.
    DEFAULT_STATUS = 0

    #: The node has been created and has a system ID assigned to it.
    DECLARED = 0
    #: Testing and other commissioning steps are taking place.
    COMMISSIONING = 1
    #: Smoke or burn-in testing has a found a problem.
    FAILED_TESTS = 2
    #: The node can't be contacted.
    MISSING = 3
    #: The node is in the general pool ready to be deployed.
    READY = 4
    #: The node is ready for named deployment.
    RESERVED = 5
    #: The node is powering a service from a charm or is ready for use with
    #: a fresh Ubuntu install.
    ALLOCATED = 6
    #: The node has been removed from service manually until an admin
    #: overrides the retirement.
    RETIRED = 7


# Django choices for NODE_STATUS: sequence of tuples (key, UI
# representation).
NODE_STATUS_CHOICES = (
    (NODE_STATUS.DECLARED, "Declared"),
    (NODE_STATUS.COMMISSIONING, "Commissioning"),
    (NODE_STATUS.FAILED_TESTS, "Failed tests"),
    (NODE_STATUS.MISSING, "Missing"),
    (NODE_STATUS.READY, "Ready"),
    (NODE_STATUS.RESERVED, "Reserved"),
    (NODE_STATUS.ALLOCATED, "Allocated"),
    (NODE_STATUS.RETIRED, "Retired"),
)


NODE_STATUS_CHOICES_DICT = OrderedDict(NODE_STATUS_CHOICES)


# Information about valid node status transitions.
# The format is:
# {
#  old_status1: [
#      new_status11,
#      new_status12,
#      new_status13,
#      ],
# ...
# }
#
NODE_TRANSITIONS = {
    None: [
        NODE_STATUS.DECLARED,
        NODE_STATUS.MISSING,
        NODE_STATUS.RETIRED,
        ],
    NODE_STATUS.DECLARED: [
        NODE_STATUS.COMMISSIONING,
        NODE_STATUS.MISSING,
        NODE_STATUS.READY,
        NODE_STATUS.RETIRED,
        ],
    NODE_STATUS.COMMISSIONING: [
        NODE_STATUS.FAILED_TESTS,
        NODE_STATUS.READY,
        NODE_STATUS.RETIRED,
        NODE_STATUS.MISSING,
        ],
    NODE_STATUS.READY: [
        NODE_STATUS.ALLOCATED,
        NODE_STATUS.RESERVED,
        NODE_STATUS.RETIRED,
        NODE_STATUS.MISSING,
        ],
    NODE_STATUS.RESERVED: [
        NODE_STATUS.READY,
        NODE_STATUS.ALLOCATED,
        NODE_STATUS.RETIRED,
        NODE_STATUS.MISSING,
        ],
    NODE_STATUS.ALLOCATED: [
        NODE_STATUS.READY,
        NODE_STATUS.RETIRED,
        NODE_STATUS.MISSING,
        ],
    NODE_STATUS.MISSING: [
        NODE_STATUS.DECLARED,
        NODE_STATUS.READY,
        NODE_STATUS.ALLOCATED,
        NODE_STATUS.COMMISSIONING,
        ],
    NODE_STATUS.RETIRED: [
        NODE_STATUS.DECLARED,
        NODE_STATUS.READY,
        NODE_STATUS.MISSING,
        ],
    }


class NODE_AFTER_COMMISSIONING_ACTION:
    """The vocabulary of a `Node`'s possible value for its field
    after_commissioning_action.

    """
# TODO: document this when it's stabilized.
    #:
    DEFAULT = 0
    #:
    QUEUE = 0
    #:
    CHECK = 1
    #:
    DEPLOY_12_04 = 2


NODE_AFTER_COMMISSIONING_ACTION_CHOICES = (
    (NODE_AFTER_COMMISSIONING_ACTION.QUEUE,
        "Queue for dynamic allocation to services"),
    (NODE_AFTER_COMMISSIONING_ACTION.CHECK,
        "Check compatibility and hold for future decision"),
    (NODE_AFTER_COMMISSIONING_ACTION.DEPLOY_12_04,
        "Deploy with Ubuntu 12.04 LTS"),
)


NODE_AFTER_COMMISSIONING_ACTION_CHOICES_DICT = dict(
    NODE_AFTER_COMMISSIONING_ACTION_CHOICES)


# List of supported architectures.
class ARCHITECTURE:
    i386 = 'i386'
    amd64 = 'amd64'


# Architecture names.
ARCHITECTURE_CHOICES = (
    (ARCHITECTURE.i386, "i386"),
    (ARCHITECTURE.amd64, "amd64"),
)


def get_papi():
    """Return a provisioning server API proxy."""
    # Avoid circular imports.
    from maasserver.provisioning import get_provisioning_api_proxy
    return get_provisioning_api_proxy()


class NodeManager(models.Manager):
    """A utility to manage the collection of Nodes."""

    def filter_by_ids(self, query, ids=None):
        """Filter `query` result set by system_id values.

        :param query: A QuerySet of Nodes.
        :type query: django.db.models.query.QuerySet_
        :param ids: Optional set of ids to filter by.  If given, nodes whose
            system_ids are not in `ids` will be ignored.
        :type param_ids: Sequence
        :return: A filtered version of `query`.

        .. _django.db.models.query.QuerySet: https://docs.djangoproject.com/
           en/dev/ref/models/querysets/

        """
        if ids is None:
            return query
        else:
            return query.filter(system_id__in=ids)

    def get_nodes(self, user, perm, ids=None):
        """Fetch Nodes on which the User_ has the given permission.

        :param user: The user that should be used in the permission check.
        :type user: User_
        :param perm: The permission to check.
        :type perm: a permission string from NODE_PERMISSION
        :param ids: If given, limit result to nodes with these system_ids.
        :type ids: Sequence.

        .. _User: https://
           docs.djangoproject.com/en/dev/topics/auth/
           #django.contrib.auth.models.User

        """
        if user.is_superuser:
            nodes = self.all()
        else:
            if perm == NODE_PERMISSION.VIEW:
                nodes = self.filter(
                    models.Q(owner__isnull=True) | models.Q(owner=user))
            elif perm == NODE_PERMISSION.EDIT:
                nodes = self.filter(owner=user)
            elif perm == NODE_PERMISSION.ADMIN:
                nodes = self.none()
            else:
                raise NotImplementedError(
                    "Invalid permission check (invalid permission name: %s)." %
                    perm)

        return self.filter_by_ids(nodes, ids)

    def get_allocated_visible_nodes(self, token, ids):
        """Fetch Nodes that were allocated to the User_/oauth token.

        :param user: The user whose nodes to fetch
        :type user: User_
        :param token: The OAuth token associated with the Nodes.
        :type token: piston.models.Token.
        :param ids: Optional set of IDs to filter by. If given, nodes whose
            system_ids are not in `ids` will be ignored.
        :type param_ids: Sequence

        .. _User: https://
           docs.djangoproject.com/en/dev/topics/auth/
           #django.contrib.auth.models.User
        """
        if ids is None:
            nodes = self.filter(token=token)
        else:
            nodes = self.filter(token=token, system_id__in=ids)
        return nodes

    def get_node_or_404(self, system_id, user, perm):
        """Fetch a `Node` by system_id.  Raise exceptions if no `Node` with
        this system_id exist or if the provided user has not the required
        permission on this `Node`.

        :param name: The system_id.
        :type name: str
        :param user: The user that should be used in the permission check.
        :type user: django.contrib.auth.models.User
        :param perm: The permission to assert that the user has on the node.
        :type perm: basestring
        :raises: django.http.Http404_,
            :class:`maasserver.exceptions.PermissionDenied`.

        .. _django.http.Http404: https://
           docs.djangoproject.com/en/dev/topics/http/views/
           #the-http404-exception
        """
        node = get_object_or_404(Node, system_id=system_id)
        if user.has_perm(perm, node):
            return node
        else:
            raise PermissionDenied()

    def get_available_node_for_acquisition(self, for_user, constraints=None):
        """Find a `Node` to be acquired by the given user.

        :param for_user: The user who is to acquire the node.
        :type for_user: :class:`django.contrib.auth.models.User`
        :param constraints: Optional selection constraints.  If given, only
            nodes matching these constraints are considered.
        :type constraints: :class:`dict`
        :return: A matching `Node`, or None if none are available.
        """
        if constraints is None:
            constraints = {}
        available_nodes = (
            self.get_nodes(for_user, NODE_PERMISSION.VIEW)
                .filter(status=NODE_STATUS.READY))

        if constraints.get('name'):
            available_nodes = available_nodes.filter(
                system_id=constraints['name'])

        available_nodes = list(available_nodes[:1])
        if len(available_nodes) == 0:
            return None
        else:
            return available_nodes[0]

    def stop_nodes(self, ids, by_user):
        """Request on given user's behalf that the given nodes be shut down.

        Shutdown is only requested for nodes that the user has ownership
        privileges for; any other nodes in the request are ignored.

        :param ids: The `system_id` values for nodes to be shut down.
        :type ids: Sequence
        :param by_user: Requesting user.
        :type by_user: User_
        :return: Those Nodes for which shutdown was actually requested.
        :rtype: list
        """
        nodes = self.get_nodes(by_user, NODE_PERMISSION.EDIT, ids=ids)
        get_papi().stop_nodes([node.system_id for node in nodes])
        return nodes

    def start_nodes(self, ids, by_user, user_data=None):
        """Request on given user's behalf that the given nodes be started up.

        Power-on is only requested for nodes that the user has ownership
        privileges for; any other nodes in the request are ignored.

        :param ids: The `system_id` values for nodes to be started.
        :type ids: Sequence
        :param by_user: Requesting user.
        :type by_user: User_
        :param user_data: Optional blob of user-data to be made available to
            the nodes through the metadata service.  If not given, any
            previous user data is used.
        :type user_data: basestring
        :return: Those Nodes for which power-on was actually requested.
        :rtype: list
        """
<<<<<<< HEAD
        # TODO: File structure needs sorting out to avoid this circular
        # import dance.
=======
        # Avoid circular imports.
>>>>>>> 151df819
        from metadataserver.models import NodeUserData
        from maasserver.provisioning import select_profile_for_node
        nodes = self.get_nodes(by_user, NODE_PERMISSION.EDIT, ids=ids)
<<<<<<< HEAD
        if user_data is not None:
            for node in nodes:
                NodeUserData.objects.set_user_data(node, user_data)
        profiles = {}
        for node in nodes:
            profiles[node.system_id] = {
                'profile': select_profile_for_node(node)}
        papi = get_papi()
        papi.modify_nodes(profiles)
        papi.start_nodes([node.system_id for node in nodes])
=======
        for node in nodes:
            NodeUserData.objects.set_user_data(node, user_data)
        get_papi().start_nodes([node.system_id for node in nodes])
>>>>>>> 151df819
        return nodes


def get_db_state(instance, field_name):
    """Get the persisted state of the given field for the given instance.

    :param instance: The model instance to consider.
    :type instance: :class:`django.db.models.Model`
    :param field_name: The name of the field to return.
    :type field_name: basestring
    """
    try:
        return getattr(
            instance.__class__.objects.get(pk=instance.pk), field_name)
    except instance.DoesNotExist:
        return None


class NODE_PERMISSION:
    VIEW = 'view_node'
    EDIT = 'edit_node'
    ADMIN = 'admin_node'


class Node(CommonInfo):
    """A `Node` represents a physical machine used by the MAAS Server.

    :ivar system_id: The unique identifier for this `Node`.
        (e.g. 'node-41eba45e-4cfa-11e1-a052-00225f89f211').
    :ivar hostname: This `Node`'s hostname.
    :ivar status: This `Node`'s status. See the vocabulary
        :class:`NODE_STATUS`.
    :ivar owner: This `Node`'s owner if it's in use, None otherwise.
    :ivar after_commissioning_action: The action to perform after
        commissioning. See vocabulary
        :class:`NODE_AFTER_COMMISSIONING_ACTION`.
    :ivar power_type: The :class:`POWER_TYPE` that determines how this
        node will be powered on.  If not given, the default will be used as
        configured in the `node_power_type` setting.
    :ivar objects: The :class:`NodeManager`.

    """

    system_id = models.CharField(
        max_length=41, unique=True, default=generate_node_system_id,
        editable=False)

    hostname = models.CharField(max_length=255, default='', blank=True)

    status = models.IntegerField(
        max_length=10, choices=NODE_STATUS_CHOICES, editable=False,
        default=NODE_STATUS.DEFAULT_STATUS)

    owner = models.ForeignKey(
        User, default=None, blank=True, null=True, editable=False)

    after_commissioning_action = models.IntegerField(
        choices=NODE_AFTER_COMMISSIONING_ACTION_CHOICES,
        default=NODE_AFTER_COMMISSIONING_ACTION.DEFAULT)

    architecture = models.CharField(
        max_length=10, choices=ARCHITECTURE_CHOICES, blank=False,
        default=ARCHITECTURE.i386)

    # For strings, Django insists on abusing the empty string ("blank")
    # to mean "none."
    power_type = models.CharField(
        max_length=10, choices=POWER_TYPE_CHOICES, null=False, blank=True,
        default=POWER_TYPE.DEFAULT)

    token = models.ForeignKey(
        Token, db_index=True, null=True, editable=False, unique=False)

    objects = NodeManager()

    def __unicode__(self):
        if self.hostname:
            return "%s (%s)" % (self.system_id, self.hostname)
        else:
            return self.system_id

    def clean_status(self):
        """Check a node's status transition against the node-status FSM."""
        old_status = get_db_state(self, 'status')
        if self.status == old_status:
            # No transition is always a safe transition.
            pass
        elif self.status in NODE_TRANSITIONS.get(old_status, ()):
            # Valid transition.
            pass
        else:
            # Transition not permitted.
            error_text = "Invalid transition: %s -> %s." % (
                NODE_STATUS_CHOICES_DICT.get(old_status, "Unknown"),
                NODE_STATUS_CHOICES_DICT.get(self.status, "Unknown"),
                )
            raise NodeStateViolation(error_text)

    def clean(self, *args, **kwargs):
        super(Node, self).clean(*args, **kwargs)
        self.clean_status()

    def save(self, skip_check=False, *args, **kwargs):
        if not skip_check:
            self.full_clean()
        return super(Node, self).save(*args, **kwargs)

    def display_status(self):
        """Return status text as displayed to the user.

        The UI representation is taken from NODE_STATUS_CHOICES_DICT and may
        interpolate the variable "owner" to reflect the username of the node's
        current owner, if any.
        """
        status_text = NODE_STATUS_CHOICES_DICT[self.status]
        if self.status == NODE_STATUS.ALLOCATED:
            # The User is represented as its username in interpolation.
            # Don't just say self.owner.username here, or there will be
            # trouble with unowned nodes!
            return "%s to %s" % (status_text, self.owner)
        else:
            return status_text

    def add_mac_address(self, mac_address):
        """Add a new MAC Address to this `Node`.

        :param mac_address: The MAC Address to be added.
        :type mac_address: basestring
        :raises: django.core.exceptions.ValidationError_

        .. _django.core.exceptions.ValidationError: https://
           docs.djangoproject.com/en/dev/ref/exceptions/
           #django.core.exceptions.ValidationError
        """

        mac = MACAddress(mac_address=mac_address, node=self)
        mac.full_clean()
        mac.save()
        return mac

    def remove_mac_address(self, mac_address):
        """Remove a MAC Address from this `Node`.

        :param mac_address: The MAC Address to be removed.
        :type mac_address: str

        """
        mac = MACAddress.objects.get(mac_address=mac_address, node=self)
        if mac:
            mac.delete()

    def accept_enlistment(self):
        """Accept this node's (anonymous) enlistment.

        This call makes sense only on a node in Declared state, i.e. one that
        has been anonymously enlisted and is now waiting for a MAAS user to
        accept that enlistment as authentic.  Calling it on a node that is in
        Ready or Commissioning state, however, is not an error -- it probably
        just means that somebody else has beaten you to it.

        :return: This node if it has made the transition from Declared, or
            None if it was already in an accepted state.
        """
        # Accepting a node puts it into Ready state.  This will change
        # once we implement commissioning.
        target_state = NODE_STATUS.READY

        accepted_states = [NODE_STATUS.READY, NODE_STATUS.COMMISSIONING]
        if self.status in accepted_states:
            return None
        if self.status != NODE_STATUS.DECLARED:
            raise NodeStateViolation(
                "Cannot accept node enlistment: node %s is in state %s."
                % (self.system_id, NODE_STATUS_CHOICES_DICT[self.status]))

        self.status = target_state
        self.save()
        return self

    def start_commissioning(self, user):
        """Install OS and self-test a new node."""
        self.status = NODE_STATUS.COMMISSIONING
        self.owner = user
        self.save()
        # The commissioning profile is handled in start_nodes.
        Node.objects.start_nodes(
            [self.system_id], user, user_data=None)

    def delete(self):
        # Delete the related mac addresses first.
        self.macaddress_set.all().delete()
        super(Node, self).delete()

    def set_mac_based_hostname(self, mac_address):
        mac_hostname = mac_address.replace(':', '').lower()
        domain = Config.objects.get_config("enlistment_domain")
        domain = domain.strip("." + whitespace)
        if len(domain) > 0:
            self.hostname = "node-%s.%s" % (mac_hostname, domain)
        else:
            self.hostname = "node-%s" % mac_hostname
        self.save()

    def get_effective_power_type(self):
        """Get power-type to use for this node.

        If no power type has been set for the node, get the configured
        default.
        """
        if self.power_type == POWER_TYPE.DEFAULT:
            power_type = Config.objects.get_config('node_power_type')
            if power_type == POWER_TYPE.DEFAULT:
                raise ValueError(
                    "Default power type is configured to the default, but "
                    "that means to use the configured default.  It needs to "
                    "be confirued to another, more useful value.")
        else:
            power_type = self.power_type
        return power_type

    def acquire(self, token):
        """Mark commissioned node as acquired by the given user's token."""
        assert self.owner is None
        self.status = NODE_STATUS.ALLOCATED
        self.owner = token.user
        self.token = token

    def release(self):
        """Mark allocated or reserved node as available again."""
        self.status = NODE_STATUS.READY
        self.owner = None
        self.token = None


mac_re = re.compile(r'^([0-9a-fA-F]{2}:){5}[0-9a-fA-F]{2}$')


class MACAddress(CommonInfo):
    """A `MACAddress` represents a `MAC Address
    <http://en.wikipedia.org/wiki/MAC_address>`_ attached to a :class:`Node`.

    :ivar mac_address: The MAC Address.
    :ivar node: The `Node` related to this `MACAddress`.

    """
    mac_address = MACAddressField(unique=True)
    node = models.ForeignKey(Node, editable=False)

    class Meta:
        verbose_name_plural = "MAC addresses"

    def __unicode__(self):
        return self.mac_address


GENERIC_CONSUMER = 'MAAS consumer'


def create_auth_token(user):
    """Create new Token and Consumer (OAuth authorisation) for `user`.

    :param user: The user to create a token for.
    :type user: User
    :return: The created Token.
    :rtype: piston.models.Token

    """
    consumer = Consumer.objects.create(
        user=user, name=GENERIC_CONSUMER, status='accepted')
    consumer.generate_random_codes()
    # This is a 'generic' consumer aimed to service many clients, hence
    # we don't authenticate the consumer with key/secret key.
    consumer.secret = ''
    consumer.save()
    token = Token.objects.create(
        user=user, token_type=Token.ACCESS, consumer=consumer,
        is_approved=True)
    token.generate_random_codes()
    return token


def get_auth_tokens(user):
    """Fetches all the user's OAuth tokens.

    :return: A QuerySet of the tokens.
    :rtype: django.db.models.query.QuerySet_

    .. _django.db.models.query.QuerySet: https://docs.djangoproject.com/
       en/dev/ref/models/querysets/

    """
    return Token.objects.select_related().filter(
        user=user, token_type=Token.ACCESS, is_approved=True).order_by('id')


class UserProfileManager(models.Manager):
    """A utility to manage the collection of UserProfile (or User).

    This should be used when dealing with UserProfiles or Users because it
    returns only users with a profile attached to them (as opposed to system
    users who don't have a profile).
    """

    def all_users(self):
        """Returns all the "real" users (the users which are not system users
        and thus have a UserProfile object attached to them).

        :return: A QuerySet of the users.
        :rtype: django.db.models.query.QuerySet_

        .. _django.db.models.query.QuerySet: https://docs.djangoproject.com/
           en/dev/ref/models/querysets/

        """
        user_ids = UserProfile.objects.all().values_list('user', flat=True)
        return User.objects.filter(id__in=user_ids)


class UserProfile(models.Model):
    """A User profile to store MAAS specific methods and fields.

    :ivar user: The related User_.

    .. _UserProfile: https://docs.djangoproject.com/
       en/dev/topics/auth/
       #storing-additional-information-about-users

    """

    objects = UserProfileManager()
    user = models.OneToOneField(User)

    def delete(self):
        if self.user.node_set.exists():
            nb_nodes = self.user.node_set.count()
            msg = (
                "User %s cannot be deleted: it still has %d node(s) "
                "deployed." % (self.user.username, nb_nodes))
            raise CannotDeleteUserException(msg)
        self.user.consumers.all().delete()
        self.user.delete()
        super(UserProfile, self).delete()

    def get_authorisation_tokens(self):
        """Fetches all the user's OAuth tokens.

        :return: A QuerySet of the tokens.
        :rtype: django.db.models.query.QuerySet_

        .. _django.db.models.query.QuerySet: https://docs.djangoproject.com/
           en/dev/ref/models/querysets/

        """
        return get_auth_tokens(self.user)

    def create_authorisation_token(self):
        """Create a new Token and its related Consumer (OAuth authorisation).

        :return: A tuple containing the Consumer and the Token that were
            created.
        :rtype: tuple

        """
        token = create_auth_token(self.user)
        return token.consumer, token

    def delete_authorisation_token(self, token_key):
        """Delete the user's OAuth token wich key token_key.

        :param token_key: The key of the token to be deleted.
        :type token_key: str
        :raises: django.http.Http404_

        """
        token = get_object_or_404(
            Token, user=self.user, token_type=Token.ACCESS, key=token_key)
        token.consumer.delete()
        token.delete()

    def __unicode__(self):
        return self.user.username


# When a user is created: create the related profile and the default
# consumer/token.
def create_user(sender, instance, created, **kwargs):
    # System users do not have profiles.
    if created and instance.username not in SYSTEM_USERS:
        # Create related UserProfile.
        profile = UserProfile.objects.create(user=instance)

        # Create initial authorisation token.
        profile.create_authorisation_token()

# Connect the 'create_user' method to the post save signal of User.
post_save.connect(create_user, sender=User)


# Monkey patch django.contrib.auth.models.User to force email to be unique.
User._meta.get_field('email')._unique = True


class SSHKeyManager(models.Manager):
    """A utility to manage the colletion of `SSHKey`s."""

    def get_keys_for_user(self, user):
        """Return the text of the ssh keys associated with a user."""
        return SSHKey.objects.filter(user=user).values_list('key', flat=True)


def validate_ssh_public_key(value):
    """Validate that the given value contains a valid SSH public key."""
    try:
        key = Key.fromString(value)
        if not key.isPublic():
            raise ValidationError(
                "Invalid SSH public key (this key is a private key).")
    except (BadKeyError, binascii.Error):
        raise ValidationError("Invalid SSH public key.")


HELLIPSIS = '&hellip;'


def get_html_display_for_key(key, size):
    """Return a compact HTML representation of this key with a boundary on
    the size of the resulting string.

    A key typically looks like this: 'key_type key_string comment'.
    What we want here is display the key_type and, if possible (i.e. if it
    fits in the boundary that `size` gives us), the comment.  If possible we
    also want to display a truncated key_string.  If the comment is too big
    to fit in, we simply display a cropped version of the whole string.

    :param key: The key for which we want an HTML representation.
    :type name: basestring
    :param size: The maximum size of the representation.  This may not be
        met exactly.
    :type size: int
    :return: The HTML representation of this key.
    :rtype: basestring
    """
    key = key.strip()
    key_parts = key.split(' ', 2)

    if len(key_parts) == 3:
        key_type = key_parts[0]
        key_string = key_parts[1]
        comment = key_parts[2]
        room_for_key = (
            size - (len(key_type) + len(comment) + len(HELLIPSIS) + 2))
        if room_for_key > 0:
            return '%s %.*s%s %s' % (
                escape(key_type, quote=True),
                room_for_key,
                escape(key_string, quote=True),
                HELLIPSIS,
                escape(comment, quote=True))

    if len(key) > size:
        return '%.*s%s' % (
            size - len(HELLIPSIS),
            escape(key, quote=True),
            HELLIPSIS)
    else:
        return escape(key, quote=True)


MAX_KEY_DISPLAY = 50


class SSHKey(CommonInfo):
    """A `SSHKey` represents a user public SSH key.

    Users will be able to access `Node`s using any of their registered keys.

    :ivar user: The user which owns the key.
    :ivar key: The ssh public key.
    """
    class Meta:
        verbose_name_plural = "SSH keys"

    objects = SSHKeyManager()

    user = models.ForeignKey(User, null=False, editable=False)

    key = models.TextField(
        null=False, editable=True, validators=[validate_ssh_public_key])

    def __unicode__(self):
        return self.key

    def display_html(self):
        """Return a compact HTML representation of this key.

        :return: The HTML representation of this key.
        :rtype: basestring
        """
        return mark_safe(get_html_display_for_key(self.key, MAX_KEY_DISPLAY))


class FileStorageManager(models.Manager):
    """Manager for `FileStorage` objects.

    Store files by calling `save_file`.  No two `FileStorage` objects can
    have the same filename at the same time.  Writing new data to a file
    whose name is already in use, replaces its `FileStorage` with one
    pointing to the new data.

    Underneath, however, the storage layer will keep the old version of the
    file around indefinitely.  Thus, if the overwriting transaction rolls
    back, it may leave the new file as garbage on the filesystem; but the
    original file will not be affected.  Also, any ongoing reads from the
    old file will continue without iterruption.
    """
    # The time, in seconds, that an unreferenced file is allowed to
    # persist in order to satisfy ongoing requests.
    grace_time = 12 * 60 * 60

    def get_existing_storage(self, filename):
        """Return an existing `FileStorage` of this name, or None."""
        existing_storage = self.filter(filename=filename)
        if len(existing_storage) == 0:
            return None
        elif len(existing_storage) == 1:
            return existing_storage[0]
        else:
            raise AssertionError(
                "There are %d files called '%s'."
                % (len(existing_storage), filename))

    def save_file(self, filename, file_object):
        """Save the file to the filesystem and persist to the database.

        The file will end up in MEDIA_ROOT/storage/

        If a file of that name already existed, it will be replaced by the
        new contents.
        """
        # This probably ought to read in chunks but large files are
        # not expected.  Also note that uploading a file with the same
        # name as an existing one will cause that file to be written
        # with a new generated name, and the old one remains where it
        # is.  See https://code.djangoproject.com/ticket/6157 - the
        # Django devs consider deleting things dangerous ... ha.
        # HOWEVER - this operation would need to be atomic anyway so
        # it's safest left how it is for now (reads can overlap with
        # writes from Juju).
        content = ContentFile(file_object.read())

        storage = self.get_existing_storage(filename)
        if storage is None:
            storage = FileStorage(filename=filename)
        storage.data.save(filename, content)
        return storage

    def list_stored_files(self):
        """Find the files stored in the filesystem."""
        dirs, files = FileStorage.storage.listdir(FileStorage.upload_dir)
        return [
            os.path.join(FileStorage.upload_dir, filename)
            for filename in files]

    def list_referenced_files(self):
        """Find the names of files that are referenced from `FileStorage`.

        :return: All file paths within MEDIA ROOT (relative to MEDIA_ROOT)
            that have `FileStorage` entries referencing them.
        :rtype: frozenset
        """
        return frozenset(
            file_storage.data.name
            for file_storage in self.all())

    def is_old(self, storage_filename):
        """Is the named file in the filesystem storage old enough to be dead?

        :param storage_filename: The name under which the file is stored in
            the filesystem, relative to MEDIA_ROOT.  This need not be the
            same name as its filename as stored in the `FileStorage` object.
            It includes the name of the upload directory.
        """
        file_path = os.path.join(settings.MEDIA_ROOT, storage_filename)
        mtime = os.stat(file_path).st_mtime
        expiry = mtime + self.grace_time
        return expiry <= time.time()

    def collect_garbage(self):
        """Clean up stored files that are no longer accessible."""
        try:
            stored_files = self.list_stored_files()
        except OSError as e:
            if e.errno != ENOENT:
                raise
            logger.info(
                "Upload directory does not exist yet.  "
                "Skipping garbage collection.")
            return
        referenced_files = self.list_referenced_files()
        for path in stored_files:
            if path not in referenced_files and self.is_old(path):
                FileStorage.storage.delete(path)


class FileStorage(models.Model):
    """A simple file storage keyed on file name.

    :ivar filename: A unique file name to use for the data being stored.
    :ivar data: The file's actual data.
    """

    storage = FileSystemStorage()

    upload_dir = "storage"

    # Unix filenames can be longer than this (e.g. 255 bytes), but leave
    # some extra room for the full path, as well as a versioning suffix.
    filename = models.CharField(max_length=100, unique=True, editable=False)
    data = models.FileField(
        upload_to=upload_dir, storage=storage, max_length=255)

    objects = FileStorageManager()

    def __unicode__(self):
        return self.filename


def get_default_config():
    return {
        ## settings default values.
        # Commissioning section configuration.
        'after_commissioning': NODE_AFTER_COMMISSIONING_ACTION.DEFAULT,
        'check_compatibility': False,
        'node_power_type': POWER_TYPE.WAKE_ON_LAN,
        # The host name or address where the nodes can access the metadata
        # service of this MAAS.
        'maas_url': settings.DEFAULT_MAAS_URL,
        # Ubuntu section configuration.
        'fallback_master_archive': False,
        'keep_mirror_list_uptodate': False,
        'fetch_new_releases': False,
        'update_from': 'archive.ubuntu.com',
        'update_from_choice': (
            [['archive.ubuntu.com', 'archive.ubuntu.com']]),
        # Network section configuration.
        'maas_name': gethostname(),
        'enlistment_domain': b'local',
        ## /settings
        }


# Default values for config options.
DEFAULT_CONFIG = get_default_config()


class ConfigManager(models.Manager):
    """A utility to manage the configuration settings.

    """

    def __init__(self):
        super(ConfigManager, self).__init__()
        self._config_changed_connections = defaultdict(set)

    def get_config(self, name, default=None):
        """Return the config value corresponding to the given config name.
        Return None or the provided default if the config value does not
        exist.

        :param name: The name of the config item.
        :type name: basestring
        :param name: The optional default value to return if no such config
            item exists.
        :type name: object
        :return: A config value.
        :raises: Config.MultipleObjectsReturned
        """
        try:
            return self.get(name=name).value
        except Config.DoesNotExist:
            return copy.deepcopy(DEFAULT_CONFIG.get(name, default))

    def get_config_list(self, name):
        """Return the config value list corresponding to the given config
        name.

        :param name: The name of the config items.
        :type name: basestring
        :return: A list of the config values.
        :rtype: list
        """
        return [config.value for config in self.filter(name=name)]

    def set_config(self, name, value):
        """Set or overwrite a config value.

        :param name: The name of the config item to set.
        :type name: basestring
        :param value: The value of the config item to set.
        :type value: Any jsonizable object
        """
        try:
            existing = self.get(name=name)
            existing.value = value
            existing.save()
        except Config.DoesNotExist:
            self.create(name=name, value=value)

    def config_changed_connect(self, config_name, method):
        """Connect a method to Django's 'update' signal for given config name.

        :param config_name: The name of the config item to track.
        :type config_name: basestring
        :param method: The method to be called.
        :type method: callable

        The provided callabe should follow Django's convention.  E.g:

        >>> def callable(sender, instance, created, **kwargs):
        >>>     pass
        >>>
        >>> Config.objects.config_changed_connect('config_name', callable)
        """
        self._config_changed_connections[config_name].add(method)

    def _config_changed(self, sender, instance, created, **kwargs):
        for connection in self._config_changed_connections[instance.name]:
            connection(sender, instance, created, **kwargs)


config_manager = ConfigManager()


class Config(models.Model):
    """Configuration settings.

    :ivar name: The name of the configuration option.
    :type name: basestring
    :ivar value: The configuration value.
    :type value: Any pickleable python object.
    """

    name = models.CharField(max_length=255, unique=False)
    value = JSONObjectField(null=True)

    objects = config_manager

    def __unicode__(self):
        return "%s: %s" % (self.name, self.value)


# Connect config_manager._config_changed the post save signal of Config.
post_save.connect(config_manager._config_changed, sender=Config)


# Register the models in the admin site.
admin.site.register(Consumer)
admin.site.register(Config)
admin.site.register(FileStorage)
admin.site.register(MACAddress)
admin.site.register(Node)
admin.site.register(SSHKey)


class MAASAuthorizationBackend(ModelBackend):

    supports_object_permissions = True

    def has_perm(self, user, perm, obj=None):
        # Note that a check for a superuser will never reach this code
        # because Django will return True (as an optimization) for every
        # permission check performed on a superuser.
        if not user.is_active:
            # Deactivated users, and in particular the node-init user,
            # are prohibited from accessing maasserver services.
            return False

        # Only Nodes can be checked. We also don't support perm checking
        # when obj = None.
        if not isinstance(obj, Node):
            raise NotImplementedError(
                'Invalid permission check (invalid object type).')

        if perm == NODE_PERMISSION.VIEW:
            return obj.owner in (None, user)
        elif perm == NODE_PERMISSION.EDIT:
            return obj.owner == user
        elif perm == NODE_PERMISSION.ADMIN:
            # 'admin_node' permission is solely granted to superusers.
            return False
        else:
            raise NotImplementedError(
                'Invalid permission check (invalid permission name: %s).' %
                    perm)


# 'provisioning' is imported so that it can register its signal handlers early
# on, before it misses anything.
from maasserver import provisioning
# We mention 'provisioning' here to silence lint warnings.
provisioning

from maasserver import messages
messages<|MERGE_RESOLUTION|>--- conflicted
+++ resolved
@@ -425,31 +425,19 @@
         :return: Those Nodes for which power-on was actually requested.
         :rtype: list
         """
-<<<<<<< HEAD
         # TODO: File structure needs sorting out to avoid this circular
         # import dance.
-=======
-        # Avoid circular imports.
->>>>>>> 151df819
         from metadataserver.models import NodeUserData
         from maasserver.provisioning import select_profile_for_node
         nodes = self.get_nodes(by_user, NODE_PERMISSION.EDIT, ids=ids)
-<<<<<<< HEAD
-        if user_data is not None:
-            for node in nodes:
-                NodeUserData.objects.set_user_data(node, user_data)
         profiles = {}
         for node in nodes:
+            NodeUserData.objects.set_user_data(node, user_data)
             profiles[node.system_id] = {
                 'profile': select_profile_for_node(node)}
         papi = get_papi()
         papi.modify_nodes(profiles)
         papi.start_nodes([node.system_id for node in nodes])
-=======
-        for node in nodes:
-            NodeUserData.objects.set_user_data(node, user_data)
-        get_papi().start_nodes([node.system_id for node in nodes])
->>>>>>> 151df819
         return nodes
 
 
