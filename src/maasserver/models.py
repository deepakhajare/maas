--- conflicted
+++ resolved
@@ -587,15 +587,13 @@
 
 # Default values for config options.
 DEFAULT_CONFIG = {
-<<<<<<< HEAD
+    # settings page config default values.
     'update_from': 'archive.ubuntu.com',
     'update_from_choice': (
         [['archive.ubuntu.com', 'archive.ubuntu.com']])
-=======
     # The host name or address where the nodes can access the metadata
     # service.
-    "metadata-host": gethostname(),
->>>>>>> 49fcfcce
+    'metadata-host': gethostname(),
     }
 
 
