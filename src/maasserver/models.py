--- conflicted
+++ resolved
@@ -23,11 +23,8 @@
 
 import copy
 import datetime
-<<<<<<< HEAD
 import getpass
-=======
 import os
->>>>>>> 13ee0f63
 import re
 from socket import gethostname
 import time
