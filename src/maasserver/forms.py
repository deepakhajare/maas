--- conflicted
+++ resolved
@@ -188,11 +188,7 @@
         if data is None:
             data = {}
         power_type = data.get('power_type', self.initial.get('power_type'))
-<<<<<<< HEAD
-        if power_type is None or power_type not in dict(POWER_TYPE_CHOICES):
-=======
         if power_type not in dict(POWER_TYPE_CHOICES):
->>>>>>> 2e2d4731
             power_type = node.power_type
         self.fields['power_parameters'] = POWER_TYPE_PARAMETERS[power_type]
 
