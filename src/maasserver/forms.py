--- conflicted
+++ resolved
@@ -340,24 +340,12 @@
                 "It has been asked to start up."),
         },
     ],
-<<<<<<< HEAD
     NODE_STATUS.RESERVED: [
         DELETE_ACTION,
-    ],
-    NODE_STATUS.ALLOCATED: [
-        DELETE_ACTION,
-        {
-            'display': "Start node",
-            'permission': NODE_PERMISSION.EDIT,
-            'execute': start_node,
-            'message': "The node has been asked to start up.",
-        },
     ],
     NODE_STATUS.RETIRED: [
         DELETE_ACTION,
     ],
-=======
->>>>>>> 05908b8b
 }
 
 
