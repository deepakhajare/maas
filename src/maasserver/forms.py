# Copyright 2012 Canonical Ltd.  This software is licensed under the
# GNU Affero General Public License version 3 (see the file LICENSE).

"""Forms."""

from __future__ import (
    absolute_import,
    print_function,
    unicode_literals,
    )

__metaclass__ = type
__all__ = [
    "AdminNodeWithMACAddressesForm",
    "CommissioningForm",
    "get_action_form",
    "get_node_edit_form",
    "get_node_create_form",
    "HostnameFormField",
    "MACAddressForm",
    "MAASAndNetworkForm",
    "NodeGroupInterfaceForm",
    "NodeGroupWithInterfacesForm",
    "NodeGroupEdit",
    "NodeWithMACAddressesForm",
    "SSHKeyForm",
    "UbuntuForm",
    "AdminNodeForm",
    "TagForm",
    ]

import collections
import json
import re

from django import forms
from django.contrib import messages
from django.contrib.auth.forms import (
    UserChangeForm,
    UserCreationForm,
    )
from django.contrib.auth.models import (
    AnonymousUser,
    User,
    )
from django.core.exceptions import (
    PermissionDenied,
    ValidationError,
    )
from django.core.validators import URLValidator
from django.forms import (
    CharField,
    Form,
    ModelForm,
    )
from lxml import etree
from maasserver.config_forms import SKIP_CHECK_NAME
from maasserver.enum import (
    ARCHITECTURE,
    ARCHITECTURE_CHOICES,
    DISTRO_SERIES,
    DISTRO_SERIES_CHOICES,
    NODE_AFTER_COMMISSIONING_ACTION,
    NODE_AFTER_COMMISSIONING_ACTION_CHOICES,
    NODE_STATUS,
    NODEGROUP_STATUS,
    NODEGROUPINTERFACE_MANAGEMENT,
    NODEGROUPINTERFACE_MANAGEMENT_CHOICES,
    )
from maasserver.fields import (
    MACAddressFormField,
    NodeGroupFormField,
    )
from maasserver.models import (
    Config,
    MACAddress,
    Node,
    NodeGroup,
    NodeGroupInterface,
    SSHKey,
    Tag,
    )
from maasserver.models.nodegroup import NODEGROUP_CLUSTER_NAME_TEMPLATE
from maasserver.node_action import compile_node_actions
from maasserver.power_parameters import POWER_TYPE_PARAMETERS
from maasserver.utils import strip_domain
from provisioningserver.enum import (
    POWER_TYPE,
    POWER_TYPE_CHOICES,
    )


def compose_invalid_choice_text(choice_of_what, valid_choices):
    """Compose an "invalid choice" string for form error messages.

    :param choice_of_what: The name for what the selected item is supposed
        to be, to be inserted into the error string.
    :type choice_of_what: basestring
    :param valid_choices: Valid choices, in Django choices format:
        (name, value).
    :type valid_choices: sequence
    """
    return "%s is not a valid %s.  It should be one of: %s." % (
        "%(value)s",
        choice_of_what,
        ", ".join(name for name, value in valid_choices),
        )


INVALID_ARCHITECTURE_MESSAGE = compose_invalid_choice_text(
    'architecture', ARCHITECTURE_CHOICES)

INVALID_DISTRO_SERIES_MESSAGE = compose_invalid_choice_text(
    'distro_series', DISTRO_SERIES_CHOICES)


class NodeForm(ModelForm):

    def __init__(self, *args, **kwargs):
        super(NodeForm, self).__init__(*args, **kwargs)
        if kwargs.get('instance') is None:
            # Creating a new node.  Offer choice of nodegroup.
            self.fields['nodegroup'] = NodeGroupFormField(
                required=False, empty_label="Default (master)")

    def clean_hostname(self):
        # Don't allow the hostname to be changed if the node is
        # currently allocated.  Juju knows the node by its old name, so
        # changing the name would confuse things.
        hostname = self.instance.hostname
        status = self.instance.status
        new_hostname = self.cleaned_data.get('hostname', hostname)
        if new_hostname != hostname and status == NODE_STATUS.ALLOCATED:
            raise ValidationError(
                "Can't change hostname to %s: node is in use." % new_hostname)

        return new_hostname

    after_commissioning_action = forms.TypedChoiceField(
        label="After commissioning",
        choices=NODE_AFTER_COMMISSIONING_ACTION_CHOICES, required=False,
        empty_value=NODE_AFTER_COMMISSIONING_ACTION.DEFAULT)

    distro_series = forms.ChoiceField(
        choices=DISTRO_SERIES_CHOICES, required=False,
        initial=DISTRO_SERIES.default,
        label="Release",
        error_messages={'invalid_choice': INVALID_DISTRO_SERIES_MESSAGE})

    architecture = forms.ChoiceField(
        choices=ARCHITECTURE_CHOICES, required=True,
        initial=ARCHITECTURE.i386,
        error_messages={'invalid_choice': INVALID_ARCHITECTURE_MESSAGE})

    class Meta:
        model = Node

        # Fields that the form should generate automatically from the
        # model:
        fields = (
            'hostname',
            'after_commissioning_action',
            'architecture',
            'distro_series',
            )


def remove_None_values(data):
    """Return a new dictionary without the keys corresponding to None values.
    """
    return {key: value for key, value in data.items() if value is not None}


class APIEditMixin:
    """A mixin that clears None values after the cleaning phase.

    Form data contain None values for missing fields.  This class
    removes these None values before processing the data.
    """

    def _post_clean(self):
        """Override Django's private hook _post_save to remove None values
        from 'self.cleaned_data'.

        _post_clean is where the fields of the instance get set with the data
        from self.cleaned_data.  That's why the cleanup needs to happen right
        before that.
        """
        self.cleaned_data = remove_None_values(self.cleaned_data)
        super(APIEditMixin, self)._post_clean()


class AdminNodeForm(APIEditMixin, NodeForm):
    """A version of NodeForm with adds the fields 'power_type' and
    'power_parameters'.
    """

    class Meta:
        model = Node

        # Fields that the form should generate automatically from the
        # model:
        fields = NodeForm.Meta.fields + (
            'power_type',
            'power_parameters',
            )

    def __init__(self, data=None, files=None, instance=None, initial=None):
        super(AdminNodeForm, self).__init__(
            data=data, files=files, instance=instance, initial=initial)
        self.set_up_power_parameters_field(data, instance)

    def set_up_power_parameters_field(self, data, node):
        """Setup the 'power_parameter' field based on the value for the
        'power_type' field.

        We need to create the field for 'power_parameter' (which depend from
        the value of the field 'power_type') before the value for power_type
        gets validated.
        """
        if data is None:
            data = {}

        power_type = data.get('power_type', self.initial.get('power_type'))

        # If power_type is None (this is a node creation form or this
        # form deals with an API call which does not change the value of
        # 'power_type') or invalid: get the node's current 'power_type'
        # value or the default value if this form is not linked to a node.
        if power_type is None or power_type not in dict(POWER_TYPE_CHOICES):
            if node is not None:
                power_type = node.power_type
            else:
                power_type = POWER_TYPE.DEFAULT
        self.fields['power_parameters'] = (
            POWER_TYPE_PARAMETERS[power_type])

    def clean(self):
        cleaned_data = super(AdminNodeForm, self).clean()
        # If power_type is DEFAULT and power_parameters_skip_check is not
        # on, reset power_parameters (set it to the empty string).
        is_default = cleaned_data['power_type'] == POWER_TYPE.DEFAULT
        skip_check = (
            self.data.get('power_parameters_%s' % SKIP_CHECK_NAME) == 'true')
        if is_default and not skip_check:
            cleaned_data['power_parameters'] = ''
        return cleaned_data


def get_node_edit_form(user):
    if user.is_superuser:
        return AdminNodeForm
    else:
        return NodeForm


class MACAddressForm(ModelForm):
    class Meta:
        model = MACAddress

    def __init__(self, node, *args, **kwargs):
        super(MACAddressForm, self).__init__(*args, **kwargs)
        self.node = node

    def save(self, *args, **kwargs):
        mac = super(MACAddressForm, self).save(commit=False)
        mac.node = self.node
        if kwargs.get('commit', True):
            mac.save(*args, **kwargs)
        return mac


class SSHKeyForm(ModelForm):
    key = forms.CharField(
        label="Public key",
        widget=forms.Textarea(attrs={'rows': '5', 'cols': '30'}),
        required=True)

    class Meta:
        model = SSHKey

    def __init__(self, user, *args, **kwargs):
        super(SSHKeyForm, self).__init__(*args, **kwargs)
        self.user = user

    def validate_unique(self):
        # This is a trick to work around a problem in Django.
        # See https://code.djangoproject.com/ticket/13091#comment:19 for
        # details.
        # Without this overridden validate_unique the validation error that
        # can occur if this user already has the same key registered would
        # occur when save() would be called.  The error would be an
        # IntegrityError raised when inserting the new key in the database
        # rather than a proper ValidationError raised by 'clean'.

        # Set the instance user.
        self.instance.user = self.user

        # Allow checking against the missing attribute.
        exclude = self._get_validation_exclusions()
        exclude.remove('user')
        try:
            self.instance.validate_unique(exclude=exclude)
        except ValidationError as e:
            # Publish this error as a 'key' error rather than a 'general'
            # error because only the 'key' errors are displayed on the
            # 'add key' form.
            error = e.message_dict.pop('__all__')
            e.message_dict['key'] = error
            self._update_errors(e.message_dict)


class MultipleMACAddressField(forms.MultiValueField):

    def __init__(self, nb_macs=1, *args, **kwargs):
        fields = [MACAddressFormField() for i in range(nb_macs)]
        super(MultipleMACAddressField, self).__init__(fields, *args, **kwargs)

    def compress(self, data_list):
        if data_list:
            return data_list
        return []


def initialize_node_group(node, form_value=None):
    """If `node` is not in a node group yet, initialize it.

    The initial value is `form_value` if given, or the master nodegroup
    otherwise.
    """
    if node.nodegroup_id is not None:
        return
    if form_value is None:
        node.nodegroup = NodeGroup.objects.ensure_master()
    else:
        node.nodegroup = form_value


IP_BASED_HOSTNAME_REGEXP = re.compile('\d{1,3}-\d{1,3}-\d{1,3}-\d{1,3}')


class WithMACAddressesMixin:
    """A form mixin which dynamically adds a MultipleMACAddressField to the
    list of fields.  This mixin also overrides the 'save' method to persist
    the list of MAC addresses and is intended to be used with a class
    inheriting from NodeForm.
    """

    def __init__(self, *args, **kwargs):
        super(WithMACAddressesMixin, self).__init__(*args, **kwargs)
        self.set_up_mac_addresses_field()

    def set_up_mac_addresses_field(self):
        macs = [mac for mac in self.data.getlist('mac_addresses') if mac]
        self.fields['mac_addresses'] = MultipleMACAddressField(len(macs))
        self.data = self.data.copy()
        self.data['mac_addresses'] = macs

    def is_valid(self):
        valid = super(WithMACAddressesMixin, self).is_valid()
        # If the number of MAC address fields is > 1, provide a unified
        # error message if the validation has failed.
        reformat_mac_address_error = (
            self.errors.get('mac_addresses', None) is not None and
            len(self.data['mac_addresses']) > 1)
        if reformat_mac_address_error:
            self.errors['mac_addresses'] = (
                ['One or more MAC addresses is invalid.'])
        return valid

    def clean_mac_addresses(self):
        data = self.cleaned_data['mac_addresses']
        for mac in data:
            if MACAddress.objects.filter(mac_address=mac.lower()).exists():
                raise ValidationError(
                    {'mac_addresses': [
                        'Mac address %s already in use.' % mac]})
        return data

    def save(self):
        """Save the form's data to the database.

        This implementation of `save` does not support the `commit` argument.
        """
        node = super(WithMACAddressesMixin, self).save(commit=False)
        # We have to save this node in order to attach MACAddress
        # records to it.  But its nodegroup must be initialized before
        # we can do that.
        # As a side effect, this prevents editing of the node group on
        # an existing node.  It's all horribly dependent on the order of
        # calls in this class family, but Django doesn't seem to give us
        # a good way around it.
        initialize_node_group(node, self.cleaned_data.get('nodegroup'))
        node.save()
        for mac in self.cleaned_data['mac_addresses']:
            node.add_mac_address(mac)
        hostname = self.cleaned_data['hostname']
        stripped_hostname = strip_domain(hostname)
        # Generate a hostname for this node if the provided hostname is
        # IP-based (because this means that this name comes from a DNS
        # reverse query to the MAAS DNS) or an empty string.
        generate_hostname = (
            hostname == "" or
            IP_BASED_HOSTNAME_REGEXP.match(stripped_hostname) != None)
        if generate_hostname:
<<<<<<< HEAD
            node.set_random_hostname()
=======
            node.set_mac_based_hostname(self.cleaned_data['mac_addresses'][0])
>>>>>>> 7e0abeb7
        return node


class AdminNodeWithMACAddressesForm(WithMACAddressesMixin, AdminNodeForm):
    """A version of the AdminNodeForm which includes the multi-MAC address
    field.
    """


class NodeWithMACAddressesForm(WithMACAddressesMixin, NodeForm):
    """A version of the NodeForm which includes the multi-MAC address field.
    """


def get_node_create_form(user):
    if user.is_superuser:
        return AdminNodeWithMACAddressesForm
    else:
        return NodeWithMACAddressesForm


class NodeActionForm(forms.Form):
    """Base form for performing a node action.

    This form class should not be used directly but through subclasses
    created using `get_action_form`.
    """

    user = AnonymousUser()
    request = None

    # The name of the input button used with this form.
    input_name = 'node_action'

    def __init__(self, instance, *args, **kwargs):
        super(NodeActionForm, self).__init__(*args, **kwargs)
        self.node = instance
        self.actions = compile_node_actions(instance, self.user, self.request)
        self.action_buttons = self.actions.values()

    def display_message(self, message):
        """Show `message` as feedback after performing an action."""
        if self.request is not None:
            messages.add_message(self.request, messages.INFO, message)

    def save(self):
        """An action was requested.  Perform it.

        This implementation of `save` does not support the `commit` argument.
        """
        action_name = self.data.get(self.input_name)
        action = self.actions.get(action_name)
        if action is None or not action.is_permitted():
            raise PermissionDenied("Not a permitted action: %s" % action_name)
        if action.inhibition is not None:
            raise PermissionDenied(action.inhibition)
        message = action.execute()
        self.display_message(message)


def get_action_form(user, request=None):
    """Return a class derived from NodeActionForm for a specific user.

    :param user: The user for which to build a form derived from
        NodeActionForm.
    :type user: :class:`django.contrib.auth.models.User`
    :param request: An optional request object to publish action messages.
    :type request: django.http.HttpRequest
    :return: A form class derived from NodeActionForm.
    :rtype: class:`django.forms.Form`
    """
    return type(
        str("SpecificNodeActionForm"), (NodeActionForm,),
        {'user': user, 'request': request})


class ProfileForm(ModelForm):
    # We use the field 'last_name' to store the user's full name (and
    # don't display Django's 'first_name' field).
    last_name = forms.CharField(
        label="Full name", max_length=30, required=False)

    class Meta:
        model = User
        fields = ('last_name', 'email')


class NewUserCreationForm(UserCreationForm):
    is_superuser = forms.BooleanField(
        label="MAAS administrator", required=False)

    def __init__(self, *args, **kwargs):
        super(NewUserCreationForm, self).__init__(*args, **kwargs)
        # Insert 'last_name' field at the right place (right after
        # the 'username' field).
        self.fields.insert(
            1, 'last_name',
            forms.CharField(label="Full name", max_length=30, required=False))
        # Insert 'email' field at the right place (right after
        # the 'last_name' field).
        self.fields.insert(
            2, 'email',
            forms.EmailField(
                label="E-mail address", max_length=75, required=False))

    def save(self, commit=True):
        user = super(NewUserCreationForm, self).save(commit=False)
        if self.cleaned_data.get('is_superuser', False):
            user.is_superuser = True
        new_last_name = self.cleaned_data.get('last_name', None)
        if new_last_name is not None:
            user.last_name = new_last_name
        new_email = self.cleaned_data.get('email', None)
        if new_email is not None:
            user.email = new_email
        if commit:
            user.save()
        return user

    def clean_email(self):
        """Validate that the supplied email address is unique for the
        site.
        """
        email = self.cleaned_data['email']
        if User.objects.filter(email__iexact=email).exists():
            raise forms.ValidationError(
                "User with this E-mail address already exists.")
        return email


class EditUserForm(UserChangeForm):
    # Override the default label.
    is_superuser = forms.BooleanField(
        label="MAAS administrator", required=False)
    last_name = forms.CharField(
        label="Full name", max_length=30, required=False)

    class Meta:
        model = User
        fields = (
            'username', 'last_name', 'email', 'is_superuser')

    def __init__(self, *args, **kwargs):
        super(EditUserForm, self).__init__(*args, **kwargs)
        # Django 1.4 overrides the field 'password' thus adding it
        # post-facto to the list of the selected fields (Meta.fields).
        # Here we don't want to use this form to edit the password.
        if 'password' in self.fields:
            del self.fields['password']


class ConfigForm(Form):
    """A base class for forms that save the content of their fields into
    Config objects.
    """

    def __init__(self, *args, **kwargs):
        super(ConfigForm, self).__init__(*args, **kwargs)
        if 'initial' not in kwargs:
            self._load_initials()

    def _load_initials(self):
        self.initial = {}
        for name in self.fields.keys():
            conf = Config.objects.get_config(name)
            if conf is not None:
                self.initial[name] = conf

    def save(self):
        """Save the content of the fields into the database.

        This implementation of `save` does not support the `commit` argument.

        :return: Whether or not the content of the fields was valid and hence
            sucessfully saved into the detabase.
        :rtype: boolean
        """
        self.full_clean()
        if self._errors:
            return False
        else:
            for name, value in self.cleaned_data.items():
                Config.objects.set_config(name, value)
            return True


class MAASAndNetworkForm(ConfigForm):
    """Settings page, MAAS and Network section."""
    maas_name = forms.CharField(label="MAAS name")
    enlistment_domain = forms.CharField(
        label="Default domain for new nodes", required=False, help_text=(
            "If 'local' is chosen, nodes must be using mDNS. Leave empty to "
            "use hostnames without a domain for newly enlisted nodes."))
    http_proxy = forms.URLField(
        label="Proxy for HTTP and HTTPS traffic", required=False,
        help_text=(
            "This is used by the cluster and region controllers for "
            "downloading PXE boot images and other provisioning-related "
            "resources. It is not passed into provisioned nodes."))


class CommissioningForm(ConfigForm):
    """Settings page, CommissioningF section."""
    check_compatibility = forms.BooleanField(
        label="Check component compatibility and certification",
        required=False)
    after_commissioning = forms.ChoiceField(
        choices=NODE_AFTER_COMMISSIONING_ACTION_CHOICES,
        label="After commissioning")
    commissioning_distro_series = forms.ChoiceField(
        choices=DISTRO_SERIES_CHOICES, required=False,
        label="Default distro series used for commissioning",
        error_messages={'invalid_choice': INVALID_DISTRO_SERIES_MESSAGE})


class UbuntuForm(ConfigForm):
    """Settings page, Ubuntu section."""
    fallback_master_archive = forms.BooleanField(
        label="Fallback to Ubuntu master archive",
        required=False)
    default_distro_series = forms.ChoiceField(
        choices=DISTRO_SERIES_CHOICES, required=False,
        label="Default distro series used for deployment",
        error_messages={'invalid_choice': INVALID_DISTRO_SERIES_MESSAGE})
    keep_mirror_list_uptodate = forms.BooleanField(
        label="Keep mirror list up to date",
        required=False)
    fetch_new_releases = forms.BooleanField(
        label="Fetch new releases automatically",
        required=False)

    def __init__(self, *args, **kwargs):
        super(UbuntuForm, self).__init__(*args, **kwargs)
        # The field 'update_from' must be added dynamically because its
        # 'choices' must be evaluated each time the form is instantiated.
        self.fields['update_from'] = forms.ChoiceField(
            label="Update from",
            choices=Config.objects.get_config('update_from_choice'))
        # The list of fields has changed: load initial values.
        self._load_initials()


hostname_error_msg = "Enter a valid hostname (e.g. host.example.com)."


def validate_hostname(value):
    try:
        validator = URLValidator(verify_exists=False)
        validator('http://%s' % value)
    except ValidationError:
        raise ValidationError(hostname_error_msg)


class HostnameFormField(CharField):

    def __init__(self, *args, **kwargs):
        super(HostnameFormField, self).__init__(
            validators=[validate_hostname], *args, **kwargs)


class AddArchiveForm(ConfigForm):
    archive_name = HostnameFormField(label="Archive name")

    def save(self):
        """Save the archive name in the Config table.

        This implementation of `save` does not support the `commit` argument.
        """
        archive_name = self.cleaned_data.get('archive_name')
        archives = Config.objects.get_config('update_from_choice')
        archives.append([archive_name, archive_name])
        Config.objects.set_config('update_from_choice', archives)


class NodeGroupInterfaceForm(ModelForm):

    management = forms.TypedChoiceField(
        choices=NODEGROUPINTERFACE_MANAGEMENT_CHOICES, required=False,
        coerce=int, empty_value=NODEGROUPINTERFACE_MANAGEMENT.DEFAULT,
        help_text=(
            "If you enable DHCP management, you will need to install the "
            "'maas-dhcp' package on this cluster controller.  Similarly, you "
            "will need to install the 'maas-dns' package on this region "
            "controller to be able to enable DNS management."
            ))

    class Meta:
        model = NodeGroupInterface
        fields = (
            'interface',
            'management',
            'ip',
            'subnet_mask',
            'broadcast_ip',
            'router_ip',
            'ip_range_low',
            'ip_range_high',
            )

    def save(self, nodegroup=None, commit=True, *args, **kwargs):
        interface = super(NodeGroupInterfaceForm, self).save(commit=False)
        if nodegroup is not None:
            interface.nodegroup = nodegroup
        if commit:
            interface.save(*args, **kwargs)
        return interface


INTERFACES_VALIDATION_ERROR_MESSAGE = (
    "Invalid json value: should be a list of dictionaries, each containing "
    "the information needed to initialize an interface.")


# The zone name used for nodegroups when none is explicitly provided.
DEFAULT_ZONE_NAME = 'master'


class NodeGroupWithInterfacesForm(ModelForm):
    """Create a NodeGroup with unmanaged interfaces."""

    interfaces = forms.CharField(required=False)
    cluster_name = forms.CharField(required=False)

    class Meta:
        model = NodeGroup
        fields = (
            'cluster_name',
            'name',
            'uuid',
            )

    def __init__(self, status=None, *args, **kwargs):
        super(NodeGroupWithInterfacesForm, self).__init__(*args, **kwargs)
        self.status = status

    def clean_name(self):
        data = self.cleaned_data['name']
        if data == '':
            return DEFAULT_ZONE_NAME
        else:
            return data

    def clean(self):
        cleaned_data = super(NodeGroupWithInterfacesForm, self).clean()
        cluster_name = cleaned_data.get("cluster_name")
        uuid = cleaned_data.get("uuid")
        if uuid and not cluster_name:
            cleaned_data["cluster_name"] = (
                NODEGROUP_CLUSTER_NAME_TEMPLATE % {'uuid': uuid})
        return cleaned_data

    def clean_interfaces(self):
        data = self.cleaned_data['interfaces']
        # Stop here if the data is empty.
        if data == '':
            return data
        try:
            interfaces = json.loads(data)
        except ValueError:
            raise forms.ValidationError("Invalid json value.")
        else:
            managed = []
            # Raise an exception if the interfaces json object is not a list.
            if not isinstance(interfaces, collections.Iterable):
                raise forms.ValidationError(
                    INTERFACES_VALIDATION_ERROR_MESSAGE)
            for interface in interfaces:
                # Raise an exception if the interface object is not a dict.
                if not isinstance(interface, dict):
                    raise forms.ValidationError(
                        INTERFACES_VALIDATION_ERROR_MESSAGE)
                form = NodeGroupInterfaceForm(data=interface)
                if not form.is_valid():
                    raise forms.ValidationError(
                        "Invalid interface: %r (%r)." % (
                            interface, form._errors))
                management = interface.get('management', None)
                if management not in (
                    None, NODEGROUPINTERFACE_MANAGEMENT.UNMANAGED):
                    managed.append(management)
            # XXX: rvb 2012-09-18 bug=1052339: Only one "managed" interface
            # is supported per NodeGroup.
            if len(managed) > 1:
                raise ValidationError(
                    "Only one managed interface can be configured for this "
                    "cluster")
        return interfaces

    def save(self):
        nodegroup = super(NodeGroupWithInterfacesForm, self).save()
        for interface in self.cleaned_data['interfaces']:
            form = NodeGroupInterfaceForm(data=interface)
            form.save(nodegroup=nodegroup)
        if self.status is not None:
            nodegroup.status = self.status
            nodegroup.save()
        return nodegroup


class NodeGroupEdit(ModelForm):

    name = forms.CharField(
        label="DNS zone name",
        help_text=(
            "Name of the related DNS zone.  Note that this will only "
            "be used if MAAS is managing a DNS zone for one of the interfaces "
            "of this cluster.  See the 'status' of the interfaces below."),
        required=False)

    class Meta:
        model = NodeGroup
        fields = (
            'cluster_name',
            'status',
            'name',
            )

    def clean_name(self):
        old_name = self.instance.name
        new_name = self.cleaned_data['name']
        if new_name == old_name or not new_name:
            # No change to the name.  Return old name.
            return old_name

        if self.instance.status != NODEGROUP_STATUS.ACCEPTED:
            # This nodegroup is not in use.  Change it at will.
            return new_name

        interface = self.instance.get_managed_interface()
        if interface.management != NODEGROUPINTERFACE_MANAGEMENT.DHCP_AND_DNS:
            # MAAS is not managing DNS on this network, so the user can
            # rename the zone at will.
            return new_name

        nodes_in_use = Node.objects.filter(
            nodegroup=self.instance, status=NODE_STATUS.ALLOCATED)
        if nodes_in_use.exists():
            raise ValidationError(
                "Can't rename DNS zone to %s; nodes are in use." % new_name)

        return new_name


class TagForm(ModelForm):

    class Meta:
        model = Tag
        fields = (
            'name',
            'comment',
            'definition',
            'kernel_opts',
            )

    def clean_definition(self):
        definition = self.cleaned_data['definition']
        if not definition:
            return ""
        try:
            etree.XPath(definition)
        except etree.XPathSyntaxError as e:
            msg = 'Invalid xpath expression: %s' % (e,)
            raise ValidationError({'definition': [msg]})
        return definition<|MERGE_RESOLUTION|>--- conflicted
+++ resolved
@@ -403,11 +403,7 @@
             hostname == "" or
             IP_BASED_HOSTNAME_REGEXP.match(stripped_hostname) != None)
         if generate_hostname:
-<<<<<<< HEAD
             node.set_random_hostname()
-=======
-            node.set_mac_based_hostname(self.cleaned_data['mac_addresses'][0])
->>>>>>> 7e0abeb7
         return node
 
 
