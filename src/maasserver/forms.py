--- conflicted
+++ resolved
@@ -148,13 +148,9 @@
 class EditUserForm(UserChangeForm):
     # Override the default label.
     is_superuser = forms.BooleanField(
-<<<<<<< HEAD
         label="MaaS administrator", required=False)
-=======
-        label="Administrator status", required=False)
     last_name = forms.CharField(
         label="Full name", max_length=30, required=False)
->>>>>>> 91f1a9c2
 
     class Meta:
         model = User
