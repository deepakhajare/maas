.nav {
    list-style: none;
    margin: 0;
    padding: 0;
    }
.nav li {
    float: left;
    }
.clear {
    clear: both;
    }
.hidden {
    display: none;
    }
.left {
    float: left;
    }
.right {
    float: right;
    }
img.icon {
    vertical-align: text-bottom;
    margin-right: 3px;
    }
/* Spacing */
<<<<<<< HEAD
.space-top-small {
    margin-top: 10px;
    }
.space-right-large {
    margin-right: 40px;
=======
.space-top {
    margin-top: 20px;
    }
.space-top-none {
    margin-top: 0;
    }
.space-bottom-none {
    margin-bottom: 0;
    }
.space-bottom-small {
    margin-bottom: 5px;
    }
.pad-top {
    margin-top: 20px;
    }
.pad-top-large {
    margin-top: 40px;
>>>>>>> 26e37707
    }<|MERGE_RESOLUTION|>--- conflicted
+++ resolved
@@ -23,18 +23,17 @@
     margin-right: 3px;
     }
 /* Spacing */
-<<<<<<< HEAD
 .space-top-small {
     margin-top: 10px;
     }
-.space-right-large {
-    margin-right: 40px;
-=======
 .space-top {
     margin-top: 20px;
     }
 .space-top-none {
     margin-top: 0;
+    }
+.space-right-large {
+    margin-right: 40px;
     }
 .space-bottom-none {
     margin-bottom: 0;
@@ -47,5 +46,4 @@
     }
 .pad-top-large {
     margin-top: 40px;
->>>>>>> 26e37707
     }