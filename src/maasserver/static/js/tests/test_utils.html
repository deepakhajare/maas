--- conflicted
+++ resolved
@@ -4,12 +4,8 @@
     <title>Test maas.utils</title>
 
     <!-- YUI and test setup -->
-<<<<<<< HEAD
     <script type="text/javascript" src="../testing/yui_test_conf.js"></script>
     <script type="text/javascript" src="../../jslibs/yui/tests/build/yui/yui.js"></script>
-=======
-    <script type="text/javascript" src="../yui/tests/yui/yui.js"></script>
->>>>>>> 53a9ed73
     <script type="text/javascript" src="../testing/testrunner.js"></script>
     <script type="text/javascript" src="../testing/testing.js"></script>
     <!-- The module under test -->
