/* Copyright 2012 Canonical Ltd.  This software is licensed under the
 * GNU Affero General Public License version 3 (see the file LICENSE).
 */

YUI({ useBrowserConsole: true }).add('maas.node_add.tests', function(Y) {

Y.log('loading maas.node_add.tests');
var namespace = Y.namespace('maas.node_add.tests');

var module = Y.maas.node_add;
var suite = new Y.Test.Suite("maas.node_add Tests");

suite.add(new Y.maas.testing.TestCase({
    name: 'test-node-add-widget-singleton',

    setUp: function() {
        // Silence io.
        var mockXhr = Y.Mock();
        Y.Mock.expect(mockXhr, {
            method: 'send',
            args: [MAAS_config.uris.nodes_handler, Y.Mock.Value.Any]
        });
        this.mockIO(mockXhr, module);
    },

    testSingletonCreation: function() {
        // module._add_node_singleton is originally null.
        Y.Assert.isNull(module._add_node_singleton);
        module.showAddNodeWidget({targetNode: '#target_node'});
        // module._add_node_singleton is populated after the call to
        // module.showAddNodeWidget.
        Y.Assert.isNotNull(module._add_node_singleton);
    },

    testSingletonReCreation: function() {
        module.showAddNodeWidget({targetNode: '#target_node'});
        var widget = module._add_node_singleton;

        // Make sure that a second call to showAddNodeWidget destroys
        // the old widget and creates a new one.
        var destroyed = false;
        widget.on("destroy", function(){
            destroyed = true;
        });
        module.showAddNodeWidget({targetNode: '#target_node'});
        Y.Assert.isTrue(destroyed);
        Y.Assert.isNotNull(module._add_node_singleton);
        Y.Assert.areNotSame(widget, namespace._add_node_singleton);
    }

}));


/* Find the add-node widget.
 */
function find_widget() {
    return module._add_node_singleton.get('srcNode');
}


/* Find the add-node form.
 */
function find_form() {
    return find_widget().one('form');
}


/* Find the hostname input field in the add-node form.
 */
function find_hostname_input() {
    return find_widget().one('#id_hostname');
}


/* Find the "Add node" button at the bottom of the add-node form.
 */
function find_add_button() {
    return find_widget().one('.yui3-button');
}


/* Find the global errors panel at the top of the add-node form.
 */
function find_global_errors() {
    return find_widget().one('.form-errors');
}


/* Set up and submit the add-node form.
 */
function submit_add_node() {
    module.showAddNodeWidget();
    find_hostname_input().set('value', 'host');
    find_add_button().simulate('click');
}


suite.add(new Y.maas.testing.TestCase({
    name: 'test-add-node-widget-add-node',

    testFormContainsArchitectureChoice: function() {
        // The generated form contains an 'architecture' field.
<<<<<<< HEAD
        module.showAddNodeWidget({targetNode: '#target_node'});
        var widget = module._add_node_singleton;
        var arch = widget.get('srcNode').one('form').one('#id_architecture');
=======
        module.showAddNodeWidget();
        var arch = find_form().one('#id_architecture');
>>>>>>> c7e9bc3a
        Y.Assert.isNotNull(arch);
        var arch_options = arch.all('option');
        Y.Assert.areEqual(2, arch_options.size());
     },

    testAddNodeAPICallSubmitsForm: function() {
        // The call to the API triggered by clicking on 'Add a node'
<<<<<<< HEAD
        // submits (via an API call) the widget's form.
        module.showAddNodeWidget({targetNode: '#target_node'});
        var widget = module._add_node_singleton;
        var mockXhr = new Y.Base();
        var fired = false;
        var form = widget.get('srcNode').one('form');
        mockXhr.send = function(uri, cfg) {
            fired = true;
            Y.Assert.areEqual(form, cfg.form.id);
        };
        this.mockIO(mockXhr, module);
        widget.get('srcNode').one('#id_hostname').set('value', 'host');
        var button = widget.get('srcNode').one('.add-node-button');
        button.simulate('click');
        Y.Assert.isTrue(fired);
=======
        // submits (via an API call) the panel's form.
        module.showAddNodeWidget();
        var mockXhr = new Y.Base();
        var form = find_form();
        var log = this.logIO(module);
        find_hostname_input().set('value', 'host');
        find_add_button().simulate('click');
        Y.Assert.areEqual(form, log.pop()[1].form.id);
>>>>>>> c7e9bc3a
    },

    testAddNodeAPICall: function() {
        var mockXhr = Y.Mock();
        Y.Mock.expect(mockXhr, {
            method: 'send',
            args: [MAAS_config.uris.nodes_handler, Y.Mock.Value.Any]
        });
        this.mockIO(mockXhr, module);
<<<<<<< HEAD
        module.showAddNodeWidget({targetNode: '#target_node'});
        var widget = module._add_node_singleton;
        widget.get('srcNode').one('#id_hostname').set('value', 'host');
        var button = widget.get('srcNode').one('.add-node-button');
        button.simulate('click');
=======
        module.showAddNodeWidget();
        find_hostname_input().set('value', 'host');
        find_add_button().simulate('click');
>>>>>>> c7e9bc3a
        Y.Mock.verify(mockXhr);
    },

    testAddNodeAPICallEnterPressed: function() {
        var mockXhr = Y.Mock();
        Y.Mock.expect(mockXhr, {
            method: 'send',
            args: [MAAS_config.uris.nodes_handler, Y.Mock.Value.Any]
        });
        this.mockIO(mockXhr, module);
<<<<<<< HEAD
        module.showAddNodeWidget({targetNode: '#target_node'});
        var widget = module._add_node_singleton;
        widget.get('srcNode').one('#id_hostname').set('value', 'host');
        var form = widget.get('srcNode').one('form');
=======
        module.showAddNodeWidget();
        find_hostname_input().set('value', 'host');
>>>>>>> c7e9bc3a
        // Simulate 'Enter' being pressed.
        find_form().simulate("keypress", { keyCode: 13 });
        Y.Mock.verify(mockXhr);
    },

    testNodeidPopulation: function() {
<<<<<<< HEAD
        var mockXhr = new Y.Base();
        mockXhr.send = function(url, cfg) {
            cfg.on.success(3, {response: Y.JSON.stringify({system_id: 3})});
        };
        this.mockIO(mockXhr, module);
        module.showAddNodeWidget({targetNode: '#target_node'});
=======
        this.mockSuccess(Y.JSON.stringify({system_id: 3}), module);
        module.showAddNodeWidget();
>>>>>>> c7e9bc3a
        this.addCleanup(
            Y.bind(
                module._add_node_singleton.destroy,
                module._add_node_singleton));
<<<<<<< HEAD
        var widget = module._add_node_singleton;
        widget.get('srcNode').one('#id_hostname').set('value', 'host');
        var button = widget.get('srcNode').one('.add-node-button');
=======
        find_hostname_input().set('value', 'host');
        var button = find_add_button();
>>>>>>> c7e9bc3a

        var fired = false;
        this.registerListener(
            Y.maas.node_add.AddNodeDispatcher, module.NODE_ADDED_EVENT,
            function(e, node){
                Y.Assert.areEqual(3, node.system_id);
                fired = true;
            }
        );
        button.simulate('click');
        Y.Assert.isTrue(fired);
    },

<<<<<<< HEAD
    testGenericErrorMessage: function() {
        var mockXhr = new Y.Base();
        mockXhr.send = function(url, cfg) {
            cfg.on.failure(3, {status: 500});
        };
        this.mockIO(mockXhr, module);
        module.showAddNodeWidget({targetNode: '#target_node'});
        var widget = module._add_node_singleton;
        widget.get('srcNode').one('#id_hostname').set('value', 'host');
        var button = widget.get('srcNode').one('.add-node-button');
        button.simulate('click');
        var error_message = widget.get(
            'srcNode').one('.form-global-errors').get('innerHTML');
        var message_position = error_message.search("Unable to create Node.");
        Y.Assert.areNotEqual(-1, error_message);
    },

    testLoggedOffErrorMessage: function() {
        var mockXhr = new Y.Base();
        mockXhr.send = function(url, cfg) {
            cfg.on.failure(3, {status: 401});
        };
        this.mockIO(mockXhr, module);
        module.showAddNodeWidget({targetNode: '#target_node'});
        var widget = module._add_node_singleton;
        widget.get('srcNode').one('#id_hostname').set('value', 'host');
        var button = widget.get('srcNode').one('.add-node-button');
        button.simulate('click');
        var error_message = widget.get(
            'srcNode').one('.form-global-errors').get('innerHTML');
=======
    testValidationErrorInJSONGoesToFieldsNotGlobalErrors: function() {
        this.mockFailure('{"architecture": ["Xur."]}', module, 400);
        submit_add_node();
        Y.Assert.areEqual(
            -1, find_global_errors().get('innerHTML').search("Xur."));
        var field_label = find_widget().one('label[for="id_architecture"]');
        var error_node = field_label.next();
        Y.Assert.areNotEqual(-1, error_node.get('innerHTML').search("Xur."));
    },

    test400ErrorMessageWithPlainText: function() {
        this.mockFailure("Blergh.", module, 400);
        submit_add_node();
        var error_message = find_global_errors().get('innerHTML');
        Y.Assert.areNotEqual(-1, error_message.search("Blergh."));
    },

    testLoggedOffErrorMessage: function() {
        this.mockFailure("You are not logged in.", module, 401);
        submit_add_node();
        var error_message = find_global_errors().get('innerHTML');
>>>>>>> c7e9bc3a
        // The link to the login page is present in the error message.
        var link_position = error_message.search(MAAS_config.uris.login);
        Y.Assert.areNotEqual(-1, link_position);
    },

    testGenericErrorMessage: function() {
        this.mockFailure("Internal error.", module, 500);
        submit_add_node();
        var error_message = find_global_errors().get('innerHTML');
        Y.Assert.areNotEqual(-1, error_message.search("Internal error."));
    },

    testErrorsAreEscaped: function() {
        this.mockFailure("<huh>", module, 400);
        submit_add_node();
        var error_message = find_global_errors().get('innerHTML');
        Y.Assert.areEqual(-1, error_message.search("<huh>"));
        Y.Assert.areNotEqual(-1, error_message.search("&lt;huh&gt;"));
    }

}));

namespace.suite = suite;

}, '0.1', {'requires': [
    'node-event-simulate', 'test', 'maas.testing', 'maas.node_add']}
);<|MERGE_RESOLUTION|>--- conflicted
+++ resolved
@@ -34,18 +34,18 @@
 
     testSingletonReCreation: function() {
         module.showAddNodeWidget({targetNode: '#target_node'});
-        var widget = module._add_node_singleton;
+        var panel = module._add_node_singleton;
 
         // Make sure that a second call to showAddNodeWidget destroys
         // the old widget and creates a new one.
         var destroyed = false;
-        widget.on("destroy", function(){
+        panel.on("destroy", function(){
             destroyed = true;
         });
         module.showAddNodeWidget({targetNode: '#target_node'});
         Y.Assert.isTrue(destroyed);
         Y.Assert.isNotNull(module._add_node_singleton);
-        Y.Assert.areNotSame(widget, namespace._add_node_singleton);
+        Y.Assert.areNotSame(panel, namespace._add_node_singleton);
     }
 
 }));
@@ -89,7 +89,7 @@
 /* Set up and submit the add-node form.
  */
 function submit_add_node() {
-    module.showAddNodeWidget();
+    module.showAddNodeWidget({targetNode: '#target_node'});
     find_hostname_input().set('value', 'host');
     find_add_button().simulate('click');
 }
@@ -100,14 +100,8 @@
 
     testFormContainsArchitectureChoice: function() {
         // The generated form contains an 'architecture' field.
-<<<<<<< HEAD
-        module.showAddNodeWidget({targetNode: '#target_node'});
-        var widget = module._add_node_singleton;
-        var arch = widget.get('srcNode').one('form').one('#id_architecture');
-=======
-        module.showAddNodeWidget();
+        module.showAddNodeWidget({targetNode: '#target_node'});
         var arch = find_form().one('#id_architecture');
->>>>>>> c7e9bc3a
         Y.Assert.isNotNull(arch);
         var arch_options = arch.all('option');
         Y.Assert.areEqual(2, arch_options.size());
@@ -115,32 +109,14 @@
 
     testAddNodeAPICallSubmitsForm: function() {
         // The call to the API triggered by clicking on 'Add a node'
-<<<<<<< HEAD
-        // submits (via an API call) the widget's form.
-        module.showAddNodeWidget({targetNode: '#target_node'});
-        var widget = module._add_node_singleton;
-        var mockXhr = new Y.Base();
-        var fired = false;
-        var form = widget.get('srcNode').one('form');
-        mockXhr.send = function(uri, cfg) {
-            fired = true;
-            Y.Assert.areEqual(form, cfg.form.id);
-        };
-        this.mockIO(mockXhr, module);
-        widget.get('srcNode').one('#id_hostname').set('value', 'host');
-        var button = widget.get('srcNode').one('.add-node-button');
-        button.simulate('click');
-        Y.Assert.isTrue(fired);
-=======
         // submits (via an API call) the panel's form.
-        module.showAddNodeWidget();
+        module.showAddNodeWidget({targetNode: '#target_node'});
         var mockXhr = new Y.Base();
         var form = find_form();
         var log = this.logIO(module);
         find_hostname_input().set('value', 'host');
         find_add_button().simulate('click');
         Y.Assert.areEqual(form, log.pop()[1].form.id);
->>>>>>> c7e9bc3a
     },
 
     testAddNodeAPICall: function() {
@@ -150,17 +126,9 @@
             args: [MAAS_config.uris.nodes_handler, Y.Mock.Value.Any]
         });
         this.mockIO(mockXhr, module);
-<<<<<<< HEAD
-        module.showAddNodeWidget({targetNode: '#target_node'});
-        var widget = module._add_node_singleton;
-        widget.get('srcNode').one('#id_hostname').set('value', 'host');
-        var button = widget.get('srcNode').one('.add-node-button');
-        button.simulate('click');
-=======
-        module.showAddNodeWidget();
+        module.showAddNodeWidget({targetNode: '#target_node'});
         find_hostname_input().set('value', 'host');
         find_add_button().simulate('click');
->>>>>>> c7e9bc3a
         Y.Mock.verify(mockXhr);
     },
 
@@ -171,44 +139,22 @@
             args: [MAAS_config.uris.nodes_handler, Y.Mock.Value.Any]
         });
         this.mockIO(mockXhr, module);
-<<<<<<< HEAD
-        module.showAddNodeWidget({targetNode: '#target_node'});
-        var widget = module._add_node_singleton;
-        widget.get('srcNode').one('#id_hostname').set('value', 'host');
-        var form = widget.get('srcNode').one('form');
-=======
-        module.showAddNodeWidget();
-        find_hostname_input().set('value', 'host');
->>>>>>> c7e9bc3a
+        module.showAddNodeWidget({targetNode: '#target_node'});
+        find_hostname_input().set('value', 'host');
         // Simulate 'Enter' being pressed.
         find_form().simulate("keypress", { keyCode: 13 });
         Y.Mock.verify(mockXhr);
     },
 
     testNodeidPopulation: function() {
-<<<<<<< HEAD
-        var mockXhr = new Y.Base();
-        mockXhr.send = function(url, cfg) {
-            cfg.on.success(3, {response: Y.JSON.stringify({system_id: 3})});
-        };
-        this.mockIO(mockXhr, module);
-        module.showAddNodeWidget({targetNode: '#target_node'});
-=======
         this.mockSuccess(Y.JSON.stringify({system_id: 3}), module);
-        module.showAddNodeWidget();
->>>>>>> c7e9bc3a
+        module.showAddNodeWidget({targetNode: '#target_node'});
         this.addCleanup(
             Y.bind(
                 module._add_node_singleton.destroy,
                 module._add_node_singleton));
-<<<<<<< HEAD
-        var widget = module._add_node_singleton;
-        widget.get('srcNode').one('#id_hostname').set('value', 'host');
-        var button = widget.get('srcNode').one('.add-node-button');
-=======
         find_hostname_input().set('value', 'host');
         var button = find_add_button();
->>>>>>> c7e9bc3a
 
         var fired = false;
         this.registerListener(
@@ -222,38 +168,6 @@
         Y.Assert.isTrue(fired);
     },
 
-<<<<<<< HEAD
-    testGenericErrorMessage: function() {
-        var mockXhr = new Y.Base();
-        mockXhr.send = function(url, cfg) {
-            cfg.on.failure(3, {status: 500});
-        };
-        this.mockIO(mockXhr, module);
-        module.showAddNodeWidget({targetNode: '#target_node'});
-        var widget = module._add_node_singleton;
-        widget.get('srcNode').one('#id_hostname').set('value', 'host');
-        var button = widget.get('srcNode').one('.add-node-button');
-        button.simulate('click');
-        var error_message = widget.get(
-            'srcNode').one('.form-global-errors').get('innerHTML');
-        var message_position = error_message.search("Unable to create Node.");
-        Y.Assert.areNotEqual(-1, error_message);
-    },
-
-    testLoggedOffErrorMessage: function() {
-        var mockXhr = new Y.Base();
-        mockXhr.send = function(url, cfg) {
-            cfg.on.failure(3, {status: 401});
-        };
-        this.mockIO(mockXhr, module);
-        module.showAddNodeWidget({targetNode: '#target_node'});
-        var widget = module._add_node_singleton;
-        widget.get('srcNode').one('#id_hostname').set('value', 'host');
-        var button = widget.get('srcNode').one('.add-node-button');
-        button.simulate('click');
-        var error_message = widget.get(
-            'srcNode').one('.form-global-errors').get('innerHTML');
-=======
     testValidationErrorInJSONGoesToFieldsNotGlobalErrors: function() {
         this.mockFailure('{"architecture": ["Xur."]}', module, 400);
         submit_add_node();
@@ -275,7 +189,6 @@
         this.mockFailure("You are not logged in.", module, 401);
         submit_add_node();
         var error_message = find_global_errors().get('innerHTML');
->>>>>>> c7e9bc3a
         // The link to the login page is present in the error message.
         var link_position = error_message.search(MAAS_config.uris.login);
         Y.Assert.areNotEqual(-1, link_position);
