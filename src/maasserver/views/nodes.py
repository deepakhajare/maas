--- conflicted
+++ resolved
@@ -24,11 +24,7 @@
 from django.contrib import messages
 from django.core.exceptions import PermissionDenied
 from django.core.urlresolvers import reverse
-<<<<<<< HEAD
-from django.http import HttpResponse
 from django.shortcuts import get_object_or_404
-=======
->>>>>>> d95ef459
 from django.utils.safestring import mark_safe
 from django.views.generic import (
     CreateView,
