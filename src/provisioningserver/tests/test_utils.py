# Copyright 2012 Canonical Ltd.  This software is licensed under the
# GNU Affero General Public License version 3 (see the file LICENSE).

"""Test `provisioningserver.utils`."""

from __future__ import (
    absolute_import,
    print_function,
    unicode_literals,
    )

__metaclass__ = type
__all__ = []

from argparse import (
    ArgumentParser,
    Namespace,
    )
import os
from random import randint
import stat
import StringIO
from subprocess import (
    CalledProcessError,
    PIPE,
    Popen,
    )
import sys
import time
import types

from maastesting.factory import factory
from maastesting.fakemethod import FakeMethod
from maastesting.testcase import TestCase
from mock import Mock
<<<<<<< HEAD
import provisioningserver
=======
>>>>>>> 3264146a
from provisioningserver.utils import (
    ActionScript,
    AtomicWriteScript,
    atomic_write,
    get_mtime,
    incremental_write,
    MainScript,
    parse_key_value_file,
    pick_new_mtime,
    Safe,
    ShellTemplate,
    )
<<<<<<< HEAD
from testtools.matchers import (
    FileContains,
    MatchesStructure,
    )
=======
from testtools.matchers import FileContains
from testtools.testcase import ExpectedException
>>>>>>> 3264146a


class TestSafe(TestCase):
    """Test `Safe`."""

    def test_value(self):
        something = object()
        safe = Safe(something)
        self.assertIs(something, safe.value)

    def test_repr(self):
        string = factory.getRandomString()
        safe = Safe(string)
        self.assertEqual("<Safe %r>" % string, repr(safe))


class TestWriteAtomic(TestCase):
    """Test `atomic_write`."""

    def test_atomic_write_overwrites_dest_file(self):
        content = factory.getRandomString()
        filename = self.make_file(contents=factory.getRandomString())
        atomic_write(content, filename)
        self.assertThat(filename, FileContains(content))

    def test_atomic_write_does_not_overwrite_file_if_overwrite_false(self):
        content = factory.getRandomString()
        random_content = factory.getRandomString()
        filename = self.make_file(contents=random_content)
        atomic_write(content, filename, overwrite=False)
        self.assertThat(filename, FileContains(random_content))

    def test_atomic_write_writes_file_if_no_file_present(self):
        filename = os.path.join(self.make_dir(), factory.getRandomString())
        content = factory.getRandomString()
        atomic_write(content, filename, overwrite=False)
        self.assertThat(filename, FileContains(content))

    def test_atomic_write_does_not_leak_temp_file_when_not_overwriting(self):
        # If the file is not written because it already exists and
        # overwriting was disabled, atomic_write does not leak its
        # temporary file.
        filename = self.make_file()
        atomic_write(factory.getRandomString(), filename, overwrite=False)
        self.assertEqual(
            [os.path.basename(filename)],
            os.listdir(os.path.dirname(filename)))

    def test_atomic_write_does_not_leak_temp_file_on_failure(self):
        # If the overwrite fails, atomic_write does not leak its
        # temporary file.
        self.patch(os, 'rename', Mock(side_effect=OSError()))
        filename = self.make_file()
        with ExpectedException(OSError):
            atomic_write(factory.getRandomString(), filename)
        self.assertEqual(
            [os.path.basename(filename)],
            os.listdir(os.path.dirname(filename)))

    def test_atomic_write_sets_permissions(self):
        atomic_file = self.make_file()
        # Pick an unusual mode that is also likely to fall outside our
        # umask.  We want this mode set, not treated as advice that may
        # be tightened up by umask later.
        mode = 0323
        atomic_write(factory.getRandomString(), atomic_file, mode=mode)
        self.assertEqual(mode, stat.S_IMODE(os.stat(atomic_file).st_mode))

    def test_atomic_write_sets_permissions_before_moving_into_place(self):

        recorded_modes = []

        def record_mode(source, dest):
            """Stub for os.rename: get source file's access mode."""
            recorded_modes.append(os.stat(source).st_mode)

        self.patch(os, 'rename', Mock(side_effect=record_mode))
        playground = self.make_dir()
        atomic_file = os.path.join(playground, factory.make_name('atomic'))
        mode = 0323
        atomic_write(factory.getRandomString(), atomic_file, mode=mode)
        [recorded_mode] = recorded_modes
        self.assertEqual(mode, stat.S_IMODE(recorded_mode))


class TestIncrementalWrite(TestCase):
    """Test `incremental_write`."""

    def test_incremental_write_increments_modification_time(self):
        content = factory.getRandomString()
        filename = self.make_file(contents=factory.getRandomString())
        # Pretend that this file is older than it is.  So that
        # incrementing its mtime won't put it in the future.
        old_mtime = os.stat(filename).st_mtime - 10
        os.utime(filename, (old_mtime, old_mtime))
        incremental_write(content, filename)
        self.assertAlmostEqual(
            os.stat(filename).st_mtime, old_mtime + 1, delta=0.01)


class TestGetMTime(TestCase):
    """Test `get_mtime`."""

    def test_get_mtime_returns_None_for_nonexistent_file(self):
        nonexistent_file = os.path.join(
            self.make_dir(), factory.make_name('nonexistent-file'))
        self.assertIsNone(get_mtime(nonexistent_file))

    def test_get_mtime_returns_mtime(self):
        existing_file = self.make_file()
        mtime = os.stat(existing_file).st_mtime - randint(0, 100)
        os.utime(existing_file, (mtime, mtime))
        # Some small rounding/representation errors can happen here.
        # That's just the way of floating-point numbers.  According to
        # Gavin there's a conversion to fixed-point along the way, which
        # would raise representability issues.
        self.assertAlmostEqual(mtime, get_mtime(existing_file), delta=0.00001)

    def test_get_mtime_passes_on_other_error(self):
        forbidden_file = self.make_file()
        self.patch(os, 'stat', FakeMethod(failure=OSError("Forbidden file")))
        self.assertRaises(OSError, get_mtime, forbidden_file)


class TestPickNewMTime(TestCase):
    """Test `pick_new_mtime`."""

    def test_pick_new_mtime_applies_starting_age_to_new_file(self):
        before = time.time()
        starting_age = randint(0, 5)
        recommended_age = pick_new_mtime(None, starting_age=starting_age)
        now = time.time()
        self.assertAlmostEqual(
            now - starting_age,
            recommended_age,
            delta=(now - before))

    def test_pick_new_mtime_increments_mtime_if_possible(self):
        past = time.time() - 2
        self.assertEqual(past + 1, pick_new_mtime(past))

    def test_pick_new_mtime_refuses_to_move_mtime_into_the_future(self):
        # Race condition: this will fail if the test gets held up for
        # a second between readings of the clock.
        now = time.time()
        self.assertEqual(now, pick_new_mtime(now))


class ParseConfigTest(TestCase):
    """Testing for the method `parse_key_value_file`."""

    def test_parse_key_value_file_parses_config_file(self):
        contents = """
            key1: value1
            key2  :  value2
            """
        file_name = self.make_file(contents=contents)
        self.assertEqual(
            {'key1': 'value1', 'key2': 'value2'},
            parse_key_value_file(file_name))

    def test_parse_key_value_copes_with_empty_lines(self):
        contents = """
            key1: value1

            """
        file_name = self.make_file(contents=contents)
        self.assertEqual(
            {'key1': 'value1'}, parse_key_value_file(file_name))

    def test_parse_key_value_file_parse_alternate_separator(self):
        contents = """
            key1= value1
            key2   =  value2
            """
        file_name = self.make_file(contents=contents)
        self.assertEqual(
            {'key1': 'value1', 'key2': 'value2'},
            parse_key_value_file(file_name, separator='='))

    def test_parse_key_value_additional_eparator(self):
        contents = """
            key1: value1:value11
            """
        file_name = self.make_file(contents=contents)
        self.assertEqual(
            {'key1': 'value1:value11'}, parse_key_value_file(file_name))


class TestShellTemplate(TestCase):
    """Test `ShellTemplate`."""

    def test_substitute_escapes(self):
        # Substitutions are shell-escaped.
        template = ShellTemplate("{{a}}")
        expected = "'1 2 3'"
        observed = template.substitute(a="1 2 3")
        self.assertEqual(expected, observed)

    def test_substitute_does_not_escape_safe(self):
        # Substitutions will not be escaped if they're marked with `safe`.
        template = ShellTemplate("{{a|safe}}")
        expected = "$ ! ()"
        observed = template.substitute(a="$ ! ()")
        self.assertEqual(expected, observed)

    def test_substitute_does_not_escape_safe_objects(self):
        # Substitutions will not be escaped if they're `safe` objects.
        template = ShellTemplate("{{safe(a)}}")
        expected = "$ ! ()"
        observed = template.substitute(a="$ ! ()")
        self.assertEqual(expected, observed)


class TestActionScript(TestCase):
    """Test `ActionScript`."""

    factory = ActionScript

    def setUp(self):
        super(TestActionScript, self).setUp()
        # ActionScript.setup() is not safe to run in the test suite.
        self.patch(ActionScript, "setup", lambda self: None)
        # ArgumentParser sometimes likes to print to stdout/err. Use
        # StringIO.StringIO to be relaxed about str/unicode (argparse uses
        # str). When moving to Python 3 this will need to be tightened up.
        self.patch(sys, "stdout", StringIO.StringIO())
        self.patch(sys, "stderr", StringIO.StringIO())

    def test_init(self):
        description = factory.getRandomString()
        script = self.factory(description)
        self.assertIsInstance(script.parser, ArgumentParser)
        self.assertEqual(description, script.parser.description)

    def test_register(self):
        handler = types.ModuleType(b"handler")
        handler.add_arguments = lambda parser: (
            self.assertIsInstance(parser, ArgumentParser))
        handler.run = lambda args: (
            self.assertIsInstance(args, int))
        script = self.factory("Description")
        script.register("slay", handler)
        self.assertIn("slay", script.subparsers.choices)
        action_parser = script.subparsers.choices["slay"]
        self.assertIsInstance(action_parser, ArgumentParser)

    def test_register_without_add_arguments(self):
        # ActionScript.register will crash if the handler has no
        # add_arguments() callable.
        handler = types.ModuleType(b"handler")
        handler.run = lambda args: None
        script = self.factory("Description")
        error = self.assertRaises(
            AttributeError, script.register, "decapitate", handler)
        self.assertIn("'add_arguments'", "%s" % error)

    def test_register_without_run(self):
        # ActionScript.register will crash if the handler has no run()
        # callable.
        handler = types.ModuleType(b"handler")
        handler.add_arguments = lambda parser: None
        script = self.factory("Description")
        error = self.assertRaises(
            AttributeError, script.register, "decapitate", handler)
        self.assertIn("'run'", "%s" % error)

    def test_call(self):
        handler_calls = []
        handler = types.ModuleType(b"handler")
        handler.add_arguments = lambda parser: None
        handler.run = handler_calls.append
        script = self.factory("Description")
        script.register("amputate", handler)
        error = self.assertRaises(SystemExit, script, ["amputate"])
        self.assertEqual(0, error.code)
        self.assertEqual(1, len(handler_calls))
        self.assertIsInstance(handler_calls[0], Namespace)

    def test_call_invalid_choice(self):
        script = self.factory("Description")
        self.assertRaises(SystemExit, script, ["disembowel"])
        self.assertIn(b"invalid choice", sys.stderr.getvalue())

    def test_call_with_exception(self):
        # Most exceptions from run() are propagated.
        handler = types.ModuleType(b"handler")
        handler.add_arguments = lambda parser: None
        handler.run = lambda args: 0 / 0
        script = self.factory("Description")
        script.register("eviscerate", handler)
        self.assertRaises(ZeroDivisionError, script, ["eviscerate"])

    def test_call_with_process_exception(self):
        # CalledProcessError is converted into SystemExit.
        exception = CalledProcessError(
            randint(0, 256), [factory.getRandomString()],
            factory.getRandomString().encode("ascii"))

        def raise_exception():
            raise exception

        handler = types.ModuleType(b"handler")
        handler.add_arguments = lambda parser: None
        handler.run = lambda args: raise_exception()
        script = self.factory("Description")
        script.register("sever", handler)
        error = self.assertRaises(SystemExit, script, ["sever"])
        self.assertEqual(exception.returncode, error.code)

    def test_call_with_keyboard_interrupt(self):
        # KeyboardInterrupt is silently converted into SystemExit, with an
        # exit code of 1.

        def raise_exception():
            raise KeyboardInterrupt()

        handler = types.ModuleType(b"handler")
        handler.add_arguments = lambda parser: None
        handler.run = lambda args: raise_exception()
        script = self.factory("Description")
        script.register("smash", handler)
        error = self.assertRaises(SystemExit, script, ["smash"])
        self.assertEqual(1, error.code)


class TestMainScript(TestActionScript):

    factory = MainScript

    def test_default_arguments(self):
        # MainScript accepts a --config-file parameter. The value of this is
        # passed through into the args namespace object as config_file.
        handler_calls = []
        handler = types.ModuleType(b"handler")
        handler.add_arguments = lambda parser: None
        handler.run = handler_calls.append
        script = self.factory("Description")
        script.register("dislocate", handler)
        dummy_config_file = factory.make_name("config-file")
        # --config-file is specified before the action.
        args = ["--config-file", dummy_config_file, "dislocate"]
        error = self.assertRaises(SystemExit, script, args)
        self.assertEqual(0, error.code)
        namespace = handler_calls[0]
        self.assertEqual(
            {"config_file": dummy_config_file, "handler": handler},
            vars(namespace))


class TestAtomicWriteScript(TestCase):

    def setUp(self):
        super(TestAtomicWriteScript, self).setUp()
        # Silence ArgumentParser.
        self.patch(sys, "stdout", StringIO.StringIO())
        self.patch(sys, "stderr", StringIO.StringIO())

    def get_parser(self):
        parser = ArgumentParser()
        AtomicWriteScript.add_arguments(parser)
        return parser

    def test_arg_setup(self):
        parser = self.get_parser()
        filename = factory.getRandomString()
        args = parser.parse_args((
            '--no-overwrite',
            '--filename', filename))
        self.assertThat(
            args, MatchesStructure.byEquality(
                no_overwrite=True,
                filename=filename))

    def test_filename_arg_required(self):
        parser = self.get_parser()
        self.assertRaises(SystemExit, parser.parse_args, ('--no-overwrite',))

    def test_no_overwrite_defaults_to_false(self):
        parser = self.get_parser()
        filename = factory.getRandomString()
        args = parser.parse_args(('--filename', filename))
        self.assertFalse(args.no_overwrite)

    def test_script_executable(self):
        dev_root = os.path.join(
            os.path.dirname(provisioningserver.__file__),
            os.pardir, os.pardir)
        content = factory.getRandomString()
        test_data_file = self.make_file(contents=content)
        script = ["%s/bin/maas-provision" % dev_root, 'atomic_write']
        target_file = self.make_file()
        script.extend(('--filename', target_file))
        with open(test_data_file, "rb") as stdin:
            cmd = Popen(
                script, stdin=stdin, stdout=PIPE,
                env=dict(PYTHONPATH=":".join(sys.path)))
            cmd.communicate()
        self.assertThat(target_file, FileContains(content))

    def test_passes_overwrite_flag(self):
        content = factory.getRandomString()
        self.patch(sys, "stdin", StringIO.StringIO(content))
        parser = self.get_parser()
        filename = factory.getRandomString()
        args = parser.parse_args(('--filename', filename, '--no-overwrite'))
        mock = Mock()
        self.patch(provisioningserver.utils, 'atomic_write', mock)
        AtomicWriteScript.run(args)
        
        mock.assert_called_once_with(content, filename, overwrite=False)<|MERGE_RESOLUTION|>--- conflicted
+++ resolved
@@ -33,10 +33,7 @@
 from maastesting.fakemethod import FakeMethod
 from maastesting.testcase import TestCase
 from mock import Mock
-<<<<<<< HEAD
 import provisioningserver
-=======
->>>>>>> 3264146a
 from provisioningserver.utils import (
     ActionScript,
     AtomicWriteScript,
@@ -49,15 +46,11 @@
     Safe,
     ShellTemplate,
     )
-<<<<<<< HEAD
 from testtools.matchers import (
     FileContains,
     MatchesStructure,
     )
-=======
-from testtools.matchers import FileContains
 from testtools.testcase import ExpectedException
->>>>>>> 3264146a
 
 
 class TestSafe(TestCase):
@@ -467,5 +460,5 @@
         mock = Mock()
         self.patch(provisioningserver.utils, 'atomic_write', mock)
         AtomicWriteScript.run(args)
-        
+
         mock.assert_called_once_with(content, filename, overwrite=False)