# Copyright 2012 Canonical Ltd.  This software is licensed under the
# GNU Affero General Public License version 3 (see the file LICENSE).

"""Tests for Celery tasks."""

from __future__ import (
    absolute_import,
    print_function,
    unicode_literals,
    )

__metaclass__ = type
__all__ = []

from datetime import datetime
import json
import os
import random
from subprocess import (
    CalledProcessError,
    PIPE,
    )

from apiclient.creds import convert_tuple_to_string
from apiclient.maas_client import MAASClient
from apiclient.testing.credentials import make_api_credentials
from celeryconfig import (
<<<<<<< HEAD
    BOOT_IMAGES_WORKER_QUEUE,
    DHCP_CONFIG_FILE,
    DNS_WORKER_QUEUE,
=======
    DHCP_CONFIG_FILE,
    DHCP_INTERFACES_FILE,
>>>>>>> 4015a1bc
    )
from maastesting.celery import CeleryFixture
from maastesting.factory import factory
from maastesting.fakemethod import (
    FakeMethod,
    MultiFakeMethod,
    )
from maastesting.matchers import ContainsAll
from mock import Mock
from netaddr import IPNetwork
from provisioningserver import (
    auth,
    cache,
    tasks,
    utils,
    )
from provisioningserver.dhcp import (
    config,
    leases,
    )
from provisioningserver.dns.config import (
    conf,
    DNSZoneConfig,
    MAAS_NAMED_CONF_NAME,
    MAAS_NAMED_RNDC_CONF_NAME,
    MAAS_RNDC_CONF_NAME,
    )
from provisioningserver.enum import POWER_TYPE
from provisioningserver.power.poweraction import PowerActionFail
from provisioningserver.pxe import tftppath
from provisioningserver.tasks import (
    add_new_dhcp_host_map,
    Omshell,
    power_off,
    power_on,
    refresh_secrets,
    remove_dhcp_host_map,
    report_boot_images,
    restart_dhcp_server,
    rndc_command,
    RNDC_COMMAND_MAX_RETRY,
    setup_rndc_configuration,
    write_dhcp_config,
    write_dns_config,
    write_dns_zone_config,
    write_full_dns_config,
    )
from provisioningserver.testing import network_infos
from provisioningserver.testing.boot_images import make_boot_image_params
from provisioningserver.testing.config import ConfigFixture
from provisioningserver.testing.testcase import PservTestCase
from testresources import FixtureResource
from testtools.matchers import (
    Equals,
    FileExists,
    MatchesListwise,
    )

# An arbitrary MAC address.  Not using a properly random one here since
# we might accidentally affect real machines on the network.
arbitrary_mac = "AA:BB:CC:DD:EE:FF"


class TestRefreshSecrets(PservTestCase):
    """Tests for the `refresh_secrets` task."""

    resources = (
        ("celery", FixtureResource(CeleryFixture())),
        )

    def test_does_not_require_arguments(self):
        refresh_secrets()
        # Nothing is refreshed, but there is no error either.
        pass

    def test_breaks_on_unknown_item(self):
        self.assertRaises(AssertionError, refresh_secrets, not_an_item=None)

    def test_works_as_a_task(self):
        self.assertTrue(refresh_secrets.delay().successful())

    def test_updates_maas_url(self):
        maas_url = 'http://example.com/%s/' % factory.getRandomString()
        refresh_secrets(maas_url=maas_url)
        self.assertEqual(maas_url, auth.get_recorded_maas_url())

    def test_updates_api_credentials(self):
        credentials = make_api_credentials()
        refresh_secrets(
            api_credentials=convert_tuple_to_string(credentials))
        self.assertEqual(credentials, auth.get_recorded_api_credentials())

    def test_updates_nodegroup_uuid(self):
        nodegroup_uuid = factory.make_name('nodegroupuuid')
        refresh_secrets(nodegroup_uuid=nodegroup_uuid)
        self.assertEqual(nodegroup_uuid, cache.cache.get('nodegroup_uuid'))


class TestPowerTasks(PservTestCase):

    resources = (
        ("celery", FixtureResource(CeleryFixture())),
        )

    def test_ether_wake_power_on_with_not_enough_template_args(self):
        # In eager test mode the assertion is raised immediately rather
        # than being stored in the AsyncResult, so we need to test for
        # that instead of using result.get().
        self.assertRaises(
            PowerActionFail, power_on.delay, POWER_TYPE.WAKE_ON_LAN)

    def test_ether_wake_power_on(self):
        result = power_on.delay(
            POWER_TYPE.WAKE_ON_LAN, mac_address=arbitrary_mac)
        self.assertTrue(result.successful())

    def test_ether_wake_does_not_support_power_off(self):
        self.assertRaises(
            PowerActionFail, power_off.delay,
            POWER_TYPE.WAKE_ON_LAN, mac=arbitrary_mac)


class TestDHCPTasks(PservTestCase):

    resources = (
        ("celery", FixtureResource(CeleryFixture())),
        )

    def assertRecordedStdin(self, recorder, *args):
        # Helper to check that the function recorder "recorder" has all
        # of the items mentioned in "args" which are extracted from
        # stdin.  We can just check that all the parameters that were
        # passed are being used.
        self.assertThat(
            recorder.extract_args()[0][0],
            ContainsAll(args))

    def make_dhcp_config_params(self):
        """Fake up a dict of dhcp configuration parameters."""
        param_names = [
            'interface',
            'omapi_key',
            'subnet',
            'subnet_mask',
            'next_server',
            'broadcast_ip',
            'dns_servers',
            'router_ip',
            'ip_range_low',
            'ip_range_high',
            ]
        return {param: factory.getRandomString() for param in param_names}

    def test_upload_dhcp_leases(self):
        self.patch(
            leases, 'parse_leases_file',
            Mock(return_value=(datetime.utcnow(), {})))
        self.patch(leases, 'process_leases', Mock())
        tasks.upload_dhcp_leases.delay()
        self.assertEqual(1, leases.process_leases.call_count)

    def test_add_new_dhcp_host_map(self):
        # We don't want to actually run omshell in the task, so we stub
        # out the wrapper class's _run method and record what it would
        # do.
        mac = factory.getRandomMACAddress()
        ip = factory.getRandomIPAddress()
        server_address = factory.getRandomString()
        key = factory.getRandomString()
        recorder = FakeMethod(result=(0, "hardware-type"))
        self.patch(Omshell, '_run', recorder)
        add_new_dhcp_host_map.delay({ip: mac}, server_address, key)

        self.assertRecordedStdin(recorder, ip, mac, server_address, key)

    def test_add_new_dhcp_host_map_failure(self):
        # Check that task failures are caught.  Nothing much happens in
        # the Task code right now though.
        mac = factory.getRandomMACAddress()
        ip = factory.getRandomIPAddress()
        server_address = factory.getRandomString()
        key = factory.getRandomString()
        self.patch(Omshell, '_run', FakeMethod(result=(0, "this_will_fail")))
        self.assertRaises(
            CalledProcessError, add_new_dhcp_host_map.delay,
            {mac: ip}, server_address, key)

    def test_remove_dhcp_host_map(self):
        # We don't want to actually run omshell in the task, so we stub
        # out the wrapper class's _run method and record what it would
        # do.
        ip = factory.getRandomIPAddress()
        server_address = factory.getRandomString()
        key = factory.getRandomString()
        recorder = FakeMethod(result=(0, "obj: <null>"))
        self.patch(Omshell, '_run', recorder)
        remove_dhcp_host_map.delay(ip, server_address, key)

        self.assertRecordedStdin(recorder, ip, server_address, key)

    def test_remove_dhcp_host_map_failure(self):
        # Check that task failures are caught.  Nothing much happens in
        # the Task code right now though.
        ip = factory.getRandomIPAddress()
        server_address = factory.getRandomString()
        key = factory.getRandomString()
        self.patch(Omshell, '_run', FakeMethod(result=(0, "this_will_fail")))
        self.assertRaises(
            CalledProcessError, remove_dhcp_host_map.delay,
            ip, server_address, key)

    def test_write_dhcp_config_invokes_script_correctly(self):
        mocked_proc = Mock()
        mocked_proc.returncode = 0
        mocked_proc.communicate = Mock(return_value=('output', 'error output'))
        mocked_popen = self.patch(
            utils, "Popen", Mock(return_value=mocked_proc))

        config_params = self.make_dhcp_config_params()
        write_dhcp_config(**config_params)

        # It should construct Popen with the right parameters.
        mocked_popen.assert_any_call(
            ["sudo", "-n", "maas-provision", "atomic-write", "--filename",
            DHCP_CONFIG_FILE, "--mode", "0744"], stdin=PIPE)

        # It should then pass the content to communicate().
        content = config.get_config(**config_params).encode("ascii")
        mocked_proc.communicate.assert_any_call(content)

<<<<<<< HEAD
=======
        # Similarly, it also writes the DHCPD interfaces to
        # /var/lib/maas/dhcpd-interfaces.
        mocked_popen.assert_any_call(
            ["sudo", "-n", "maas-provision", "atomic-write", "--filename",
            DHCP_INTERFACES_FILE, "--mode", "0744"], stdin=PIPE)

        # Finally it should restart the dhcp server.
        check_call_args = mocked_check_call.call_args
        self.assertEqual(
            check_call_args[0][0],
            ['sudo', '-n', 'service', 'maas-dhcp-server', 'restart'])

>>>>>>> 4015a1bc
    def test_restart_dhcp_server_sends_command(self):
        recorder = FakeMethod()
        self.patch(tasks, 'check_call', recorder)
        restart_dhcp_server()
        self.assertEqual(
            (1, (['sudo', '-n', 'service', 'maas-dhcp-server', 'restart'],)),
            (recorder.call_count, recorder.extract_args()[0]))


class TestDNSTasks(PservTestCase):

    resources = (
        ("celery", FixtureResource(CeleryFixture())),
        )

    def setUp(self):
        super(TestDNSTasks, self).setUp()
        # Patch DNS_CONFIG_DIR so that the configuration files will be
        # written in a temporary directory.
        self.dns_conf_dir = self.make_dir()
        self.patch(conf, 'DNS_CONFIG_DIR', self.dns_conf_dir)
        # Record the calls to 'execute_rndc_command' (instead of
        # executing real rndc commands).
        self.rndc_recorder = FakeMethod()
        self.patch(tasks, 'execute_rndc_command', self.rndc_recorder)

    def test_write_dns_config_writes_file(self):
        zone_names = [random.randint(1, 100), random.randint(1, 100)]
        command = factory.getRandomString()
        result = write_dns_config.delay(
            zone_names=zone_names,
            callback=rndc_command.subtask(args=[command]))

        self.assertThat(
            (
                result.successful(),
                os.path.join(self.dns_conf_dir, MAAS_NAMED_CONF_NAME),
                self.rndc_recorder.calls,
            ),
            MatchesListwise(
                (
                    Equals(True),
                    FileExists(),
                    Equals([((command,), {})]),
                )),
            result)

    def test_write_dns_config_attached_to_dns_worker_queue(self):
        self.assertEqual(write_dns_config.queue, DNS_WORKER_QUEUE)

    def test_write_dns_zone_config_writes_file(self):
        command = factory.getRandomString()
        zone_name = factory.getRandomString()
        network = IPNetwork('192.168.0.3/24')
        ip = factory.getRandomIPInNetwork(network)
        zone = DNSZoneConfig(
            zone_name, serial=random.randint(1, 100),
            mapping={factory.getRandomString(): ip}, **network_infos(network))
        result = write_dns_zone_config.delay(
            zone=zone, callback=rndc_command.subtask(args=[command]))

        reverse_file_name = 'zone.rev.0.168.192.in-addr.arpa'
        self.assertThat(
            (
                result.successful(),
                os.path.join(self.dns_conf_dir, 'zone.%s' % zone_name),
                os.path.join(self.dns_conf_dir, reverse_file_name),
                self.rndc_recorder.calls,
            ),
            MatchesListwise(
                (
                    Equals(True),
                    FileExists(),
                    FileExists(),
                    Equals([((command, ), {})]),
                )),
            result)

    def test_write_dns_zone_config_attached_to_dns_worker_queue(self):
        self.assertEqual(write_dns_zone_config.queue, DNS_WORKER_QUEUE)

    def test_setup_rndc_configuration_writes_files(self):
        command = factory.getRandomString()
        result = setup_rndc_configuration.delay(
            callback=rndc_command.subtask(args=[command]))

        self.assertThat(
            (
                result.successful(),
                os.path.join(self.dns_conf_dir, MAAS_RNDC_CONF_NAME),
                os.path.join(
                    self.dns_conf_dir, MAAS_NAMED_RNDC_CONF_NAME),
                self.rndc_recorder.calls,
            ),
            MatchesListwise(
                (
                    Equals(True),
                    FileExists(),
                    FileExists(),
                    Equals([((command,), {})]),
                )),
            result)

    def test_setup_rndc_configuration_attached_to_dns_worker_queue(self):
        self.assertEqual(setup_rndc_configuration.queue, DNS_WORKER_QUEUE)

    def test_rndc_command_execute_command(self):
        command = factory.getRandomString()
        result = rndc_command.delay(command)

        self.assertThat(
            (result.successful(), self.rndc_recorder.calls),
            MatchesListwise(
                (
                    Equals(True),
                    Equals([((command,), {})]),
                )))

    def test_rndc_command_can_be_retried(self):
        # The rndc_command task can be retried.
        # Simulate a temporary failure.
        number_of_failures = RNDC_COMMAND_MAX_RETRY
        raised_exception = CalledProcessError(
            factory.make_name('exception'), random.randint(100, 200))
        simulate_failures = MultiFakeMethod(
            [FakeMethod(failure=raised_exception)] * number_of_failures +
            [FakeMethod()])
        self.patch(tasks, 'execute_rndc_command', simulate_failures)
        command = factory.getRandomString()
        result = rndc_command.delay(command, retry=True)
        self.assertTrue(result.successful())

    def test_rndc_command_is_retried_a_limited_number_of_times(self):
        # If we simulate RNDC_COMMAND_MAX_RETRY + 1 failures, the
        # task fails.
        number_of_failures = RNDC_COMMAND_MAX_RETRY + 1
        raised_exception = CalledProcessError(
            factory.make_name('exception'), random.randint(100, 200))
        simulate_failures = MultiFakeMethod(
            [FakeMethod(failure=raised_exception)] * number_of_failures +
            [FakeMethod()])
        self.patch(tasks, 'execute_rndc_command', simulate_failures)
        command = factory.getRandomString()
        self.assertRaises(
            CalledProcessError, rndc_command.delay, command, retry=True)

    def test_rndc_command_attached_to_dns_worker_queue(self):
        self.assertEqual(rndc_command.queue, DNS_WORKER_QUEUE)

    def test_write_full_dns_config_sets_up_config(self):
        # write_full_dns_config writes the config file, writes
        # the zone files, and reloads the dns service.
        zone_name = factory.getRandomString()
        network = IPNetwork('192.168.0.3/24')
        ip = factory.getRandomIPInNetwork(network)
        zones = [DNSZoneConfig(
            zone_name, serial=random.randint(1, 100),
            mapping={factory.getRandomString(): ip}, **network_infos(network))]
        command = factory.getRandomString()
        result = write_full_dns_config.delay(
            zones=zones,
            callback=rndc_command.subtask(args=[command]))

        reverse_file_name = 'zone.rev.0.168.192.in-addr.arpa'
        self.assertThat(
            (
                result.successful(),
                self.rndc_recorder.calls,
                os.path.join(self.dns_conf_dir, 'zone.%s' % zone_name),
                os.path.join(self.dns_conf_dir, reverse_file_name),
                os.path.join(self.dns_conf_dir, MAAS_NAMED_CONF_NAME),
            ),
            MatchesListwise(
                (
                    Equals(True),
                    Equals([((command,), {})]),
                    FileExists(),
                    FileExists(),
                    FileExists(),
                )))

    def test_write_full_dns_attached_to_dns_worker_queue(self):
        self.assertEqual(write_full_dns_config.queue, DNS_WORKER_QUEUE)


class TestBootImagesTasks(PservTestCase):

    resources = (
        ("celery", FixtureResource(CeleryFixture())),
        )

    def test_sends_boot_images_to_server(self):
        self.useFixture(ConfigFixture({'tftp': {'root': self.make_dir()}}))
        auth.record_maas_url('http://127.0.0.1/%s' % factory.make_name('path'))
        auth.record_api_credentials(':'.join(make_api_credentials()))
        image = make_boot_image_params()
        self.patch(tftppath, 'list_boot_images', Mock(return_value=[image]))
        self.patch(MAASClient, 'post')

        report_boot_images.delay()

        self.assertItemsEqual(
            [image],
            json.loads(MAASClient.post.call_args[1]['images']))

    def test_report_boot_images_attached_to_boot_images_worker_queue(self):
        self.assertEqual(write_dns_config.queue, BOOT_IMAGES_WORKER_QUEUE)<|MERGE_RESOLUTION|>--- conflicted
+++ resolved
@@ -25,14 +25,10 @@
 from apiclient.maas_client import MAASClient
 from apiclient.testing.credentials import make_api_credentials
 from celeryconfig import (
-<<<<<<< HEAD
     BOOT_IMAGES_WORKER_QUEUE,
     DHCP_CONFIG_FILE,
+    DHCP_INTERFACES_FILE,
     DNS_WORKER_QUEUE,
-=======
-    DHCP_CONFIG_FILE,
-    DHCP_INTERFACES_FILE,
->>>>>>> 4015a1bc
     )
 from maastesting.celery import CeleryFixture
 from maastesting.factory import factory
@@ -263,21 +259,12 @@
         content = config.get_config(**config_params).encode("ascii")
         mocked_proc.communicate.assert_any_call(content)
 
-<<<<<<< HEAD
-=======
         # Similarly, it also writes the DHCPD interfaces to
         # /var/lib/maas/dhcpd-interfaces.
         mocked_popen.assert_any_call(
             ["sudo", "-n", "maas-provision", "atomic-write", "--filename",
             DHCP_INTERFACES_FILE, "--mode", "0744"], stdin=PIPE)
 
-        # Finally it should restart the dhcp server.
-        check_call_args = mocked_check_call.call_args
-        self.assertEqual(
-            check_call_args[0][0],
-            ['sudo', '-n', 'service', 'maas-dhcp-server', 'restart'])
-
->>>>>>> 4015a1bc
     def test_restart_dhcp_server_sends_command(self):
         recorder = FakeMethod()
         self.patch(tasks, 'check_call', recorder)
