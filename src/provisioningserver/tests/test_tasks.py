--- conflicted
+++ resolved
@@ -78,7 +78,6 @@
             POWER_TYPE.WAKE_ON_LAN, mac=arbitrary_mac)
 
 
-<<<<<<< HEAD
 class TestDHCPTasks(TestCase):
 
     resources = (
@@ -109,41 +108,6 @@
             ip, mac, server_address, key)
 
 
-class TestTFTPTasks(TestCase):
-
-    resources = (
-        ("celery", FixtureResource(CeleryFixture())),
-        )
-
-    def test_write_tftp_config_for_node_writes_files(self):
-        arch = ARCHITECTURE.i386
-        mac = factory.getRandomMACAddress()
-        mac2 = factory.getRandomMACAddress()
-        tftproot = self.make_dir()
-        kernel = factory.getRandomString()
-        menutitle = factory.getRandomString()
-        append = factory.getRandomString()
-
-        result = write_tftp_config_for_node.delay(
-            arch, (mac, mac2), tftproot=tftproot, menutitle=menutitle,
-            kernelimage=kernel, append=append)
-
-        self.assertTrue(result.successful(), result)
-        expected_file1 = os.path.join(
-            tftproot, 'maas', arch, "generic", "pxelinux.cfg",
-            mac.replace(":", "-"))
-        expected_file2 = os.path.join(
-            tftproot, 'maas', arch, "generic", "pxelinux.cfg",
-            mac2.replace(":", "-"))
-        self.assertThat(
-            [expected_file1, expected_file2],
-            AllMatch(
-                FileContains(
-                    matcher=ContainsAll((kernel, menutitle, append)))))
-
-
-=======
->>>>>>> de448b2a
 class TestDNSTasks(TestCase):
 
     resources = (
