# Copyright 2012 Canonical Ltd.  This software is licensed under the
# GNU Affero General Public License version 3 (see the file LICENSE).

"""Tests for Celery tasks."""

from __future__ import (
    absolute_import,
    print_function,
    unicode_literals,
    )

__metaclass__ = type
__all__ = []

import os
import random
from subprocess import CalledProcessError

from apiclient.creds import convert_tuple_to_string
from maastesting.celery import CeleryFixture
from maastesting.factory import factory
from maastesting.fakemethod import (
    FakeMethod,
    MultiFakeMethod,
    )
from maastesting.matchers import ContainsAll
from netaddr import IPNetwork
from provisioningserver import tasks
from provisioningserver.cache import cache
from provisioningserver.dns.config import (
    conf,
    DNSZoneConfig,
    MAAS_NAMED_CONF_NAME,
    MAAS_NAMED_RNDC_CONF_NAME,
    MAAS_RNDC_CONF_NAME,
    )
from provisioningserver.enum import POWER_TYPE
from provisioningserver.power.poweraction import PowerActionFail
from provisioningserver.tasks import (
    add_new_dhcp_host_map,
    Omshell,
    power_off,
    power_on,
    refresh_secrets,
    remove_dhcp_host_map,
    restart_dhcp_server,
    rndc_command,
    RNDC_COMMAND_MAX_RETRY,
    setup_rndc_configuration,
    write_dhcp_config,
    write_dns_config,
    write_dns_zone_config,
    write_full_dns_config,
    )
from provisioningserver.testing import network_infos
from provisioningserver.testing.testcase import TestCase
from testresources import FixtureResource
from testtools.matchers import (
    Equals,
    FileContains,
    FileExists,
    MatchesListwise,
    )

# An arbitrary MAC address.  Not using a properly random one here since
# we might accidentally affect real machines on the network.
arbitrary_mac = "AA:BB:CC:DD:EE:FF"


class TestRefreshSecrets(TestCase):
    """Tests for the `refresh_secrets` task."""

    resources = (
        ("celery", FixtureResource(CeleryFixture())),
        )

    def test_does_not_require_arguments(self):
        refresh_secrets()
        # Nothing is refreshed, but there is no error either.
        pass

    def test_breaks_on_unknown_item(self):
        self.assertRaises(AssertionError, refresh_secrets, not_an_item=None)

    def test_works_as_a_task(self):
        self.assertTrue(refresh_secrets.delay().successful())

    def test_updates_api_credentials(self):
        credentials = (
            factory.make_name('key'),
            factory.make_name('token'),
            factory.make_name('secret'),
            )
<<<<<<< HEAD
        api_credentials = ':'.join(credentials)
        refresh_secrets(api_credentials=api_credentials)
        self.assertEqual(api_credentials, cache.get('api_credentials'))
=======
        self.patch(auth, 'recorded_api_credentials', None)
        refresh_secrets(
            api_credentials=convert_tuple_to_string(credentials))
        self.assertEqual(credentials, auth.get_recorded_api_credentials())
>>>>>>> 3f299b4b

    def test_updates_nodegroup_name(self):
        nodegroup_name = factory.make_name('nodegroup')
        refresh_secrets(nodegroup_name=nodegroup_name)
        self.assertEqual(nodegroup_name, cache.get('nodegroup_name'))

    def test_updates_omapi_shared_key(self):
        key = factory.make_name('omapi-shared-key')
        refresh_secrets(omapi_shared_key=key)
        self.assertEqual(key, cache.get('omapi_shared_key'))


class TestPowerTasks(TestCase):

    resources = (
        ("celery", FixtureResource(CeleryFixture())),
        )

    def test_ether_wake_power_on_with_not_enough_template_args(self):
        # In eager test mode the assertion is raised immediately rather
        # than being stored in the AsyncResult, so we need to test for
        # that instead of using result.get().
        self.assertRaises(
            PowerActionFail, power_on.delay, POWER_TYPE.WAKE_ON_LAN)

    def test_ether_wake_power_on(self):
        result = power_on.delay(POWER_TYPE.WAKE_ON_LAN, mac=arbitrary_mac)
        self.assertTrue(result.successful())

    def test_ether_wake_does_not_support_power_off(self):
        self.assertRaises(
            PowerActionFail, power_off.delay,
            POWER_TYPE.WAKE_ON_LAN, mac=arbitrary_mac)


class TestDHCPTasks(TestCase):

    resources = (
        ("celery", FixtureResource(CeleryFixture())),
        )

    def assertRecordedStdin(self, recorder, *args):
        # Helper to check that the function recorder "recorder" has all
        # of the items mentioned in "args" which are extracted from
        # stdin.  We can just check that all the parameters that were
        # passed are being used.
        self.assertThat(
            recorder.extract_args()[0][0],
            ContainsAll(args))

    def test_add_new_dhcp_host_map(self):
        # We don't want to actually run omshell in the task, so we stub
        # out the wrapper class's _run method and record what it would
        # do.
        mac = factory.getRandomMACAddress()
        ip = factory.getRandomIPAddress()
        server_address = factory.getRandomString()
        key = factory.getRandomString()
        recorder = FakeMethod(result=(0, "hardware-type"))
        self.patch(Omshell, '_run', recorder)
        add_new_dhcp_host_map.delay({ip: mac}, server_address, key)

        self.assertRecordedStdin(recorder, ip, mac, server_address, key)

    def test_add_new_dhcp_host_map_failure(self):
        # Check that task failures are caught.  Nothing much happens in
        # the Task code right now though.
        mac = factory.getRandomMACAddress()
        ip = factory.getRandomIPAddress()
        server_address = factory.getRandomString()
        key = factory.getRandomString()
        self.patch(Omshell, '_run', FakeMethod(result=(0, "this_will_fail")))
        self.assertRaises(
            CalledProcessError, add_new_dhcp_host_map.delay,
            {mac: ip}, server_address, key)

    def test_add_new_dhcp_host_map_records_shared_key(self):
        key = factory.getRandomString()
        self.patch(Omshell, '_run', FakeMethod())
        add_new_dhcp_host_map({}, factory.make_name('server'), key)
        self.assertEqual(key, cache.get('omapi_shared_key'))

    def test_remove_dhcp_host_map(self):
        # We don't want to actually run omshell in the task, so we stub
        # out the wrapper class's _run method and record what it would
        # do.
        ip = factory.getRandomIPAddress()
        server_address = factory.getRandomString()
        key = factory.getRandomString()
        recorder = FakeMethod(result=(0, "obj: <null>"))
        self.patch(Omshell, '_run', recorder)
        remove_dhcp_host_map.delay(ip, server_address, key)

        self.assertRecordedStdin(recorder, ip, server_address, key)

    def test_remove_dhcp_host_map_failure(self):
        # Check that task failures are caught.  Nothing much happens in
        # the Task code right now though.
        ip = factory.getRandomIPAddress()
        server_address = factory.getRandomString()
        key = factory.getRandomString()
        self.patch(Omshell, '_run', FakeMethod(result=(0, "this_will_fail")))
        self.assertRaises(
            CalledProcessError, remove_dhcp_host_map.delay,
            ip, server_address, key)

    def test_remove_dhcp_host_map_records_shared_key(self):
        key = factory.getRandomString()
        self.patch(Omshell, '_run', FakeMethod((0, "obj: <null>")))
        remove_dhcp_host_map(
            factory.getRandomIPAddress(), factory.make_name('server'), key)
        self.assertEqual(key, cache.get('omapi_shared_key'))

    def test_write_dhcp_config_writes_config(self):
        conf_file = self.make_file(contents=factory.getRandomString())
        self.patch(tasks, 'DHCP_CONFIG_FILE', conf_file)
        recorder = FakeMethod()
        self.patch(tasks, 'check_call', recorder)
        param_names = [
             'omapi_shared_key', 'subnet', 'subnet_mask', 'next_server',
             'broadcast_ip', 'dns_servers', 'router_ip', 'ip_range_low',
             'ip_range_high']
        params = {param: factory.getRandomString() for param in param_names}
        write_dhcp_config(**params)
        self.assertThat(
            conf_file,
            FileContains(
                matcher=ContainsAll(
                    [
                        'class "pxe"',
                        "option subnet-mask",
                    ])))
        self.assertEqual(
            (1, (['sudo', 'service', 'isc-dhcp-server', 'restart'],)),
            (recorder.call_count, recorder.extract_args()[0]))

    def test_restart_dhcp_server_sends_command(self):
        recorder = FakeMethod()
        self.patch(tasks, 'check_call', recorder)
        restart_dhcp_server()
        self.assertEqual(
            (1, (['sudo', 'service', 'isc-dhcp-server', 'restart'],)),
            (recorder.call_count, recorder.extract_args()[0]))


class TestDNSTasks(TestCase):

    resources = (
        ("celery", FixtureResource(CeleryFixture())),
        )

    def setUp(self):
        super(TestDNSTasks, self).setUp()
        # Patch DNS_CONFIG_DIR so that the configuration files will be
        # written in a temporary directory.
        self.dns_conf_dir = self.make_dir()
        self.patch(conf, 'DNS_CONFIG_DIR', self.dns_conf_dir)
        # Record the calls to 'execute_rndc_command' (instead of
        # executing real rndc commands).
        self.rndc_recorder = FakeMethod()
        self.patch(tasks, 'execute_rndc_command', self.rndc_recorder)

    def test_write_dns_config_writes_file(self):
        zone_names = [random.randint(1, 100), random.randint(1, 100)]
        command = factory.getRandomString()
        result = write_dns_config.delay(
            zone_names=zone_names,
            callback=rndc_command.subtask(args=[command]))

        self.assertThat(
            (
                result.successful(),
                os.path.join(self.dns_conf_dir, MAAS_NAMED_CONF_NAME),
                self.rndc_recorder.calls,
            ),
            MatchesListwise(
                (
                    Equals(True),
                    FileExists(),
                    Equals([((command,), {})]),
                )),
            result)

    def test_write_dns_zone_config_writes_file(self):
        command = factory.getRandomString()
        zone_name = factory.getRandomString()
        network = IPNetwork('192.168.0.3/24')
        ip = factory.getRandomIPInNetwork(network)
        zone = DNSZoneConfig(
            zone_name, serial=random.randint(1, 100),
            mapping={factory.getRandomString(): ip}, **network_infos(network))
        result = write_dns_zone_config.delay(
            zone=zone, callback=rndc_command.subtask(args=[command]))

        reverse_file_name = 'zone.rev.0.168.192.in-addr.arpa'
        self.assertThat(
            (
                result.successful(),
                os.path.join(self.dns_conf_dir, 'zone.%s' % zone_name),
                os.path.join(self.dns_conf_dir, reverse_file_name),
                self.rndc_recorder.calls,
            ),
            MatchesListwise(
                (
                    Equals(True),
                    FileExists(),
                    FileExists(),
                    Equals([((command, ), {})]),
                )),
            result)

    def test_setup_rndc_configuration_writes_files(self):
        command = factory.getRandomString()
        result = setup_rndc_configuration.delay(
            callback=rndc_command.subtask(args=[command]))

        self.assertThat(
            (
                result.successful(),
                os.path.join(self.dns_conf_dir, MAAS_RNDC_CONF_NAME),
                os.path.join(
                    self.dns_conf_dir, MAAS_NAMED_RNDC_CONF_NAME),
                self.rndc_recorder.calls,
            ),
            MatchesListwise(
                (
                    Equals(True),
                    FileExists(),
                    FileExists(),
                    Equals([((command,), {})]),
                )),
            result)

    def test_rndc_command_execute_command(self):
        command = factory.getRandomString()
        result = rndc_command.delay(command)

        self.assertThat(
            (result.successful(), self.rndc_recorder.calls),
            MatchesListwise(
                (
                    Equals(True),
                    Equals([((command,), {})]),
                )))

    def test_rndc_command_can_be_retried(self):
        # The rndc_command task can be retried.
        # Simulate a temporary failure.
        number_of_failures = RNDC_COMMAND_MAX_RETRY
        raised_exception = CalledProcessError(
            factory.make_name('exception'), random.randint(100, 200))
        simulate_failures = MultiFakeMethod(
            [FakeMethod(failure=raised_exception)] * number_of_failures +
            [FakeMethod()])
        self.patch(tasks, 'execute_rndc_command', simulate_failures)
        command = factory.getRandomString()
        result = rndc_command.delay(command, retry=True)
        self.assertTrue(result.successful())

    def test_rndc_command_is_retried_a_limited_number_of_times(self):
        # If we simulate RNDC_COMMAND_MAX_RETRY + 1 failures, the
        # task fails.
        number_of_failures = RNDC_COMMAND_MAX_RETRY + 1
        raised_exception = CalledProcessError(
            factory.make_name('exception'), random.randint(100, 200))
        simulate_failures = MultiFakeMethod(
            [FakeMethod(failure=raised_exception)] * number_of_failures +
            [FakeMethod()])
        self.patch(tasks, 'execute_rndc_command', simulate_failures)
        command = factory.getRandomString()
        self.assertRaises(
            CalledProcessError, rndc_command.delay, command, retry=True)

    def test_write_full_dns_config_sets_up_config(self):
        # write_full_dns_config writes the config file, writes
        # the zone files, and reloads the dns service.
        zone_name = factory.getRandomString()
        network = IPNetwork('192.168.0.3/24')
        ip = factory.getRandomIPInNetwork(network)
        zones = [DNSZoneConfig(
            zone_name, serial=random.randint(1, 100),
            mapping={factory.getRandomString(): ip}, **network_infos(network))]
        command = factory.getRandomString()
        result = write_full_dns_config.delay(
            zones=zones,
            callback=rndc_command.subtask(args=[command]))

        reverse_file_name = 'zone.rev.0.168.192.in-addr.arpa'
        self.assertThat(
            (
                result.successful(),
                self.rndc_recorder.calls,
                os.path.join(self.dns_conf_dir, 'zone.%s' % zone_name),
                os.path.join(self.dns_conf_dir, reverse_file_name),
                os.path.join(self.dns_conf_dir, MAAS_NAMED_CONF_NAME),
            ),
            MatchesListwise(
                (
                    Equals(True),
                    Equals([((command,), {})]),
                    FileExists(),
                    FileExists(),
                    FileExists(),
                )))<|MERGE_RESOLUTION|>--- conflicted
+++ resolved
@@ -25,7 +25,10 @@
     )
 from maastesting.matchers import ContainsAll
 from netaddr import IPNetwork
-from provisioningserver import tasks
+from provisioningserver import (
+    auth,
+    tasks,
+    )
 from provisioningserver.cache import cache
 from provisioningserver.dns.config import (
     conf,
@@ -91,16 +94,9 @@
             factory.make_name('token'),
             factory.make_name('secret'),
             )
-<<<<<<< HEAD
-        api_credentials = ':'.join(credentials)
-        refresh_secrets(api_credentials=api_credentials)
-        self.assertEqual(api_credentials, cache.get('api_credentials'))
-=======
-        self.patch(auth, 'recorded_api_credentials', None)
         refresh_secrets(
             api_credentials=convert_tuple_to_string(credentials))
         self.assertEqual(credentials, auth.get_recorded_api_credentials())
->>>>>>> 3f299b4b
 
     def test_updates_nodegroup_name(self):
         nodegroup_name = factory.make_name('nodegroup')
