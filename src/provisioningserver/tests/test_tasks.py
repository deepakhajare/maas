--- conflicted
+++ resolved
@@ -32,11 +32,7 @@
     cache,
     tasks,
     )
-<<<<<<< HEAD
-from provisioningserver.cache import cache
 from provisioningserver.dhcp import leases
-=======
->>>>>>> a2bd491a
 from provisioningserver.dns.config import (
     conf,
     DNSZoneConfig,
