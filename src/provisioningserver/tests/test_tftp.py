--- conflicted
+++ resolved
@@ -130,16 +130,10 @@
         # file path (arch, subarch, name) into the configured generator URL.
         arch = factory.make_name("arch").encode("ascii")
         subarch = factory.make_name("subarch").encode("ascii")
-<<<<<<< HEAD
         mac = factory.getRandomMACAddress()
-        kernelimage = factory.make_name("kernelimage").encode("ascii")
-        menutitle = factory.make_name("menutitle").encode("ascii")
-=======
-        name = factory.make_name("name").encode("ascii")
         kernel = factory.make_name("kernel").encode("ascii")
         initrd = factory.make_name("initrd").encode("ascii")
         menu_title = factory.make_name("menu-title").encode("ascii")
->>>>>>> 9857eff9
         append = factory.make_name("append").encode("ascii")
         backend_url = b"http://example.com/?" + urlencode({
             b"kernel": kernel,
@@ -159,13 +153,8 @@
             ("initrd", initrd),
             ("arch", arch),
             ("subarch", subarch),
-<<<<<<< HEAD
-            ("menutitle", menutitle),
+            ("menu_title", menu_title),
             ("mac", mac),
-=======
-            ("menu_title", menu_title),
-            ("name", name),
->>>>>>> 9857eff9
             ]
         self.assertItemsEqual(query_expected, query)
 
