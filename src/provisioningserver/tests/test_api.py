--- conflicted
+++ resolved
@@ -307,12 +307,8 @@
         returnValue(profile_name)
 
     @inlineCallbacks
-<<<<<<< HEAD
-    def add_node(self, papi, profile_name=None, power_type=None,
+    def add_node(self, papi, name=None, profile_name=None, power_type=None,
                  metadata=None):
-=======
-    def add_node(self, papi, name=None, profile_name=None, metadata=None):
->>>>>>> 43a5c8b3
         """Creates a new node object via `papi`.
 
         Arranges for it to be deleted during test clean-up. If `name` is not
@@ -330,11 +326,8 @@
         if metadata is None:
             metadata = fake_node_metadata()
         node_name = yield papi.add_node(
-<<<<<<< HEAD
-            fake_name(), profile_name, power_type, metadata)
-=======
-            name, profile_name, metadata)
->>>>>>> 43a5c8b3
+            name=name, profile=profile_name, power_type=power_type,
+            metadata=metadata)
         self.addCleanup(
             self.cleanup_objects,
             papi.delete_nodes_by_name,
