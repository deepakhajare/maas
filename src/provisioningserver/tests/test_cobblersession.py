--- conflicted
+++ resolved
@@ -19,20 +19,15 @@
 from provisioningserver import cobblerclient
 from provisioningserver.testing.fakecobbler import fake_token
 from testtools.content import text_content
-<<<<<<< HEAD
 from testtools.deferredruntest import (
     assert_fails_with,
     AsynchronousDeferredRunTest,
     )
-from testtools.testcase import ExpectedException
-from twisted.internet import defer
-=======
-from testtools.deferredruntest import AsynchronousDeferredRunTest
 from testtools.testcase import (
     ExpectedException,
     TestCase,
     )
->>>>>>> 7d6da91e
+from twisted.internet import defer
 from twisted.internet.defer import (
     inlineCallbacks,
     returnValue,
