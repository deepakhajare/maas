# Copyright 2005-2012 Canonical Ltd.  This software is licensed under the
# GNU Affero General Public License version 3 (see the file LICENSE).

"""Tests for the psmaas TAP."""

from __future__ import (
    print_function,
    unicode_literals,
    )

__metaclass__ = type
__all__ = []

from functools import partial
import os
from unittest import skip

from fixtures import TempDir
from provisioningserver.plugin import (
    Options,
    ProvisioningServiceMaker,
    )
from testtools import TestCase
from testtools.matchers import (
    MatchesException,
    Raises,
    )
from twisted.application.service import MultiService
from twisted.python.usage import UsageError


class TestOptions(TestCase):
    """Tests for `provisioningserver.plugin.Options`."""

    def test_defaults(self):
        options = Options()
        expected = {
            "brokerhost": "127.0.0.1",
            "brokerpassword": None,
            "brokerport": 5672,
            "brokeruser": None,
            "brokervhost": "/",
            "logfile": "provisioningserver.log",
            "oops-dir": None,
            "oops-reporter": "MAAS-PS",
            "port": 8001,
            }
        self.assertEqual(expected, options.defaults)

    def check_exception(self, options, message, *arguments):
        # Check that a UsageError is raised when parsing options.
        self.assertThat(
            partial(options.parseOptions, arguments),
            Raises(MatchesException(UsageError, message)))

    @skip(
        "RabbitMQ is not yet a required component "
        "of a running MaaS installation.")
    def test_option_brokeruser_required(self):
        options = Options()
        self.check_exception(
            options,
            "--brokeruser must be specified")

    @skip(
        "RabbitMQ is not yet a required component "
        "of a running MaaS installation.")
    def test_option_brokerpassword_required(self):
        options = Options()
        self.check_exception(
            options,
            "--brokerpassword must be specified",
            "--brokeruser", "Bob")

    def test_parse_minimal_options(self):
        options = Options()
        # The minimal set of options that must be provided.
        arguments = []
        options.parseOptions(arguments)  # No error.

    def test_parse_int_options(self):
        # Some options are converted to ints.
        options = Options()
        arguments = [
            "--brokerpassword", "Hoskins",
            "--brokerport", "4321",
            "--brokeruser", "Bob",
            "--port", "3456",
            ]
        options.parseOptions(arguments)
        self.assertEqual(4321, options["brokerport"])
        self.assertEqual(3456, options["port"])

    def test_parse_broken_int_options(self):
        # An error is raised if the integer options do not contain integers.
        options = Options()
        arguments = [
            "--brokerpassword", "Hoskins",
            "--brokerport", "Jr.",
            "--brokeruser", "Bob",
            ]
        self.assertRaises(
            UsageError, options.parseOptions, arguments)

    def test_oops_dir_without_reporter(self):
        # It is an error to omit the OOPS reporter if directory is specified.
        options = Options()
        arguments = [
            "--brokerpassword", "Hoskins",
            "--brokeruser", "Bob",
            "--oops-dir", "/some/where",
            "--oops-reporter", "",
            ]
        expected = MatchesException(
            UsageError, "A reporter must be supplied")
        self.assertThat(
            partial(options.parseOptions, arguments),
            Raises(expected))


class TestProvisioningServiceMaker(TestCase):
    """Tests for `provisioningserver.plugin.ProvisioningServiceMaker`."""

    def get_log_file(self):
        return os.path.join(
            self.useFixture(TempDir()).path,
            "provisioningserver.log")

    def test_init(self):
        service_maker = ProvisioningServiceMaker("Harry", "Hill")
        self.assertEqual("Harry", service_maker.tapname)
        self.assertEqual("Hill", service_maker.description)

    def test_makeService(self):
        """
        Only the site service is created when no options are given.
        """
        options = Options()
        options["logfile"] = self.get_log_file()
        service_maker = ProvisioningServiceMaker("Harry", "Hill")
        service = service_maker.makeService(options, _set_proc_title=False)
        self.assertIsInstance(service, MultiService)
<<<<<<< HEAD
        self.assertEqual(
            ["log", "oops", "site"],
=======
        self.assertSequenceEqual(
            ["log", "oops"],
>>>>>>> 2ab49566
            sorted(service.namedServices))
        self.assertEqual(
            len(service.namedServices), len(service.services),
            "Not all services are named.")
        site_service = service.getServiceNamed("site")
        self.assertEqual(options["port"], site_service.args[0])

    def test_makeService_with_broker(self):
        """
<<<<<<< HEAD
        The site service and the AMQP client service are created when no
        the broker user and password options are given.
=======
        The log, oops and amqp services are created when the broker user and
        password options are given.
>>>>>>> 2ab49566
        """
        options = Options()
        options["brokerpassword"] = "Hoskins"
        options["brokeruser"] = "Bob"
        options["logfile"] = self.get_log_file()
        service_maker = ProvisioningServiceMaker("Harry", "Hill")
        service = service_maker.makeService(options, _set_proc_title=False)
        self.assertIsInstance(service, MultiService)
<<<<<<< HEAD
        self.assertEqual(
            ["amqp", "log", "oops", "site"],
=======
        self.assertSequenceEqual(
            ["amqp", "log", "oops"],
>>>>>>> 2ab49566
            sorted(service.namedServices))
        self.assertEqual(
            len(service.namedServices), len(service.services),
            "Not all services are named.")
        amqp_client_service = service.getServiceNamed("amqp")
        self.assertEqual(options["brokerhost"], amqp_client_service.args[0])
        self.assertEqual(options["brokerport"], amqp_client_service.args[1])
        site_service = service.getServiceNamed("site")
        self.assertEqual(options["port"], site_service.args[0])<|MERGE_RESOLUTION|>--- conflicted
+++ resolved
@@ -140,13 +140,8 @@
         service_maker = ProvisioningServiceMaker("Harry", "Hill")
         service = service_maker.makeService(options, _set_proc_title=False)
         self.assertIsInstance(service, MultiService)
-<<<<<<< HEAD
-        self.assertEqual(
+        self.assertSequenceEqual(
             ["log", "oops", "site"],
-=======
-        self.assertSequenceEqual(
-            ["log", "oops"],
->>>>>>> 2ab49566
             sorted(service.namedServices))
         self.assertEqual(
             len(service.namedServices), len(service.services),
@@ -156,13 +151,8 @@
 
     def test_makeService_with_broker(self):
         """
-<<<<<<< HEAD
-        The site service and the AMQP client service are created when no
-        the broker user and password options are given.
-=======
-        The log, oops and amqp services are created when the broker user and
-        password options are given.
->>>>>>> 2ab49566
+        The log, oops, site, and amqp services are created when the broker
+        user and password options are given.
         """
         options = Options()
         options["brokerpassword"] = "Hoskins"
@@ -171,13 +161,8 @@
         service_maker = ProvisioningServiceMaker("Harry", "Hill")
         service = service_maker.makeService(options, _set_proc_title=False)
         self.assertIsInstance(service, MultiService)
-<<<<<<< HEAD
-        self.assertEqual(
+        self.assertSequenceEqual(
             ["amqp", "log", "oops", "site"],
-=======
-        self.assertSequenceEqual(
-            ["amqp", "log", "oops"],
->>>>>>> 2ab49566
             sorted(service.namedServices))
         self.assertEqual(
             len(service.namedServices), len(service.services),
