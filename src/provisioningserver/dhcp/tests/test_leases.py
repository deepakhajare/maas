--- conflicted
+++ resolved
@@ -26,10 +26,7 @@
     age_file,
     get_write_time,
     )
-from provisioningserver.auth import (
-    record_api_credentials,
-    record_nodegroup_name,
-    )
+from provisioningserver import auth
 from provisioningserver.dhcp import leases as leases_module
 from provisioningserver.dhcp.leases import (
     check_lease_changes,
@@ -133,6 +130,26 @@
         """Clear the recorded omapi key for the duration of this test."""
         self.patch(leases_module, 'omapi_shared_key', None)
 
+    def set_nodegroup_name(self):
+        """Set the recorded nodegroup name for the duration of this test."""
+        name = factory.make_name('nodegroup')
+        self.patch(auth, 'recorded_nodegroup_name', name)
+        return name
+
+    def set_api_credentials(self):
+        """Set recorded API credentials for the duration of this test."""
+        creds_string = ':'.join(
+            factory.getRandomString() for counter in range(3))
+        self.patch(auth, 'recorded_api_credentials', creds_string)
+
+    def clear_api_credentials(self):
+        """Clear recorded API credentials for the duration of this test."""
+        self.patch(auth, 'recorded_api_credentials', None)
+
+    def clear_nodegroup_name(self):
+        """Set the recorded nodegroup name for the duration of this test."""
+        self.patch(auth, 'recorded_nodegroup_name', None)
+
     def set_lease_state(self, time=None, leases=None):
         """Set the recorded state of DHCP leases.
 
@@ -212,33 +229,23 @@
         self.assertIsNone(check_lease_changes())
 
     def test_update_leases_processes_leases_if_changed(self):
-<<<<<<< HEAD
-        record_lease_state(None, None)
-        fake_send_leases = FakeMethod()
-        self.patch(leases_module, 'send_leases', fake_send_leases)
-=======
-        self.set_lease_state()
-        send_leases = FakeMethod()
-        self.patch(leases_module, 'send_leases', send_leases)
->>>>>>> 9760e0a5
+        self.set_lease_state()
+        self.patch(leases_module, 'send_leases', FakeMethod())
         leases = self.make_lease()
         self.fake_leases_file(leases)
         self.patch(Omshell, 'create', FakeMethod())
         update_leases()
-        self.assertSequenceEqual([(leases, )], fake_send_leases.extract_args())
+        self.assertEqual(
+            [(leases, )],
+            leases_module.send_leases.extract_args())
 
     def test_update_leases_does_nothing_without_lease_changes(self):
         fake_send_leases = FakeMethod()
         self.patch(leases_module, 'send_leases', fake_send_leases)
         leases = self.make_lease()
         leases_file = self.fake_leases_file(leases)
-<<<<<<< HEAD
-        record_lease_state(get_write_time(leases_file), leases.copy())
-        self.assertSequenceEqual([], fake_send_leases.calls)
-=======
         self.set_lease_state(get_write_time(leases_file), leases.copy())
-        self.assertSequenceEqual([], send_leases.calls)
->>>>>>> 9760e0a5
+        self.assertEqual([], leases_module.send_leases.calls)
 
     def test_process_leases_records_update(self):
         self.set_lease_state()
@@ -295,18 +302,14 @@
         self.assertEqual([(ip, mac)], Omshell.create.extract_args())
 
     def test_upload_leases_processes_leases_unconditionally(self):
-        fake_send_leases = FakeMethod()
-        leases = self.make_lease()
-        leases_file = self.fake_leases_file(leases)
-<<<<<<< HEAD
-        record_lease_state(get_write_time(leases_file), leases.copy())
-        self.patch(leases_module, 'send_leases', fake_send_leases)
-=======
+        leases = self.make_lease()
+        leases_file = self.fake_leases_file(leases)
         self.set_lease_state(get_write_time(leases_file), leases.copy())
-        self.patch(leases_module, 'send_leases', send_leases)
->>>>>>> 9760e0a5
+        self.patch(leases_module, 'send_leases', FakeMethod())
         upload_leases()
-        self.assertSequenceEqual([(leases, )], fake_send_leases.extract_args())
+        self.assertEqual(
+            [(leases, )],
+            leases_module.send_leases.extract_args())
 
     def test_parse_leases_file_parses_leases(self):
         params = {
@@ -367,6 +370,7 @@
     def test_register_new_leases_ignores_known_leases(self):
         self.patch(Omshell, 'create', FakeMethod())
         self.set_omapi_key()
+        self.set_nodegroup_name()
         old_leases = {
             factory.getRandomIPAddress(): factory.getRandomMACAddress(),
         }
@@ -378,18 +382,28 @@
         self.patch(Omshell, 'create', FakeMethod())
         self.set_lease_state()
         self.clear_omapi_key()
+        self.set_nodegroup_name()
         new_leases = {
             factory.getRandomIPAddress(): factory.getRandomMACAddress(),
         }
         register_new_leases(new_leases)
         self.assertEqual([], Omshell.create.calls)
 
+    def test_register_new_leases_does_nothing_without_nodegroup_name(self):
+        self.patch(Omshell, 'create', FakeMethod())
+        self.set_lease_state()
+        self.clear_omapi_key()
+        self.clear_nodegroup_name()
+        new_leases = {
+            factory.getRandomIPAddress(): factory.getRandomMACAddress(),
+        }
+        register_new_leases(new_leases)
+        self.assertEqual([], Omshell.create.calls)
+
     def test_send_leases_posts_to_API(self):
         self.patch(Omshell, 'create', FakeMethod())
-        record_api_credentials(
-            ':'.join(factory.getRandomString() for counter in range(3)))
-        nodegroup_name = factory.make_name('nodegroup')
-        record_nodegroup_name(nodegroup_name)
+        self.set_api_credentials()
+        nodegroup_name = self.set_nodegroup_name()
         self.patch(MAASClient, 'post', FakeMethod())
         leases = {
             factory.getRandomIPAddress(): factory.getRandomMACAddress(),
@@ -402,7 +416,7 @@
             MAASClient.post.calls)
 
     def test_send_leases_does_nothing_without_credentials(self):
-        record_api_credentials(None)
+        self.clear_api_credentials()
         self.patch(MAASClient, 'post', FakeMethod())
         leases = {
             factory.getRandomIPAddress(): factory.getRandomMACAddress(),
