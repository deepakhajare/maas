# Copyright 2012 Canonical Ltd.  This software is licensed under the
# GNU Affero General Public License version 3 (see the file LICENSE).

"""Test cases for dns.config"""

from __future__ import (
    absolute_import,
    print_function,
    unicode_literals,
    )

__metaclass__ = type
__all__ = []

<<<<<<< HEAD
import errno
=======
from collections import (
    Iterable,
    Sequence,
    )
>>>>>>> e8c2bb40
import os.path
import random

from celery.conf import conf
from maastesting.factory import factory
from maastesting.fakemethod import FakeMethod
from maastesting.matchers import (
    ContainsAll,
    MatchesAll,
    )
from maastesting.testcase import TestCase
from mock import Mock
from netaddr import (
    IPAddress,
    IPNetwork,
    )
from provisioningserver.dns import config
from provisioningserver.dns.config import (
    DNSConfig,
    DNSConfigDirectoryMissing,
    DNSConfigFail,
    DNSForwardZoneConfig,
    DNSReverseZoneConfig,
    execute_rndc_command,
    generate_rndc,
    MAAS_NAMED_CONF_NAME,
    MAAS_NAMED_RNDC_CONF_NAME,
    MAAS_RNDC_CONF_NAME,
    setup_rndc,
    shortened_reversed_ip,
    TEMPLATES_PATH,
    )
from provisioningserver.dns.utils import generated_hostname
import tempita
from testtools.matchers import (
    Contains,
    EndsWith,
    FileContains,
    FileExists,
    IsInstance,
    MatchesStructure,
    Not,
    StartsWith,
    )
from twisted.python.filepath import FilePath


class TestRNDCUtilities(TestCase):

    def test_generate_rndc_returns_configurations(self):
        rndc_content, named_content = generate_rndc()
        # rndc_content and named_content look right.
        self.assertIn('# Start of rndc.conf', rndc_content)
        self.assertIn('controls {', named_content)
        # named_content does not include any comment.
        self.assertNotIn('\n#', named_content)

    def test_setup_rndc_writes_configurations(self):
        dns_conf_dir = self.make_dir()
        self.patch(conf, 'DNS_CONFIG_DIR', dns_conf_dir)
        setup_rndc()
        expected = (
            (MAAS_RNDC_CONF_NAME, '# Start of rndc.conf'),
            (MAAS_NAMED_RNDC_CONF_NAME, 'controls {'))
        for filename, content in expected:
            with open(os.path.join(dns_conf_dir, filename), "rb") as stream:
                conf_content = stream.read()
                self.assertIn(content, conf_content)

    def test_execute_rndc_command_executes_command(self):
        recorder = FakeMethod()
        fake_dir = factory.getRandomString()
        self.patch(config, 'check_call', recorder)
        self.patch(conf, 'DNS_CONFIG_DIR', fake_dir)
        command = factory.getRandomString()
        execute_rndc_command([command])
        rndc_conf_path = os.path.join(fake_dir, MAAS_RNDC_CONF_NAME)
        expected_command = ['rndc', '-c', rndc_conf_path, command]
        self.assertEqual((expected_command,), recorder.calls[0][0])


class TestDNSConfig(TestCase):
    """Tests for DNSConfig."""

    def test_DNSConfig_defaults(self):
        dnsconfig = DNSConfig()
        self.assertEqual(
            (
                os.path.join(TEMPLATES_PATH, 'named.conf.template'),
                os.path.join(conf.DNS_CONFIG_DIR, MAAS_NAMED_CONF_NAME)
            ),
            (dnsconfig.template_path, dnsconfig.target_path))

    def test_get_template_retrieves_template(self):
        dnsconfig = DNSConfig()
        template = dnsconfig.get_template()
        self.assertIsInstance(template, tempita.Template)
        self.assertThat(
            dnsconfig.template_path, FileContains(template.content))

    def test_render_template(self):
        dnsconfig = DNSConfig()
        random_content = factory.getRandomString()
        template = tempita.Template("{{test}}")
        rendered = dnsconfig.render_template(template, test=random_content)
        self.assertEqual(random_content, rendered)

    def test_render_template_raises_DNSConfigFail(self):
        dnsconfig = DNSConfig()
        template = tempita.Template("template: {{test}}")
        exception = self.assertRaises(
            DNSConfigFail, dnsconfig.render_template, template)
        self.assertIn("'test' is not defined", exception.message)

    def test_write_config_DNSConfigDirectoryMissing_if_dir_missing(self):
        dnsconfig = DNSConfig()
        dir_name = self.make_dir()
        os.rmdir(dir_name)
        self.patch(DNSConfig, 'target_dir', dir_name)
        self.assertRaises(DNSConfigDirectoryMissing, dnsconfig.write_config)

    def test_write_config_errors_if_unexpected_exception(self):
        dnsconfig = DNSConfig()
        exception = IOError(errno.EBUSY, factory.getRandomString())
        self.patch(
            DNSConfig, 'inner_write_config', Mock(side_effect=exception))
        self.assertRaises(IOError, dnsconfig.write_config)

    def test_write_config_skips_writing_if_overwrite_false(self):
        # If DNSConfig is created with overwrite=False, it won't
        # overwrite an existing config file.
        target_dir = self.make_dir()
        self.patch(DNSConfig, 'target_dir', target_dir)
        random_content = factory.getRandomString()
        factory.make_file(
            location=target_dir, name=MAAS_NAMED_CONF_NAME,
            contents=random_content)
        dnsconfig = DNSConfig()
        dnsconfig.write_config(overwrite=False)
        self.assertThat(
            os.path.join(target_dir, MAAS_NAMED_CONF_NAME),
            FileContains(random_content))

    def test_write_config_writes_config_if_no_existing_file(self):
        # If DNSConfig is created with overwrite=False, the config file
        # will be written if no config file exists.
        target_dir = self.make_dir()
        self.patch(DNSConfig, 'target_dir', target_dir)
        dnsconfig = DNSConfig()
        dnsconfig.write_config(overwrite=False)
        self.assertThat(
            os.path.join(target_dir, MAAS_NAMED_CONF_NAME),
            FileExists())

    def test_write_config_writes_config(self):
        target_dir = self.make_dir()
        self.patch(DNSConfig, 'target_dir', target_dir)
        domain = factory.getRandomString()
        network = IPNetwork('192.168.0.3/24')
        ip = factory.getRandomIPInNetwork(network)
        forward_zone = DNSForwardZoneConfig(
            domain, mapping={factory.getRandomString(): ip},
            networks=[network])
        reverse_zone = DNSReverseZoneConfig(
            domain, mapping={factory.getRandomString(): ip},
            network=network)
        dnsconfig = DNSConfig((forward_zone, reverse_zone))
        dnsconfig.write_config()
        self.assertThat(
            os.path.join(target_dir, MAAS_NAMED_CONF_NAME),
            FileContains(
                matcher=ContainsAll(
                    [
                        'zone.%s' % domain,
                        'zone.0.168.192.in-addr.arpa',
                        MAAS_NAMED_RNDC_CONF_NAME,
                    ])))

    def test_write_config_makes_config_world_readable(self):
        target_dir = self.make_dir()
        self.patch(DNSConfig, 'target_dir', target_dir)
        DNSConfig().write_config()
        config_file = FilePath(os.path.join(target_dir, MAAS_NAMED_CONF_NAME))
        self.assertTrue(config_file.getPermissions().other.read)

    def test_get_include_snippet_returns_snippet(self):
        target_dir = self.make_dir()
        self.patch(DNSConfig, 'target_dir', target_dir)
        dnsconfig = DNSConfig()
        snippet = dnsconfig.get_include_snippet()
        self.assertThat(
            snippet,
            MatchesAll(
                StartsWith('\n'),
                EndsWith('\n'),
                Contains(target_dir),
                Contains('include "%s"' % dnsconfig.target_path)))


class TestUtilities(TestCase):

    def test_shortened_reversed_ip_2(self):
        self.assertEqual(
            '3.0',
            shortened_reversed_ip(IPAddress('192.156.0.3'), 2))

    def test_shortened_reversed_ip_0(self):
        self.assertEqual(
            '',
            shortened_reversed_ip(IPAddress('192.156.0.3'), 0))

    def test_shortened_reversed_ip_4(self):
        self.assertEqual(
            '3.0.156.192',
            shortened_reversed_ip(IPAddress('192.156.0.3'), 4))


class TestDNSForwardZoneConfig(TestCase):
    """Tests for DNSForwardZoneConfig."""

    def test_fields(self):
        domain = factory.getRandomString()
        serial = random.randint(1, 200)
        hostname = factory.getRandomString()
        network = factory.getRandomNetwork()
        ip = factory.getRandomIPInNetwork(network)
        mapping = {hostname: ip}
        dns_zone_config = DNSForwardZoneConfig(
            domain, serial, mapping, networks=[network])
        self.assertThat(
            dns_zone_config,
            MatchesStructure.byEquality(
                domain=domain,
                serial=serial,
                mapping=mapping,
                networks=[network],
                )
            )

    def test_computes_dns_config_file_paths(self):
        domain = factory.make_name('zone')
        dns_zone_config = DNSForwardZoneConfig(domain)
        self.assertEqual(
            (
                os.path.join(TEMPLATES_PATH, 'zone.template'),
                os.path.join(conf.DNS_CONFIG_DIR, 'zone.%s' % domain),
            ),
            (
                dns_zone_config.template_path,
                dns_zone_config.target_path,
            ))

    def test_forward_zone_get_cname_mapping_returns_iterator(self):
        name = factory.getRandomString()
        network = IPNetwork('192.12.0.1/30')
        dns_ip = factory.getRandomIPInNetwork(network)
        dns_zone_config = DNSForwardZoneConfig(
            name, networks=[network], dns_ip=dns_ip,
            mapping={
                factory.make_name('hostname'): factory.getRandomIPAddress()})
        self.assertThat(
            dns_zone_config.get_cname_mapping(),
            MatchesAll(
                IsInstance(Iterable), Not(IsInstance(Sequence))))

    def test_get_static_mapping(self):
        name = factory.getRandomString()
        network = IPNetwork('192.12.0.1/30')
        dns_ip = factory.getRandomIPInNetwork(network)
        dns_zone_config = DNSForwardZoneConfig(
            name, networks=[network], dns_ip=dns_ip)
        self.assertItemsEqual(
            [
                ('%s.' % name, dns_ip),
                (generated_hostname('192.12.0.0'), '192.12.0.0'),
                (generated_hostname('192.12.0.1'), '192.12.0.1'),
                (generated_hostname('192.12.0.2'), '192.12.0.2'),
                (generated_hostname('192.12.0.3'), '192.12.0.3'),
             ],
            dns_zone_config.get_static_mapping(),
            )

    def test_forward_zone_get_static_mapping_returns_iterator(self):
        name = factory.getRandomString()
        network = IPNetwork('192.12.0.1/30')
        dns_ip = factory.getRandomIPInNetwork(network)
        dns_zone_config = DNSForwardZoneConfig(
            name, networks=[network], dns_ip=dns_ip)
        self.assertThat(
            dns_zone_config.get_static_mapping(),
            MatchesAll(
                IsInstance(Iterable), Not(IsInstance(Sequence))))

    def test_get_static_mapping_multiple_networks(self):
        name = factory.getRandomString()
        networks = IPNetwork('11.11.11.11/31'), IPNetwork('22.22.22.22/31')
        dns_ip = factory.getRandomIPInNetwork(networks[0])
        dns_zone_config = DNSForwardZoneConfig(
            name, networks=networks, dns_ip=dns_ip)
        self.assertItemsEqual(
            [
                ('%s.' % name, dns_ip),
                (generated_hostname('11.11.11.10'), '11.11.11.10'),
                (generated_hostname('11.11.11.11'), '11.11.11.11'),
                (generated_hostname('22.22.22.22'), '22.22.22.22'),
                (generated_hostname('22.22.22.23'), '22.22.22.23'),
            ],
            dns_zone_config.get_static_mapping(),
            )

    def test_writes_dns_zone_config(self):
        target_dir = self.make_dir()
        self.patch(DNSForwardZoneConfig, 'target_dir', target_dir)
        domain = factory.getRandomString()
        hostname = factory.getRandomString()
        network = factory.getRandomNetwork()
        ip = factory.getRandomIPInNetwork(network)
        dns_zone_config = DNSForwardZoneConfig(
            domain, serial=random.randint(1, 100),
            mapping={hostname: ip}, networks=[network])
        dns_zone_config.write_config()
        self.assertThat(
            os.path.join(target_dir, 'zone.%s' % domain),
            FileContains(
                matcher=ContainsAll(
                    [
                        '%s IN CNAME %s' % (hostname, generated_hostname(ip)),
                        '%s IN A %s' % (generated_hostname(ip), ip),
                    ])))

    def test_writes_dns_zone_config_with_NS_record(self):
        target_dir = self.make_dir()
        self.patch(DNSForwardZoneConfig, 'target_dir', target_dir)
        network = factory.getRandomNetwork()
        dns_ip = factory.getRandomIPAddress()
        dns_zone_config = DNSForwardZoneConfig(
            factory.getRandomString(), serial=random.randint(1, 100),
            dns_ip=dns_ip, networks=[network])
        dns_zone_config.write_config()
        self.assertThat(
            os.path.join(target_dir, 'zone.%s' % dns_zone_config.domain),
            FileContains(
                matcher=ContainsAll(
                    [
                        'IN  NS  %s.' % dns_zone_config.domain,
                        '%s. IN A %s' % (dns_zone_config.domain, dns_ip),
                    ])))

    def test_config_file_is_world_readable(self):
        self.patch(DNSForwardZoneConfig, 'target_dir', self.make_dir())
        network = factory.getRandomNetwork()
        dns_zone_config = DNSForwardZoneConfig(
            factory.getRandomString(), serial=random.randint(1, 100),
            dns_ip=factory.getRandomIPAddress(), networks=[network])
        dns_zone_config.write_config()
        filepath = FilePath(dns_zone_config.target_path)
        self.assertTrue(filepath.getPermissions().other.read)


class TestDNSReverseZoneConfig(TestCase):
    """Tests for DNSReverseZoneConfig."""

    def test_fields(self):
        domain = factory.getRandomString()
        serial = random.randint(1, 200)
        hostname = factory.getRandomString()
        network = factory.getRandomNetwork()
        ip = factory.getRandomIPInNetwork(network)
        mapping = {hostname: ip}
        dns_zone_config = DNSReverseZoneConfig(
            domain, serial, mapping, network=network)
        self.assertThat(
            dns_zone_config,
            MatchesStructure.byEquality(
                domain=domain,
                serial=serial,
                mapping=mapping,
                network=network,
                )
            )

    def test_computes_dns_config_file_paths(self):
        domain = factory.make_name('zone')
        reverse_file_name = 'zone.168.192.in-addr.arpa'
        dns_zone_config = DNSReverseZoneConfig(
            domain, network=IPNetwork("192.168.0.0/22"))
        self.assertEqual(
            (
                os.path.join(TEMPLATES_PATH, 'zone.template'),
                os.path.join(conf.DNS_CONFIG_DIR, reverse_file_name)
            ),
            (
                dns_zone_config.template_path,
                dns_zone_config.target_path,
            ))

    def test_reverse_data_slash_24(self):
        # DNSReverseZoneConfig calculates the reverse data correctly for
        # a /24 network.
        domain = factory.make_name('zone')
        hostname = factory.getRandomString()
        ip = '192.168.0.5'
        network = IPNetwork('192.168.0.1/24')
        dns_zone_config = DNSReverseZoneConfig(
            domain, mapping={hostname: ip}, network=network)
        self.assertEqual(
            '0.168.192.in-addr.arpa',
            dns_zone_config.zone_name)

    def test_reverse_data_slash_22(self):
        # DNSReverseZoneConfig calculates the reverse data correctly for
        # a /22 network.
        domain = factory.getRandomString()
        hostname = factory.getRandomString()
        ip = '192.168.0.10'
        network = IPNetwork('192.168.0.1/22')
        dns_zone_config = DNSReverseZoneConfig(
            domain, mapping={hostname: ip}, network=network)
        self.assertEqual(
            '168.192.in-addr.arpa',
            dns_zone_config.zone_name)

    def test_get_static_mapping_returns_iterator(self):
        dns_zone_config = DNSReverseZoneConfig(
            factory.getRandomString(), network=IPNetwork('192.12.0.1/30'))
        self.assertThat(
            dns_zone_config.get_static_mapping(),
            MatchesAll(
                IsInstance(Iterable), Not(IsInstance(Sequence))))

    def test_get_static_mapping(self):
        name = factory.getRandomString()
        network = IPNetwork('192.12.0.1/30')
        dns_zone_config = DNSReverseZoneConfig(name, network=network)
        self.assertItemsEqual(
            [
                ('0', '%s.' % generated_hostname('192.12.0.0', name)),
                ('1', '%s.' % generated_hostname('192.12.0.1', name)),
                ('2', '%s.' % generated_hostname('192.12.0.2', name)),
                ('3', '%s.' % generated_hostname('192.12.0.3', name)),
            ],
            dns_zone_config.get_static_mapping(),
            )

    def test_writes_dns_zone_config_with_NS_record(self):
        target_dir = self.make_dir()
        self.patch(DNSReverseZoneConfig, 'target_dir', target_dir)
        network = factory.getRandomNetwork()
        dns_ip = factory.getRandomIPAddress()
        dns_zone_config = DNSReverseZoneConfig(
            factory.getRandomString(), serial=random.randint(1, 100),
            dns_ip=dns_ip, network=network)
        dns_zone_config.write_config()
        self.assertThat(
            os.path.join(
                target_dir, 'zone.%s' % dns_zone_config.zone_name),
            FileContains(
                matcher=Contains('IN  NS  %s.' % dns_zone_config.domain)))

    def test_writes_reverse_dns_zone_config(self):
        target_dir = self.make_dir()
        self.patch(DNSReverseZoneConfig, 'target_dir', target_dir)
        domain = factory.getRandomString()
        network = IPNetwork('192.168.0.1/22')
        dns_zone_config = DNSReverseZoneConfig(
            domain, serial=random.randint(1, 100), network=network)
        dns_zone_config.write_config()
        reverse_file_name = 'zone.168.192.in-addr.arpa'
        expected = Contains(
            '10.0 IN PTR %s' % generated_hostname('192.168.0.10'))
        self.assertThat(
            os.path.join(target_dir, reverse_file_name),
            FileContains(matcher=expected))

    def test_reverse_config_file_is_world_readable(self):
        self.patch(DNSReverseZoneConfig, 'target_dir', self.make_dir())
        dns_zone_config = DNSReverseZoneConfig(
            factory.getRandomString(), serial=random.randint(1, 100),
            dns_ip=factory.getRandomIPAddress(),
            network=factory.getRandomNetwork())
        dns_zone_config.write_config()
        filepath = FilePath(dns_zone_config.target_path)
        self.assertTrue(filepath.getPermissions().other.read)<|MERGE_RESOLUTION|>--- conflicted
+++ resolved
@@ -12,14 +12,11 @@
 __metaclass__ = type
 __all__ = []
 
-<<<<<<< HEAD
-import errno
-=======
 from collections import (
     Iterable,
     Sequence,
     )
->>>>>>> e8c2bb40
+import errno
 import os.path
 import random
 
