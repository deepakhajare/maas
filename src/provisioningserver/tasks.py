--- conflicted
+++ resolved
@@ -77,41 +77,11 @@
 
 
 # =====================================================================
-# TFTP-related tasks
-# =====================================================================
-
-
-@task
-<<<<<<< HEAD
-def write_tftp_config_for_node(arch, macs, subarch="generic",
-                               tftproot=None, **kwargs):
-    """Write out the TFTP MAC-based config for a node.
-
-    A config file is written for each MAC associated with the node.
-
-    :param arch: Architecture name
-    :type arch: string
-    :param macs: An iterable of mac addresses
-    :type macs: Iterable of strings
-    :param subarch: The subarchitecture of the node, defaults to "generic" for
-        architectures without sub-architectures.
-    :param tftproot: Root TFTP directory.
-    :param **kwargs: Keyword args passed to PXEConfig.write_config()
-    """
-    # TODO: fix subarch when node.py starts modelling sub-architecture for ARM
-    for mac in macs:
-        pxeconfig = PXEConfig(arch, subarch, mac, tftproot)
-        pxeconfig.write_config(**kwargs)
-
-
-# =====================================================================
 # DNS-related tasks
 # =====================================================================
 
 
 @task
-=======
->>>>>>> de448b2a
 def rndc_command(arguments, callback=None):
     """Use rndc to execute a command.
     :param callback: Callback subtask.
