# Copyright 2012 Canonical Ltd.  This software is licensed under the
# GNU Affero General Public License version 3 (see the file LICENSE).

"""MAAS Provisioning Configuration."""

from __future__ import (
    absolute_import,
    print_function,
    unicode_literals,
    )

__metaclass__ = type
__all__ = [
    "Config",
    ]

from getpass import getuser
<<<<<<< HEAD
from os import urandom
=======
from os import environ
>>>>>>> b421e812
from os.path import abspath
from threading import RLock

from formencode import Schema
from formencode.declarative import DeclarativeMeta
from formencode.validators import (
    Int,
    RequireIfPresent,
    String,
    URL,
    )
import yaml


class ConfigOops(Schema):
    """Configuration validator for OOPS options."""

    if_key_missing = None

    directory = String(if_missing=b"")
    reporter = String(if_missing=b"")

    chained_validators = (
        RequireIfPresent("reporter", present="directory"),
        )


class ConfigBroker(Schema):
    """Configuration validator for message broker options."""

    if_key_missing = None

    host = String(if_missing=b"localhost")
    port = Int(min=1, max=65535, if_missing=5673)
    username = String(if_missing=getuser())
    password = String(if_missing=b"test")
    vhost = String(if_missing="/")


class ConfigCobbler(Schema):
    """Configuration validator for connecting to Cobbler."""

    if_key_missing = None

    url = URL(
        add_http=True, require_tld=False,
        if_missing=b"http://localhost/cobbler_api",
        )
    username = String(if_missing=getuser())
    password = String(if_missing=b"test")


class ConfigTFTP(Schema):
    """Configuration validator for the TFTP service."""

    if_key_missing = None

    root = String(if_missing="/var/lib/tftpboot")
    port = Int(min=1, max=65535, if_missing=5244)
    generator = URL(
        add_http=True, require_tld=False,
        if_missing=b"http://localhost:5243/api/1.0/pxeconfig",
        )


class ConfigMeta(DeclarativeMeta):
    """Metaclass for the root configuration schema."""

    def _get_default_filename(cls):
        # Get the configuration filename from the environment. Failing that,
        # return a hard-coded default.
        return environ.get(
            "MAAS_PROVISIONING_SETTINGS",
            "/etc/maas/pserv.yaml")

    def _set_default_filename(cls, filename):
        # Set the configuration filename in the environment.
        environ["MAAS_PROVISIONING_SETTINGS"] = filename

    def _delete_default_filename(cls):
        # Remove any setting of the configuration filename from the
        # environment.
        environ.pop("MAAS_PROVISIONING_SETTINGS", None)

    DEFAULT_FILENAME = property(
        _get_default_filename, _set_default_filename,
        _delete_default_filename, doc=(
            "The default config file to load. Refers to "
            "MAAS_PROVISIONING_SETTINGS in the environment."))


class Config(Schema):
    """Configuration validator."""

    __metaclass__ = ConfigMeta

    if_key_missing = None

    interface = String(if_empty=b"", if_missing=b"127.0.0.1")
    port = Int(min=1, max=65535, if_missing=5241)
    username = String(not_empty=True, if_missing=getuser())
    password = String(not_empty=True, if_missing=urandom(12))
    logfile = String(if_empty=b"pserv.log", if_missing=b"pserv.log")
    oops = ConfigOops
    broker = ConfigBroker
    cobbler = ConfigCobbler
    tftp = ConfigTFTP

    @classmethod
    def parse(cls, stream):
        """Load a YAML configuration from `stream` and validate."""
        return cls.to_python(yaml.safe_load(stream))

    @classmethod
    def load(cls, filename=None):
        """Load a YAML configuration from `filename` and validate."""
        if filename is None:
            filename = cls.DEFAULT_FILENAME
        with open(filename, "rb") as stream:
            return cls.parse(stream)

    _cache = {}
    _cache_lock = RLock()

    @classmethod
    def load_from_cache(cls, filename=None):
        """Load or return a previously loaded configuration.

        This is thread-safe, so is okay to use from Django, for example.
        """
        if filename is None:
            filename = cls.DEFAULT_FILENAME
        filename = abspath(filename)
        with cls._cache_lock:
            if filename not in cls._cache:
                with open(filename, "rb") as stream:
                    cls._cache[filename] = cls.parse(stream)
            return cls._cache[filename]

    @classmethod
    def field(target, *steps):
        """Obtain a field by following `steps`."""
        for step in steps:
            target = target.fields[step]
        return target<|MERGE_RESOLUTION|>--- conflicted
+++ resolved
@@ -15,11 +15,10 @@
     ]
 
 from getpass import getuser
-<<<<<<< HEAD
-from os import urandom
-=======
-from os import environ
->>>>>>> b421e812
+from os import (
+    environ,
+    urandom,
+    )
 from os.path import abspath
 from threading import RLock
 
