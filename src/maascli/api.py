--- conflicted
+++ resolved
@@ -45,33 +45,6 @@
     )
 
 
-<<<<<<< HEAD
-def try_getpass(prompt):
-    """Call `getpass`, ignoring EOF errors."""
-    try:
-        return getpass(prompt)
-    except EOFError:
-        return None
-
-
-def obtain_credentials(credentials):
-    """Prompt for credentials if possible.
-
-    If the credentials are "-" then read from stdin without interactive
-    prompting.
-    """
-    if credentials == "-":
-        credentials = sys.stdin.readline().strip()
-    elif credentials is None:
-        credentials = try_getpass(
-            "API key (leave empty for anonymous access): ")
-    # Ensure that the credentials have a valid form.
-    if credentials and not credentials.isspace():
-        return convert_string_to_tuple(credentials)
-    else:
-        return None
-
-
 def http_request(url, method, body=None, headers=None,
                  disable_cert_check=False):
     """Issue an http request."""
@@ -86,9 +59,6 @@
 
 
 def fetch_api_description(url, disable_cert_check=False):
-=======
-def fetch_api_description(url):
->>>>>>> af77d520
     """Obtain the description of remote API given its base URL."""
     url_describe = urljoin(url, "describe/")
     response, content = http_request(
