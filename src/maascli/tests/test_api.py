--- conflicted
+++ resolved
@@ -24,14 +24,11 @@
     )
 from maascli.command import CommandError
 from maascli.config import ProfileConfig
-<<<<<<< HEAD
 from maascli.testing.config import make_configs
-=======
 from maascli.utils import (
     handler_command_name,
     safe_name,
     )
->>>>>>> 766adf1f
 from maastesting.factory import factory
 from maastesting.testcase import TestCase
 from mock import (
@@ -49,50 +46,13 @@
 class TestRegisterAPICommands(TestCase):
     """Tests for `register_api_commands`."""
 
-<<<<<<< HEAD
-    def test_registers_subparsers(self):
-        config = make_configs()
-        profile = config.keys()[0]
-        self.patch(ProfileConfig, 'open').return_value = config
-=======
-    def make_handler(self):
-        return {
-            'name': factory.make_name('handler'),
-            'doc': "Short\n\nLong",
-            'params': [],
-            'actions': [
-                {'name': factory.make_name('action'),
-                 'doc': "Doc\n\nstring"},
-                ],
-            }
-
-    def make_resource(self, anon=True, auth=True):
-        auth = self.make_handler() if auth else None
-        anon = self.make_handler() if anon else None
-        name = factory.make_name("resource")
-        return {"auth": auth, "anon": anon, "name": name}
-
     def make_profile(self):
         """Fake a profile."""
-        profile_name = factory.make_name('profile')
-        profile = {
-            'name': profile_name,
-            'url': 'http://%s.example.com/' % profile_name,
-            'credentials': factory.make_name("credentials"),
-            'description': {
-                'resources': [
-                    self.make_resource(),
-                    self.make_resource(),
-                    ],
-                },
-            }
-        fake_open = self.patch(ProfileConfig, 'open')
-        fake_open.return_value = FakeConfig({profile_name: profile})
-        return profile
+        self.patch(ProfileConfig, 'open').return_value = make_configs()
+        return ProfileConfig.open.return_value
 
     def test_registers_subparsers(self):
-        profile_name = self.make_profile()["name"]
->>>>>>> 766adf1f
+        profile_name = self.make_profile().keys()[0]
         parser = ArgumentParser()
         self.assertIsNone(parser._subparsers)
         api.register_api_commands(parser)
@@ -103,10 +63,10 @@
         profile = self.make_profile()
         parser = ArgumentParser()
         api.register_api_commands(parser)
-        for resource in profile["description"]["resources"]:
+        for resource in profile.values()[0]["description"]["resources"]:
             for action in resource["auth"]["actions"]:
                 # Profile names are matched as-is.
-                profile_name = profile["name"]
+                profile_name = profile.keys()[0]
                 # Handler names are processed with handler_command_name before
                 # being added to the argument parser tree.
                 handler_name = handler_command_name(resource["name"])
