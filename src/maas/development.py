--- conflicted
+++ resolved
@@ -7,11 +7,7 @@
 
 # Use our custom test runner, which makes sure that a local database
 # cluster is running in the branch.
-<<<<<<< HEAD
 TEST_RUNNER = 'maas.testing.runner.TestRunner'
-=======
-TEST_RUNNER = 'maas.testing.runner.CustomTestRunner'
->>>>>>> 1ccf4ffb
 
 DEBUG = True
 TEMPLATE_DEBUG = DEBUG
@@ -121,14 +117,9 @@
 ROOT_URLCONF = 'maas.urls'
 
 TEMPLATE_DIRS = (
-<<<<<<< HEAD
-    # Put strings here, like "/home/html/django_templates" or
-    # "C:/www/django/templates". Always use forward slashes, even on Windows.
-=======
     # Put strings here, like "/home/html/django_templates"
     # or "C:/www/django/templates".
     # Always use forward slashes, even on Windows.
->>>>>>> 1ccf4ffb
     # Don't forget to use absolute paths, not relative paths.
     os.path.join(os.path.dirname(__file__), "templates"),
 )
