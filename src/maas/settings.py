--- conflicted
+++ resolved
@@ -44,7 +44,6 @@
 LOGIN_REDIRECT_URL = '/'
 LOGIN_URL = '/accounts/login/'
 
-<<<<<<< HEAD
 # The location of the Longpoll server.
 # Set LONGPOLL_SERVER_URL to have the web app proxy requests to
 # a txlongpoll (note that this should only be required in a dev
@@ -54,24 +53,19 @@
 # The relative path where a proxy to the Longpoll server can be
 # reached.  Longpolling will be disabled in the UI if this is None.
 LONGPOLL_URL = 'longpoll/'
-=======
 
 # Default URL specifying protocol, host, and (if necessary) port where
 # this MaaS can be found.  Configuration can, and probably should,
 # override this.
 DEFAULT_MAAS_URL = "http://%s/" % gethostname()
 
->>>>>>> cab1d66d
 
 if FORCE_SCRIPT_NAME is not None:
     LOGOUT_URL = FORCE_SCRIPT_NAME + LOGOUT_URL
     LOGIN_REDIRECT_URL = FORCE_SCRIPT_NAME + LOGIN_REDIRECT_URL
     LOGIN_URL = FORCE_SCRIPT_NAME + LOGIN_URL
-<<<<<<< HEAD
     LONGPOLL_URL = FORCE_SCRIPT_NAME + LONGPOLL_URL
-=======
     DEFAULT_MAAS_URL = urljoin(DEFAULT_MAAS_URL, FORCE_SCRIPT_NAME)
->>>>>>> cab1d66d
     # ADMIN_MEDIA_PREFIX will be deprecated in Django 1.4.
     # Admin's media will be served using staticfiles instead.
     ADMIN_MEDIA_PREFIX = FORCE_SCRIPT_NAME
