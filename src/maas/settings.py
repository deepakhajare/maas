--- conflicted
+++ resolved
@@ -61,11 +61,7 @@
 # Default URL specifying protocol, host, and (if necessary) port where
 # this MAAS can be found.  Configuration can, and probably should,
 # override this.
-<<<<<<< HEAD
-DEFAULT_MAAS_URL = "http://%s/" % gethostname()
-=======
 DEFAULT_MAAS_URL = "http://%s/" % guess_server_address()
->>>>>>> bc65d74e
 
 if FORCE_SCRIPT_NAME is not None:
     LOGOUT_URL = FORCE_SCRIPT_NAME + LOGOUT_URL
