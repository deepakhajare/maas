--- conflicted
+++ resolved
@@ -173,11 +173,8 @@
     'django.contrib.admin',
     'django_nose',
     'maasserver',
-<<<<<<< HEAD
     'metadataserver',
-=======
     'piston',
->>>>>>> 1b05c9a9
     # Uncomment the next line to enable admin documentation:
     # 'django.contrib.admindocs',
 )
