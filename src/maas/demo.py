--- conflicted
+++ resolved
@@ -23,9 +23,6 @@
     'debug_toolbar.middleware.DebugToolbarMiddleware',
 )
 
-<<<<<<< HEAD
-# This should match the setting in /etc/pserv.yaml.
-=======
 # In dev mode: Django should act as a proxy to txlongpoll.
 LONGPOLL_SERVER_URL = "http://localhost:4545/"
 
@@ -33,8 +30,7 @@
 # enable it.
 LONGPOLL_URL = None
 
-# This should match the setting in Makefile:pserv.pid.
->>>>>>> 380f40b8
+# This should match the setting in /etc/pserv.yaml.
 PSERV_URL = "http://localhost:8001/api"
 
 RABBITMQ_PUBLISH = True
