--- conflicted
+++ resolved
@@ -17,10 +17,7 @@
 from maasserver.testing.factory import factory
 from maasserver.testing.testcase import TestCase
 from maastesting.utils import sample_binary_data
-<<<<<<< HEAD
-=======
 from metadataserver.fields import Bin
->>>>>>> f1ba05f0
 from metadataserver.models import CommissioningScript
 
 
@@ -39,10 +36,6 @@
     def test_scripts_may_be_binary(self):
         name = make_script_name()
         CommissioningScript.objects.create(
-<<<<<<< HEAD
-            name=name, content=sample_binary_data)
-=======
             name=name, content=Bin(sample_binary_data))
->>>>>>> f1ba05f0
         stored_script = CommissioningScript.objects.get(name=name)
         self.assertEqual(sample_binary_data, stored_script.content)