# Copyright 2012 Canonical Ltd.  This software is licensed under the
# GNU Affero General Public License version 3 (see the file LICENSE).

"""Metadata API."""

from __future__ import (
    print_function,
    unicode_literals,
    )

__metaclass__ = type
__all__ = [
    'IndexHandler',
    'MetaDataHandler',
    'UserDataHandler',
    'VersionIndexHandler',
    ]

from django.http import HttpResponse
<<<<<<< HEAD
from django.http import Http404
=======
from maasserver.api import extract_oauth_key
>>>>>>> 90b65c86
from maasserver.exceptions import (
    MAASAPINotFound,
    PermissionDenied,
    Unauthorized,
    )
from metadataserver.models import (
    NodeKey,
    NodeUserData,
    )
from maasserver.models import (
    SSHKeys,
    )

from piston.handler import BaseHandler


class UnknownMetadataVersion(MAASAPINotFound):
    """Not a known metadata version."""


class UnknownNode(MAASAPINotFound):
    """Not a known node."""


def get_node_for_request(request):
    """Return the `Node` that `request` is authorized to query for."""
    auth_header = request.META.get('HTTP_AUTHORIZATION')
    if auth_header is None:
        raise Unauthorized("No authorization header received.")
    key = extract_oauth_key(auth_header)
    if key is None:
        raise Unauthorized("No oauth token found for metadata request.")
    try:
        return NodeKey.objects.get_node_for_key(key)
    except NodeKey.DoesNotExist:
        raise PermissionDenied("Not authenticated as a known node.")

def get_public_keys(node):
    """Set user data for the given node."""
    keys = SSHKeys.objects.get_keys_for_user(user=node.owner)
    return keys

def make_text_response(contents):
    """Create a response containing `contents` as plain text."""
    return HttpResponse(contents, mimetype='text/plain')


def make_list_response(items):
    """Create an `HttpResponse` listing `items`, one per line."""
    return make_text_response('\n'.join(items))


def check_version(version):
    """Check that `version` is a supported metadata version."""
    if version not in ('latest', '2012-03-01'):
        raise UnknownMetadataVersion("Unknown metadata version: %s" % version)


class MetadataViewHandler(BaseHandler):
    allowed_methods = ('GET',)

    def read(self, request):
        return make_list_response(sorted(self.fields))


class IndexHandler(MetadataViewHandler):
    """Top-level metadata listing."""

    fields = ('latest', '2012-03-01')


class VersionIndexHandler(MetadataViewHandler):
    """Listing for a given metadata version."""

    fields = ('meta-data', 'user-data')

    def read(self, request, version):
        check_version(version)
        if NodeUserData.objects.has_user_data(get_node_for_request(request)):
            shown_fields = self.fields
        else:
            shown_fields = list(self.fields)
            shown_fields.remove('user-data')
        return make_list_response(sorted(shown_fields))


class MetaDataHandler(VersionIndexHandler):
    """Meta-data listing for a given version."""

    fields = ('instance-id', 'local-hostname','public-keys')

    def get_attribute_producer(self, item):
        """Return a callable to deliver a given metadata item.

        :param item: Sub-path for the attribute, e.g. "local-hostname" to
            get a handler that returns the logged-in node's hostname.
        :type item: basestring
        :return: A callable that accepts as arguments the logged-in node;
            the requested metadata version (e.g. "latest"); and `item`.  It
            returns an HttpResponse.
        :rtype: Callable
        """
        field = item.split('/')[0]
        if field not in self.fields:
            raise MAASAPINotFound("Unknown metadata attribute: %s" % field)

        producers = {
            'local-hostname': self.local_hostname,
            'instance-id': self.instance_id,
            'public-keys' : self.public_keys,
        }

        return producers[field]

    def read(self, request, version, item=None):
        if item is None or len(item) == 0:
            # Requesting the list of attributes, not any particular
            # attribute.
            return make_list_response(sorted(self.fields))

        check_version(version)
        node = get_node_for_request(request)
        producer = self.get_attribute_producer(item)
        return producer(node, version, item)

    def local_hostname(self, node, version, item):
        """Produce local-hostname attribute."""
        return make_text_response(node.hostname)

    def instance_id(self, node, version, item):
        """Produce instance-id attribute."""
        return make_text_response(node.system_id)

    def public_keys(self, node, version, item):
        """ Produce public-keys attribute."""
        keys = get_public_keys(node=node)
        if not keys:
            raise Http404
        return make_list_response(keys)


class UserDataHandler(MetadataViewHandler):
    """User-data blob for a given version."""

    def read(self, request, version):
        check_version(version)
        node = get_node_for_request(request)
        try:
            return HttpResponse(
                NodeUserData.objects.get_user_data(node),
                mimetype='application/octet-stream')
        except NodeUserData.DoesNotExist:
            raise MAASAPINotFound("No user data available for this node.")<|MERGE_RESOLUTION|>--- conflicted
+++ resolved
@@ -16,12 +16,11 @@
     'VersionIndexHandler',
     ]
 
-from django.http import HttpResponse
-<<<<<<< HEAD
-from django.http import Http404
-=======
+from django.http import (
+    Http404,
+    HttpResponse,
+    )
 from maasserver.api import extract_oauth_key
->>>>>>> 90b65c86
 from maasserver.exceptions import (
     MAASAPINotFound,
     PermissionDenied,
