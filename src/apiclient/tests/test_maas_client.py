# Copyright 2012 Canonical Ltd.  This software is licensed under the
# GNU Affero General Public License version 3 (see the file LICENSE).

"""Test MAAS HTTP API client."""

from __future__ import (
    absolute_import,
    print_function,
    unicode_literals,
    )

__metaclass__ = type
__all__ = []

import json
from os.path import relpath
from random import randint
from urlparse import (
    parse_qs,
    urljoin,
    urlparse,
    )

from apiclient.maas_client import (
    MAASClient,
    MAASDispatcher,
    MAASOAuth,
    )
from apiclient.testing.django import (
    parse_headers_and_body_with_django,
    parse_headers_and_body_with_mimer,
    )
from maastesting.factory import factory
from maastesting.fixtures import ProxiesDisabledFixture
from maastesting.httpd import HTTPServerFixture
from maastesting.testcase import TestCase
<<<<<<< HEAD
from testtools.matchers import (
    AfterPreprocessing,
    Equals,
    MatchesListwise,
    )
=======
from mock import sentinel
>>>>>>> c8c0d199


class TestMAASOAuth(TestCase):

    def test_sign_request_adds_header(self):
        headers = {}
        auth = MAASOAuth('consumer_key', 'resource_token', 'resource_secret')
        auth.sign_request('http://example.com/', headers)
        self.assertIn('Authorization', headers)


class TestMAASDispatcher(TestCase):

    def setUp(self):
        super(TestMAASDispatcher, self).setUp()
        self.useFixture(ProxiesDisabledFixture())

    def test_dispatch_query_makes_direct_call(self):
        dispatch_query = MAASDispatcher().dispatch_query
        filename = relpath(__file__)
        with HTTPServerFixture() as httpd:
            url = urljoin(httpd.url, filename)
            response = dispatch_query(url, headers={})
            headers_from_dispatcher, body_from_dispatcher = response
        with open(filename, "rb") as file_in:
            body_from_file = file_in.read()
        self.assertEqual(
            body_from_file, body_from_dispatcher,
            "The content of %s differs from %s." % (url, filename))

    def test_insecure_argument_passed_to_httplib2(self):
        dispatcher = MAASDispatcher(sentinel.insecure)
        self.assertEqual(
            sentinel.insecure,
            dispatcher.http.disable_ssl_certificate_validation)

    def test_dispatch_query_passes_args_to_httplib2(self):
        dispatcher = MAASDispatcher()
        request = self.patch(dispatcher.http, "request")
        dispatcher.dispatch_query(
            request_url=sentinel.request_url, headers=sentinel.headers,
            method=sentinel.method, data=sentinel.data)
        request.assert_called_once_with(
            sentinel.request_url, sentinel.method, headers=sentinel.headers,
            body=sentinel.data)


def make_url():
    """Create an arbitrary URL."""
    return 'http://example.com:%d/%s/' % (
        factory.getRandomPort(),
        factory.getRandomString(),
        )


def make_path():
    """Create an arbitrary resource path."""
    return "/" + '/'.join(factory.getRandomString() for counter in range(2))


class FakeDispatcher:
    """Fake MAASDispatcher.  Records last invocation, returns given result."""

    last_call = None

    def __init__(self, result=None):
        self.result = result

    def dispatch_query(self, request_url, headers, method=None, data=None):
        self.last_call = {
            'request_url': request_url,
            'headers': headers,
            'method': method,
            'data': data,
        }
        return self.result


def make_client(root=None, result=None):
    """Create a MAASClient."""
    if root is None:
        root = make_url()
    auth = MAASOAuth(
        factory.getRandomString(), factory.getRandomString(),
        factory.getRandomString())
    return MAASClient(auth, FakeDispatcher(result=result), root)


class TestMAASClient(TestCase):

    def test_make_url_joins_root_and_path(self):
        path = make_path()
        client = make_client()
        expected = client.url.rstrip("/") + "/" + path.lstrip("/")
        self.assertEqual(expected, client._make_url(path))

    def test_make_url_converts_sequence_to_path(self):
        path = ['top', 'sub', 'leaf']
        client = make_client(root='http://example.com/')
        self.assertEqual(
            'http://example.com/top/sub/leaf', client._make_url(path))

    def test_make_url_represents_path_components_as_text(self):
        number = randint(0, 100)
        client = make_client()
        self.assertEqual(
            urljoin(client.url, unicode(number)), client._make_url([number]))

    def test_formulate_get_makes_url(self):
        path = make_path()
        client = make_client()
        url, headers = client._formulate_get(path)
        expected = client.url.rstrip("/") + "/" + path.lstrip("/")
        self.assertEqual(expected, url)

    def test_formulate_get_adds_parameters_to_url(self):
        params = {
            factory.getRandomString(): factory.getRandomString()
            for counter in range(3)}
        url, headers = make_client()._formulate_get(make_path(), params)
        expectation = {key: [value] for key, value in params.items()}
        self.assertEqual(expectation, parse_qs(urlparse(url).query))

    def test_formulate_get_signs_request(self):
        url, headers = make_client()._formulate_get(make_path())
        self.assertIn('Authorization', headers)

    def test_formulate_change_makes_url(self):
        path = make_path()
        client = make_client()
        url, headers, body = client._formulate_change(path, {})
        expected = client.url.rstrip("/") + "/" + path.lstrip("/")
        self.assertEqual(expected, url)

    def test_formulate_change_signs_request(self):
        url, headers, body = make_client()._formulate_change(make_path(), {})
        self.assertIn('Authorization', headers)

    def test_formulate_change_passes_parameters_in_body(self):
        params = {factory.getRandomString(): factory.getRandomString()}
        url, headers, body = make_client()._formulate_change(
            make_path(), params)
        post, _ = parse_headers_and_body_with_django(headers, body)
        self.assertEqual(
            {name: [value] for name, value in params.items()}, post)

    def test_formulate_change_as_json(self):
        params = {factory.getRandomString(): factory.getRandomString()}
        url, headers, body = make_client()._formulate_change(
            make_path(), params, as_json=True)
        observed = [
            headers.get('Content-Type'),
            headers.get('Content-Length'),
            body,
            ]
        expected = [
            Equals('application/json'),
            Equals('%d' % (len(body),)),
            AfterPreprocessing(json.loads, Equals(params)),
            ]
        self.assertThat(observed, MatchesListwise(expected))
        data = parse_headers_and_body_with_mimer(headers, body)
        self.assertEqual(params, data)

    def test_get_dispatches_to_resource(self):
        path = make_path()
        client = make_client()
        client.get(path)
        request = client.dispatcher.last_call
        self.assertEqual(client._make_url(path), request['request_url'])
        self.assertIn('Authorization', request['headers'])
        self.assertEqual('GET', request['method'])
        self.assertIsNone(request['data'])

    def test_get_without_op_gets_simple_resource(self):
        expected_result = factory.getRandomString()
        client = make_client(result=expected_result)
        result = client.get(make_path())
        self.assertEqual(expected_result, result)

    def test_get_with_op_queries_resource(self):
        path = make_path()
        method = factory.getRandomString()
        client = make_client()
        client.get(path, method)
        dispatch = client.dispatcher.last_call
        self.assertEqual(
            client._make_url(path) + '?op=%s' % method,
            dispatch['request_url'])

    def test_get_passes_parameters(self):
        path = make_path()
        param = factory.getRandomString()
        method = factory.getRandomString()
        client = make_client()
        client.get(path, method, parameter=param)
        request = client.dispatcher.last_call
        self.assertIsNone(request['data'])
        query = parse_qs(urlparse(request['request_url']).query)
        self.assertItemsEqual([param], query['parameter'])

    def test_post_dispatches_to_resource(self):
        path = make_path()
        client = make_client()
        method = factory.getRandomString()
        client.post(path, method)
        request = client.dispatcher.last_call
        self.assertEqual(client._make_url(path) + "?op=%s" % (method,),
                         request['request_url'])
        self.assertIn('Authorization', request['headers'])
        self.assertEqual('POST', request['method'])

    def test_post_passes_parameters(self):
        param = factory.getRandomString()
        method = factory.getRandomString()
        client = make_client()
        client.post(make_path(), method, parameter=param)
        request = client.dispatcher.last_call
        post, _ = parse_headers_and_body_with_django(
            request["headers"], request["data"])
        self.assertTrue(request["request_url"].endswith('?op=%s' % (method,)))
        self.assertEqual({"parameter": [param]}, post)

    def test_post_as_json(self):
        param = factory.getRandomString()
        method = factory.getRandomString()
        list_param = [factory.getRandomString() for i in range(10)]
        client = make_client()
        client.post(make_path(), method, as_json=True,
                    param=param, list_param=list_param)
        request = client.dispatcher.last_call
        self.assertEqual('application/json',
                         request['headers'].get('Content-Type'))
        content = parse_headers_and_body_with_mimer(
            request['headers'], request['data'])
        self.assertTrue(request["request_url"].endswith('?op=%s' % (method,)))
        self.assertEqual({'param': param, 'list_param': list_param}, content)

    def test_put_dispatches_to_resource(self):
        path = make_path()
        client = make_client()
        client.put(path, parameter=factory.getRandomString())
        request = client.dispatcher.last_call
        self.assertEqual(client._make_url(path), request['request_url'])
        self.assertIn('Authorization', request['headers'])
        self.assertEqual('PUT', request['method'])

    def test_delete_dispatches_to_resource(self):
        path = make_path()
        client = make_client()
        client.delete(path)
        request = client.dispatcher.last_call
        self.assertEqual(client._make_url(path), request['request_url'])
        self.assertIn('Authorization', request['headers'])
        self.assertEqual('DELETE', request['method'])<|MERGE_RESOLUTION|>--- conflicted
+++ resolved
@@ -34,15 +34,12 @@
 from maastesting.fixtures import ProxiesDisabledFixture
 from maastesting.httpd import HTTPServerFixture
 from maastesting.testcase import TestCase
-<<<<<<< HEAD
+from mock import sentinel
 from testtools.matchers import (
     AfterPreprocessing,
     Equals,
     MatchesListwise,
     )
-=======
-from mock import sentinel
->>>>>>> c8c0d199
 
 
 class TestMAASOAuth(TestCase):
