--- conflicted
+++ resolved
@@ -18,26 +18,18 @@
     ]
 
 import logging
-<<<<<<< HEAD
+import os
 from subprocess import (
     CalledProcessError,
     PIPE,
     Popen,
     )
-=======
-import os
->>>>>>> b20a2a35
 
 from fixtures import (
     EnvironmentVariableFixture,
     Fixture,
-<<<<<<< HEAD
-    )
-=======
     TempDir,
     )
-from pyvirtualdisplay import Display
->>>>>>> b20a2a35
 from sst.actions import (
     start,
     stop,
