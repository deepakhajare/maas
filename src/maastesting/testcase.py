--- conflicted
+++ resolved
@@ -14,7 +14,6 @@
     'TestCase',
     ]
 
-import os.path
 import unittest
 
 from fixtures import TempDir
@@ -50,23 +49,6 @@
             self, self.resources, testresources._get_result())
 
     def make_dir(self):
-<<<<<<< HEAD
-        """Create a temporary directory."""
-        return self.useFixture(TempDir()).path
-
-    def make_file(self, location=None, name=None, contents=None):
-        """Create, and write to, a file."""
-        if location is None:
-            location = self.make_dir()
-        if name is None:
-            name = factory.getRandomString()
-        if contents is None:
-            contents = factory.getRandomString().encode('ascii')
-        path = os.path.join(location, name)
-        with open(path, 'w') as f:
-            f.write(contents)
-        return path
-=======
         """Create a temporary directory.
 
         This is a convenience wrapper around a fixture incantation.  That's
@@ -82,7 +64,6 @@
         cleaned up at the end of the test.
         """
         return factory.make_file(self.make_dir(), name, contents)
->>>>>>> 14a4473c
 
     # Django's implementation for this seems to be broken and was
     # probably only added to support compatibility with python 2.6.
