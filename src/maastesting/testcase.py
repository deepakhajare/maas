--- conflicted
+++ resolved
@@ -20,15 +20,10 @@
 from maastesting.factory import factory
 from maastesting.scenarios import WithScenarios
 import testresources
-import testscenarios
 import testtools
 
 
-<<<<<<< HEAD
-class TestCase(testscenarios.WithScenarios, testtools.TestCase):
-=======
 class TestCase(WithScenarios, testtools.TestCase):
->>>>>>> 5da78f97
     """Base `TestCase` for MAAS.
 
     Supports `test resources`_, `test scenarios`_, and `fixtures`_.
