--- conflicted
+++ resolved
@@ -12,7 +12,7 @@
 __metaclass__ = type
 __all__ = [
     'ContainsAll',
-]
+    ]
 
 from testtools.matchers import (
     Contains,
@@ -21,15 +21,8 @@
 
 
 def ContainsAll(items):
-<<<<<<< HEAD
     """Matches if the matchee contains all the provided items."""
 # XXX: rvb 2012-04-30 bug=991743:  This matcher has been submitted
 # upstream.  If it gets included in the next version of testtools, this code
 # should be removed.
-=======
-# XXX: rvb 2012-04-30 bug=991743:  This matcher has been submitted
-# upstream.  If it gets included in the next version of testtools, this code
-# should be removed.
-    """Matches if the matchee contains all the provided items."""
->>>>>>> 5bbdcf15
     return MatchesAll(*[Contains(item) for item in items], first_only=False)