#!/usr/bin/env bash
# Copyright 2012 Canonical Ltd.  This software is licensed under the
# GNU Affero General Public License version 3 (see the file LICENSE).

# Exit immediately if a command exits with a non-zero status.
set -o errexit

# Move to the project root.
cd "$(dirname "$0")/../.."

# Start logging, if requested. Not using multilog here right now
# because there are race issues when restarting.
[ -z "${logdir:-}" ] || exec &>> "${logdir}/current"

# Run celeryd.
export PYTHONPATH=$PYTHONPATH:`pwd`/src:`pwd`/etc
export CELERY_CONFIG_MODULE=democeleryconfig

<<<<<<< HEAD
# XXX JeroenVermeulen 2012-08-24, bug=1039366: To support multiple workers,
# either pass the --beat only to the master (and make upload_dhcp tasks go
# to all workers) or pass --beat to each worker (and make sure each routes
# scheduled tasks only to itself).
exec celeryd -l INFO --beat
=======
# XXX JeroenVermeulen 2012-08-23, bug=1040529: Kludge around hanging
# celery shutdown.
exec fghack "$(type -p celeryd)" -l INFO
>>>>>>> a2bd491a
<|MERGE_RESOLUTION|>--- conflicted
+++ resolved
@@ -16,14 +16,10 @@
 export PYTHONPATH=$PYTHONPATH:`pwd`/src:`pwd`/etc
 export CELERY_CONFIG_MODULE=democeleryconfig
 
-<<<<<<< HEAD
 # XXX JeroenVermeulen 2012-08-24, bug=1039366: To support multiple workers,
 # either pass the --beat only to the master (and make upload_dhcp tasks go
 # to all workers) or pass --beat to each worker (and make sure each routes
 # scheduled tasks only to itself).
-exec celeryd -l INFO --beat
-=======
-# XXX JeroenVermeulen 2012-08-23, bug=1040529: Kludge around hanging
-# celery shutdown.
-exec fghack "$(type -p celeryd)" -l INFO
->>>>>>> a2bd491a
+# XXX JeroenVermeulen 2012-08-23, bug=1040529: Use fghack to kludge around
+# hanging celery shutdown.
+exec fghack "$(type -p celeryd)" -l INFO --beat