--- conflicted
+++ resolved
@@ -90,7 +90,6 @@
 pserv-stop:
 	{ test -e pserv.pid && cat pserv.pid; } | xargs --no-run-if-empty kill
 
-<<<<<<< HEAD
 longpoll.pid: bin/twistd.longpoll
 	bin/twistd.longpoll --pidfile=$@ txlongpoll -u guest -a guest -f 4545
 
@@ -100,11 +99,7 @@
 	{ test -e longpoll.pid && cat longpoll.pid; } | xargs --no-run-if-empty kill
 
 run: bin/maas dev-db pserv.pid longpoll.pid
-	bin/maas runserver 8000 --settings=maas.demo
-=======
-run: bin/maas dev-db pserv.pid
 	bin/maas runserver 0.0.0.0:8000 --settings=maas.demo
->>>>>>> ea8f5f41
 
 harness: bin/maas dev-db
 	bin/maas shell
