--- conflicted
+++ resolved
@@ -94,12 +94,8 @@
 	find . -type f -name '*.py[co]' -print0 | xargs -r0 $(RM)
 	find . -type f -name '*~' -print0 | xargs -r0 $(RM)
 	$(RM) -r media/demo/* media/development
-<<<<<<< HEAD
-	$(RM) $(JSENUMS)
+	$(RM) $(js_enums)
 	$(RM) *.log
-=======
-	$(RM) $(js_enums)
->>>>>>> 46e5ea18
 
 distclean: clean stop
 	utilities/maasdb delete-cluster ./db/
