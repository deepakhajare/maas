PYTHON = python2.7

build: \
    bin/buildout \
    bin/maas bin/test.maas \
    bin/twistd.pserv bin/test.pserv \
    bin/twistd.txlongpoll \
    bin/py bin/ipy

all: build doc

bin/buildout: bootstrap.py distribute_setup.py
	$(PYTHON) bootstrap.py --distribute --setup-source distribute_setup.py
	@touch --no-create $@  # Ensure it's newer than its dependencies.

bin/maas: bin/buildout buildout.cfg setup.py
	bin/buildout install maas
	@touch --no-create $@

bin/test.maas: bin/buildout buildout.cfg setup.py
	bin/buildout install maas-test
	@touch --no-create $@

bin/twistd.pserv: bin/buildout buildout.cfg setup.py
	bin/buildout install pserv
	@touch --no-create $@

bin/test.pserv: bin/buildout buildout.cfg setup.py
	bin/buildout install pserv-test
	@touch --no-create $@

bin/twistd.txlongpoll: bin/buildout buildout.cfg setup.py
	bin/buildout install txlongpoll
	@touch --no-create $@

bin/flake8: bin/buildout buildout.cfg setup.py
	bin/buildout install flake8
	@touch --no-create $@

bin/sphinx: bin/buildout buildout.cfg setup.py
	bin/buildout install sphinx
	@touch --no-create $@

bin/py bin/ipy: bin/buildout buildout.cfg setup.py
	bin/buildout install repl
	@touch --no-create bin/py bin/ipy

dev-db:
	utilities/maasdb start ./db/ disposable

test: bin/test.maas bin/test.pserv
	bin/test.maas
	bin/test.pserv

lint: sources = contrib setup.py src templates twisted utilities
lint: bin/flake8
	@find $(sources) -name '*.py' ! -path '*/migrations/*' \
	    -print0 | xargs -r0 bin/flake8

check: clean test

docs/api.rst: bin/maas src/maasserver/api.py syncdb
	bin/maas generate_api_doc > $@

sampledata: bin/maas syncdb
	bin/maas loaddata src/maasserver/fixtures/dev_fixture.yaml

doc: bin/sphinx docs/api.rst
	bin/sphinx

clean:
	find . -type f -name '*.py[co]' -print0 | xargs -r0 $(RM)
	find . -type f -name '*~' -print0 | xargs -r0 $(RM)
	$(RM) -r media/demo/* media/development

<<<<<<< HEAD
distclean: clean shutdown
=======
distclean: clean pserv-stop txlongpoll-stop
>>>>>>> a8e906c6
	utilities/maasdb delete-cluster ./db/
	$(RM) -r eggs develop-eggs
	$(RM) -r bin build dist logs/* parts
	$(RM) tags TAGS .installed.cfg
	$(RM) -r *.egg *.egg-info src/*.egg-info
	$(RM) docs/api.rst
	$(RM) -r docs/_build/
<<<<<<< HEAD
	$(RM) -r services/*/supervise
	$(RM) twisted/plugins/dropin.cache
=======

run/pserv.pid: | bin/twistd.pserv etc/pserv.yaml
	bin/twistd.pserv --logfile=/dev/null --pidfile=$@ \
	    maas-pserv --config-file=etc/pserv.yaml

pserv-start: run/pserv.pid

pserv-stop: pidfile=run/pserv.pid
pserv-stop:
	{ test -e $(pidfile) && cat $(pidfile); } | xargs --no-run-if-empty kill

run/txlongpoll.pid: | bin/twistd.txlongpoll etc/txlongpoll.yaml
	bin/twistd.txlongpoll --logfile=/dev/null --pidfile=$@ \
	    txlongpoll --config-file=etc/txlongpoll.yaml

txlongpoll-start: run/txlongpoll.pid

txlongpoll-stop: pidfile=run/txlongpoll.pid
txlongpoll-stop:
	{ test -e $(pidfile) && cat $(pidfile); } | xargs --no-run-if-empty kill

run: bin/maas dev-db run/pserv.pid run/txlongpoll.pid
	bin/maas runserver 0.0.0.0:5240 --settings=maas.demo
>>>>>>> a8e906c6

harness: bin/maas dev-db
	bin/maas shell --settings=maas.demo

syncdb: bin/maas dev-db
	bin/maas syncdb --noinput
	bin/maas migrate maasserver --noinput
	bin/maas migrate metadataserver --noinput

services := api pserv reloader
services := $(patsubst %,services/%/,$(services))

# The services/*/@something targets below are phony - they will never
# correspond to an existing file - but we want them to be evaluated
# for building.

start: $(addsuffix @start,$(services))

stop: $(addsuffix @stop,$(services))

run: start
	@tail --follow=name logs/*/current

status: $(addsuffix @status,$(services))

shutdown: $(addsuffix @shutdown,$(services))

services/%/@supervise: services/%/@deps
	@mkdir -p logs/$*
	@if ! svok $(@D); then \
	    logdir=$(PWD)/logs/$* supervise $(@D) & fi
	@while ! svok $(@D); do sleep 0.1; done

services/%/@start: services/%/@supervise
	@svc -u $(@D)

services/%/@stop: services/%/@supervise
	@svc -d $(@D)

services/%/@shutdown:
	@if svok $(@D); then svc -dx $(@D); fi
	@while svok $(@D); do sleep 0.1; done

services/%/@status:
	@svstat $(@D)

services/pserv/@deps: bin/twistd.pserv

services/api/@deps: bin/maas dev-db

services/reloader/@deps: /usr/bin/inotifywait

/usr/bin/inotifywait:
	sudo apt-get install inotify-tools

.PHONY: \
    build check clean dev-db distclean doc \
<<<<<<< HEAD
    harness lint run shutdown syncdb test \
    sampledata start stop status
=======
    harness lint pserv-start pserv-stop run \
    txlongpoll-start txlongpoll-stop \
    syncdb test sampledata
>>>>>>> a8e906c6
<|MERGE_RESOLUTION|>--- conflicted
+++ resolved
@@ -73,11 +73,7 @@
 	find . -type f -name '*~' -print0 | xargs -r0 $(RM)
 	$(RM) -r media/demo/* media/development
 
-<<<<<<< HEAD
 distclean: clean shutdown
-=======
-distclean: clean pserv-stop txlongpoll-stop
->>>>>>> a8e906c6
 	utilities/maasdb delete-cluster ./db/
 	$(RM) -r eggs develop-eggs
 	$(RM) -r bin build dist logs/* parts
@@ -85,34 +81,8 @@
 	$(RM) -r *.egg *.egg-info src/*.egg-info
 	$(RM) docs/api.rst
 	$(RM) -r docs/_build/
-<<<<<<< HEAD
 	$(RM) -r services/*/supervise
 	$(RM) twisted/plugins/dropin.cache
-=======
-
-run/pserv.pid: | bin/twistd.pserv etc/pserv.yaml
-	bin/twistd.pserv --logfile=/dev/null --pidfile=$@ \
-	    maas-pserv --config-file=etc/pserv.yaml
-
-pserv-start: run/pserv.pid
-
-pserv-stop: pidfile=run/pserv.pid
-pserv-stop:
-	{ test -e $(pidfile) && cat $(pidfile); } | xargs --no-run-if-empty kill
-
-run/txlongpoll.pid: | bin/twistd.txlongpoll etc/txlongpoll.yaml
-	bin/twistd.txlongpoll --logfile=/dev/null --pidfile=$@ \
-	    txlongpoll --config-file=etc/txlongpoll.yaml
-
-txlongpoll-start: run/txlongpoll.pid
-
-txlongpoll-stop: pidfile=run/txlongpoll.pid
-txlongpoll-stop:
-	{ test -e $(pidfile) && cat $(pidfile); } | xargs --no-run-if-empty kill
-
-run: bin/maas dev-db run/pserv.pid run/txlongpoll.pid
-	bin/maas runserver 0.0.0.0:5240 --settings=maas.demo
->>>>>>> a8e906c6
 
 harness: bin/maas dev-db
 	bin/maas shell --settings=maas.demo
@@ -170,11 +140,5 @@
 
 .PHONY: \
     build check clean dev-db distclean doc \
-<<<<<<< HEAD
     harness lint run shutdown syncdb test \
-    sampledata start stop status
-=======
-    harness lint pserv-start pserv-stop run \
-    txlongpoll-start txlongpoll-stop \
-    syncdb test sampledata
->>>>>>> a8e906c6
+    sampledata start stop status