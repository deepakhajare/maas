python := python2.7

# Python enum modules.
py_enums := $(wildcard src/*/enum.py)
# JavaScript enum module (not modules).
js_enums := src/maasserver/static/js/enums.js

build: \
    bin/buildout \
    bin/database \
    bin/maas bin/test.maas \
    bin/twistd.pserv bin/test.pserv \
    bin/twistd.txlongpoll \
    bin/py bin/ipy \
    $(js_enums)

all: build doc

bin/buildout: bootstrap.py distribute_setup.py
	$(python) bootstrap.py --distribute --setup-source distribute_setup.py
	@touch --no-create $@  # Ensure it's newer than its dependencies.

<<<<<<< HEAD
bin/database: bin/buildout buildout.cfg versions.cfg setup.py
	bin/buildout install database
	@touch --no-create $@

bin/maas: bin/buildout buildout.cfg versions.cfg setup.py enums
=======
bin/maas: bin/buildout buildout.cfg versions.cfg setup.py $(js_enums)
>>>>>>> faa6f037
	bin/buildout install maas
	@touch --no-create $@

bin/test.maas: bin/buildout buildout.cfg versions.cfg setup.py $(js_enums)
	bin/buildout install maas-test
	@touch --no-create $@

bin/twistd.pserv: bin/buildout buildout.cfg versions.cfg setup.py
	bin/buildout install pserv
	@touch --no-create $@

bin/test.pserv: bin/buildout buildout.cfg versions.cfg setup.py
	bin/buildout install pserv-test
	@touch --no-create $@

bin/twistd.txlongpoll: bin/buildout buildout.cfg versions.cfg setup.py
	bin/buildout install txlongpoll
	@touch --no-create $@

bin/flake8: bin/buildout buildout.cfg versions.cfg setup.py
	bin/buildout install flake8
	@touch --no-create $@

bin/sphinx: bin/buildout buildout.cfg versions.cfg setup.py
	bin/buildout install sphinx
	@touch --no-create $@

bin/py bin/ipy: bin/buildout buildout.cfg versions.cfg setup.py
	bin/buildout install repl
	@touch --no-create bin/py bin/ipy

<<<<<<< HEAD
test: bin/test.maas bin/test.pserv enums
=======
dev-db:
	utilities/maasdb start ./db/ disposable

test: bin/test.maas bin/test.pserv $(js_enums)
>>>>>>> faa6f037
	bin/test.maas
	bin/test.pserv

lint: sources = contrib setup.py src templates twisted utilities
lint: bin/flake8
	@find $(sources) -name '*.py' ! -path '*/migrations/*' \
	    -print0 | xargs -r0 bin/flake8

pocketlint = $(call available,pocketlint,python-pocket-lint)

lint-css: sources = src/maasserver/static/css
lint-css:
	@find $(sources) -type f \
	    -print0 | xargs -r0 $(pocketlint) --max-length=120

lint-js: sources = src/maasserver/static/js
lint-js:
	@find $(sources) -type f -print0 | xargs -r0 $(pocketlint)

check: clean test

docs/api.rst: bin/maas src/maasserver/api.py syncdb
	bin/maas generate_api_doc > $@

sampledata: bin/maas syncdb
	bin/maas loaddata src/maasserver/fixtures/dev_fixture.yaml

doc: bin/sphinx docs/api.rst
	bin/sphinx

enums: $(js_enums)

$(js_enums): bin/py src/maas/utils/jsenums.py $(py_enums)
	 bin/py -m src/maas/utils/jsenums $(py_enums) > $@

clean:
	find . -type f -name '*.py[co]' -print0 | xargs -r0 $(RM)
	find . -type f -name '*~' -print0 | xargs -r0 $(RM)
	$(RM) -r media/demo/* media/development
	$(RM) $(js_enums)

distclean: clean stop
	$(RM) -r eggs develop-eggs
	$(RM) -r bin build dist logs/* parts
	$(RM) tags TAGS .installed.cfg
	$(RM) -r *.egg *.egg-info src/*.egg-info
	$(RM) docs/api.rst
	$(RM) -r docs/_build/
	$(RM) -r run/* services/*/supervise
	$(RM) twisted/plugins/dropin.cache

harness: bin/maas services/database/@start
	bin/maas shell --settings=maas.demo

dbharness: bin/database
	bin/database shell --leave

syncdb: bin/maas services/database/@start
	bin/maas syncdb --noinput
	bin/maas migrate maasserver --noinput
	bin/maas migrate metadataserver --noinput

define phony_targets
  build
  check
  clean
  dbharness
  distclean
  doc
  enums
  harness
  lint
  lint-css
  lint-js
  sampledata
  syncdb
  test
endef

#
# Development services.
#

service_names := database pserv reloader txlongpoll web webapp
services := $(patsubst %,services/%/,$(service_names))

run:
	@services/run $(service_names)

run+webapp:
	@services/run $(service_names) +webapp

start: $(addsuffix @start,$(services))

pause: $(addsuffix @pause,$(services))

status: $(addsuffix @status,$(services))

restart: $(addsuffix @restart,$(services))

stop: $(addsuffix @stop,$(services))

supervise: $(addsuffix @supervise,$(services))

define phony_services_targets
  pause
  restart
  run
  run+webapp
  start
  status
  stop
  supervise
endef

# Convenient variables and functions for service control.

setlock = $(call available,setlock,daemontools)
supervise = $(call available,supervise,daemontools)
svc = $(call available,svc,daemontools)
svok = $(call available,svok,daemontools)
svstat = $(call available,svstat,daemontools)

service_lock = $(setlock) -n /run/lock/maas.dev.$(firstword $(1))

# Pseudo-magic targets for controlling individual services.

services/%/@run: services/%/@stop services/%/@deps
	@$(call service_lock, $*) services/$*/run

services/%/@start: services/%/@supervise
	@$(svc) -u $(@D)

services/%/@pause: services/%/@supervise
	@$(svc) -d $(@D)

services/%/@status:
	@$(svstat) $(@D)

services/%/@restart: services/%/@supervise
	@$(svc) -du $(@D)

services/%/@stop:
	@if $(svok) $(@D); then $(svc) -dx $(@D); fi
	@while $(svok) $(@D); do sleep 0.1; done

services/%/@supervise: services/%/@deps
	@mkdir -p logs/$*
	@touch $(@D)/down
	@if ! $(svok) $(@D); then \
	    logdir=$(PWD)/logs/$* \
	        $(call service_lock, $*) $(supervise) $(@D) & fi
	@while ! $(svok) $(@D); do sleep 0.1; done

# Dependencies for individual services.

services/database/@deps: bin/database

services/pserv/@deps: bin/twistd.pserv

services/reloader/@deps:

services/txlongpoll/@deps: bin/twistd.txlongpoll

services/web/@deps:

services/webapp/@deps: bin/maas

#
# Phony stuff.
#

define phony
  $(phony_services_targets)
  $(phony_targets)
endef

phony := $(sort $(strip $(phony)))

.PHONY: $(phony)

#
# Functions.
#

# Check if a command is found on PATH. Raise an error if not, citing
# the package to install. Return the command otherwise.
# Usage: $(call available,<command>,<package>)
define available
  $(if $(shell which $(1)),$(1),$(error $(1) not found; \
    install it with 'sudo apt-get install $(2)'))
endef<|MERGE_RESOLUTION|>--- conflicted
+++ resolved
@@ -20,15 +20,11 @@
 	$(python) bootstrap.py --distribute --setup-source distribute_setup.py
 	@touch --no-create $@  # Ensure it's newer than its dependencies.
 
-<<<<<<< HEAD
 bin/database: bin/buildout buildout.cfg versions.cfg setup.py
 	bin/buildout install database
 	@touch --no-create $@
 
-bin/maas: bin/buildout buildout.cfg versions.cfg setup.py enums
-=======
 bin/maas: bin/buildout buildout.cfg versions.cfg setup.py $(js_enums)
->>>>>>> faa6f037
 	bin/buildout install maas
 	@touch --no-create $@
 
@@ -60,14 +56,7 @@
 	bin/buildout install repl
 	@touch --no-create bin/py bin/ipy
 
-<<<<<<< HEAD
-test: bin/test.maas bin/test.pserv enums
-=======
-dev-db:
-	utilities/maasdb start ./db/ disposable
-
 test: bin/test.maas bin/test.pserv $(js_enums)
->>>>>>> faa6f037
 	bin/test.maas
 	bin/test.pserv
 
