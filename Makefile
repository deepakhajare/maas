PYTHON = python2.7

build: bin/buildout bin/django doc

bin/buildout: bootstrap.py distribute_setup.py
	$(PYTHON) bootstrap.py --distribute --setup-source distribute_setup.py

bin/django bin/django-python bin/sphinx bin/test: \
    bin/buildout buildout.cfg setup.py
	bin/buildout

dev-db:
	utilities/maasdb start ./db/ disposable

test: bin/test
	bin/test

lint: sources = setup.py src templates utilities
lint:
<<<<<<< HEAD
	@bin/flake8 $(sources) | (! grep -v "from maas.settings import *")
=======
	@bin/flake8 $(sources) | \
	    (fgrep -v "from maas.settings import *" || true)
>>>>>>> 168e9cf6

check: clean test

docs/api.rst: bin/django src/maasserver/api.py
	bin/django gen_rst_api_doc > $@

doc: bin/sphinx docs/api.rst
	bin/sphinx

clean:
	find . -type f -name '*.py[co]' -print0 | xargs -r0 $(RM)
	find . -type f -name '*~' -print0 | xargs -r0 $(RM)

distclean: clean
	utilities/maasdb delete-cluster ./db/
	$(RM) -r eggs develop-eggs
	$(RM) -r bin build logs parts
	$(RM) tags TAGS .installed.cfg
	$(RM) *.egg *.egg-info
	$(RM) docs/api.rst
	$(RM) -r docs/_build/

run: bin/django dev-db
	bin/django runserver 8000

harness: bin/django dev-db
	bin/django shell

syncdb: bin/django dev-db
	bin/django syncdb

.PHONY: \
    build check clean dev-db distclean doc \
    harness lint run syncdb test<|MERGE_RESOLUTION|>--- conflicted
+++ resolved
@@ -17,12 +17,8 @@
 
 lint: sources = setup.py src templates utilities
 lint:
-<<<<<<< HEAD
-	@bin/flake8 $(sources) | (! grep -v "from maas.settings import *")
-=======
 	@bin/flake8 $(sources) | \
-	    (fgrep -v "from maas.settings import *" || true)
->>>>>>> 168e9cf6
+	    (! fgrep -v "from maas.settings import *")
 
 check: clean test
 
