PYTHON = python2.7

<<<<<<< HEAD
build: bin/buildout bin/maas doc
=======
build: bin/buildout bin/django bin/test bin/test.ps doc
>>>>>>> c2ad5c5e

bin/buildout: bootstrap.py distribute_setup.py
	$(PYTHON) bootstrap.py --distribute --setup-source distribute_setup.py
	@touch --no-create $@  # Ensure it's newer than its dependencies.

bin/maas bin/test.maas: bin/buildout buildout.cfg setup.py
	bin/buildout install maas

bin/test.ps: bin/buildout buildout.cfg setup.py
	bin/buildout install test.ps

bin/flake8: bin/buildout buildout.cfg setup.py
	bin/buildout install flake8

bin/sphinx: bin/buildout buildout.cfg setup.py
	bin/buildout install sphinx

dev-db:
	utilities/maasdb start ./db/ disposable

<<<<<<< HEAD
test: bin/test.maas
	bin/test.maas
=======
test: bin/test bin/test.ps
	bin/test
	bin/test.ps
>>>>>>> c2ad5c5e

lint: sources = setup.py src templates utilities
lint: bin/flake8
	@bin/flake8 $(sources) | \
	    (! fgrep -v "from maas.settings import *")

check: clean test

docs/api.rst: bin/maas src/maasserver/api.py
	bin/maas gen_rst_api_doc > $@

sampledata: bin/maas
	bin/maas loaddata src/maasserver/fixtures/dev_fixture.yaml

doc: bin/sphinx docs/api.rst
	bin/sphinx

clean:
	find . -type f -name '*.py[co]' -print0 | xargs -r0 $(RM)
	find . -type f -name '*~' -print0 | xargs -r0 $(RM)

distclean: clean
	utilities/maasdb delete-cluster ./db/
	$(RM) -r eggs develop-eggs
	$(RM) -r bin build dist logs parts
	$(RM) tags TAGS .installed.cfg
	$(RM) -r *.egg *.egg-info src/*.egg-info
	$(RM) docs/api.rst
	$(RM) -r docs/_build/

run: bin/maas dev-db
	bin/maas runserver 8000

harness: bin/maas dev-db
	bin/maas shell

syncdb: bin/maas dev-db
	bin/maas syncdb

.PHONY: \
    build check clean dev-db distclean doc \
    harness lint run syncdb test sampledata<|MERGE_RESOLUTION|>--- conflicted
+++ resolved
@@ -1,10 +1,6 @@
 PYTHON = python2.7
 
-<<<<<<< HEAD
-build: bin/buildout bin/maas doc
-=======
-build: bin/buildout bin/django bin/test bin/test.ps doc
->>>>>>> c2ad5c5e
+build: bin/buildout bin/maas bin/test.maas bin/test.ps doc
 
 bin/buildout: bootstrap.py distribute_setup.py
 	$(PYTHON) bootstrap.py --distribute --setup-source distribute_setup.py
@@ -25,14 +21,9 @@
 dev-db:
 	utilities/maasdb start ./db/ disposable
 
-<<<<<<< HEAD
-test: bin/test.maas
+test: bin/test.maas bin/test.ps
 	bin/test.maas
-=======
-test: bin/test bin/test.ps
-	bin/test
 	bin/test.ps
->>>>>>> c2ad5c5e
 
 lint: sources = setup.py src templates utilities
 lint: bin/flake8
