--- conflicted
+++ resolved
@@ -89,21 +89,14 @@
   django-debug-toolbar
 test-eggs =
   ${common:test-eggs}
-<<<<<<< HEAD
   django-nose
 eggs =
   ${maas:dev-eggs}
   ${maas:test-eggs}
-  convoy
-  django
-=======
   celery
   convoy
   django
   django-celery
-  django-debug-toolbar
-  django-nose
->>>>>>> e5b6cb11
   django-piston
   docutils
   oauth
