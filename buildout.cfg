--- conflicted
+++ resolved
@@ -95,12 +95,6 @@
   celery
   convoy
   django
-<<<<<<< HEAD
-  django-celery
-=======
-  django-debug-toolbar
-  django-nose
->>>>>>> 2cebc58f
   django-piston
   docutils
   oauth
