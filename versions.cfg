[versions]
# Actually, we depend on the version of django in Ubuntu precise
# which contains the backported fix for
# https://code.djangoproject.com/ticket/16250
# Otherwise, psycopg2 > 2.4.1 is problematic with Django 1.3.1.
Django = 1.3.1
# psycopg2 = 2.4.1
psycopg2 = 2.4.4

# Bug 251 is problematic in 0.9.2.
django-debug-toolbar = 0.9.1

# Automatic versions in Precise
amqplib = 1.0.0
django-piston = 0.2.3
docutils = 0.8.1
FormEncode = 1.2.4
ipython = 0.12
Jinja2 = 2.6
lxml = 2.3.2
oauth = 1.0.1
oops = 0.0.10
oops-datedir-repo = 0.0.15
oops-twisted = 0.0.6
oops-wsgi = 0.0.9
Pygments = 1.4
PyYAML = 3.10
South = 0.7.3
Sphinx = 1.0.8
Twisted = 11.1.0
txAMQP = 0.5

# Added by Buildout Versions at 2012-02-24 15:51:04.865203
buildout-versions = 1.7
collective.recipe.sphinxbuilder = 0.7.0
coverage = 3.5.1
distribute = 0.6.24
django-nose = 0.1.3
fixtures = 0.3.8
flake8 = 1.1
nose = 1.1.2
nose-subunit = 0.2
python-subunit = 0.0.7
rabbitfixture = 0.3.2
<<<<<<< HEAD
testresources = 0.2.5
testtools = 0.9.14
z3c.recipe.scripts = 1.0.1

# Required by:
# collective.recipe.sphinxbuilder==0.7.0
zc.buildout = 1.5.2

# Required by:
# collective.recipe.sphinxbuilder==0.7.0
zc.recipe.egg = 1.3.2
=======
South =
sst =
testresources >= 0.2.4-r58
testtools =
twisted =
txamqp =
>>>>>>> 1891faa2
<|MERGE_RESOLUTION|>--- conflicted
+++ resolved
@@ -42,7 +42,6 @@
 nose-subunit = 0.2
 python-subunit = 0.0.7
 rabbitfixture = 0.3.2
-<<<<<<< HEAD
 testresources = 0.2.5
 testtools = 0.9.14
 z3c.recipe.scripts = 1.0.1
@@ -54,11 +53,39 @@
 # Required by:
 # collective.recipe.sphinxbuilder==0.7.0
 zc.recipe.egg = 1.3.2
-=======
-South =
-sst =
-testresources >= 0.2.4-r58
-testtools =
-twisted =
-txamqp =
->>>>>>> 1891faa2
+
+# Added by Buildout Versions at 2012-02-24 16:56:06.100791
+PyVirtualDisplay = 0.0.9
+sst = 0.1.0
+
+# Required by:
+# PyVirtualDisplay==0.0.9
+EasyProcess = 0.1.3
+
+# Required by:
+# entrypoint2==0.0.4
+argparse = 1.2.1
+
+# Required by:
+# entrypoint2==0.0.4
+decorator = 3.3.2
+
+# Required by:
+# PyVirtualDisplay==0.0.9
+entrypoint2 = 0.0.4
+
+# Required by:
+# sst==0.1.0
+junitxml = 0.6
+
+# Required by:
+# PyVirtualDisplay==0.0.9
+path.py = 2.2.2
+
+# Required by:
+# sst==0.1.0
+selenium = 2.19.1
+
+# Required by:
+# sst==0.1.0
+unittest2 = 0.5.1